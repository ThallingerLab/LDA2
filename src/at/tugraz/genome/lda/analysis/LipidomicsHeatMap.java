--- conflicted
+++ resolved
@@ -1,1439 +1,1435 @@
-/* 
- * This file is part of Lipid Data Analyzer
- * Lipid Data Analyzer - Automated annotation of lipid species and their molecular structures in high-throughput data from tandem mass spectrometry
- * Copyright (c) 2017 Juergen Hartler, Andreas Ziegl, Gerhard G. Thallinger, Leonida M. Lamp
- * DO NOT ALTER OR REMOVE COPYRIGHT NOTICES OR THIS FILE HEADER. 
- *  
- * This program is free software: you can redistribute it and/or modify
- * it under the terms of the GNU General Public License as published by
- * by the Free Software Foundation, either version 3 of the License, or 
- * (at your option) any later version.
- *  
- * This program is distributed in the hope that it will be useful,
- * but WITHOUT ANY WARRANTY; without even the implied warranty of
- * MERCHANTABILITY or FITNESS FOR A PARTICULAR PURPOSE. See the
- * GNU General Public License for more details. 
- *  
- * You should have received a copy of the GNU General Public License 
- * along with this program. If not, see <http://www.gnu.org/licenses/>.
- *
- * Please contact lda@genome.tugraz.at if you need additional information or 
- * have any questions.
- */
-
-package at.tugraz.genome.lda.analysis;
-
-import java.awt.Color;
-import java.awt.Font;
-import java.awt.FontMetrics;
-import java.awt.GradientPaint;
-import java.awt.Graphics2D;
-import java.awt.Rectangle;
-import java.awt.image.BufferedImage;
-import java.util.ArrayList;
-import java.util.Collections;
-import java.util.Comparator;
-import java.util.Hashtable;
-import java.util.LinkedHashSet;
-import java.util.List;
-import java.util.Set;
-import java.util.Vector;
-import java.util.concurrent.ConcurrentHashMap;
-
-import at.tugraz.genome.lda.Settings;
-import at.tugraz.genome.lda.analysis.exception.CalculationNotPossibleException;
-import at.tugraz.genome.lda.swing.HeatMapDrawing;
-import at.tugraz.genome.lda.utils.DoubleCalculator;
-import at.tugraz.genome.lda.utils.StaticUtils;
-import at.tugraz.genome.lda.vos.ResultAreaVO;
-import at.tugraz.genome.lda.vos.ResultCompVO;
-import at.tugraz.genome.lda.vos.ResultDisplaySettingsVO;
-import at.tugraz.genome.maspectras.graphics.MacOSResizer;
-
-/**
- * 
- * @author Juergen Hartler
- * @author Leonida M. Lamp
- *
- */
-public class LipidomicsHeatMap
-{
-	public final static int NUMBER_OF_COLOR_GROUPS = 9;
-  private Color borderColor_=new Color(0,0,0);
-  
-  protected int defaultNrOfGradientPixels_ = 10000;
-  
-  protected final static Color DEFAULT_COLOR0 = new Color(000,040,180);
-  protected final static Color DEFAULT_COLOR1 = new Color(000,153,102);
-  protected final static Color DEFAULT_COLOR2 = new Color(255,255,000);
-  protected final static Color DEFAULT_COLOR3 = new Color(255,255,000);
-  protected final static Color DEFAULT_COLOR4 = new Color(255,000,000);
-  
-  protected int heatRectWidth_ = 20;
-  protected int heatRectHeight_ = 10;
-  protected int borderCorrection_ = 1;
-  
-  protected int annotationSpace_ = 200;
-  protected int sampleSpace_ = 80;
-  protected int pictureIndent_ = 5;
-  protected int gradientHeight_ = 10;
-  protected int analyteNameSpace_ = 3;
-  
-  protected int analyteTextWidthMax_ = 0;
-  protected int sampleNameStart_ = 0;
-  protected int doubleBondTextWidthMax_ = 0;
-  
-  int partCorrection_ = 0;
-	
-  /** the experiment names */
-	protected Vector<String> sampleNames_;
-	/** the names of identifications in the heatmap */
-  protected ArrayList<String> analyteNames_;
-  
-  protected BufferedImage gradient_;
-  protected transient BufferedImage expressionImage_;
-	
-  protected float lowerValue_ = 0.2f;
-  protected float upperValue_ = 5f;
-  protected SampleLookup lookup_;
-  private ArrayList<HeatMapRow> heatMapRows_;
-  private boolean isMarkDoublePeaks_;
-  private boolean isSumCompOnly_;
-  private boolean isAllAnalyteGroups_;
-  
-  protected boolean ignorePlatformSettings_;
-
-  public final static Color ATTENTION_COLOR_DOUBLE_PEAK = Color.YELLOW;
-  public final static Color ATTENTION_COLOR_NOT_ALL_MODS = new Color(51,153,255);
-  public final static Color ATTENTION_DOUBLE_AND_NOT_ALL_MODS = new Color(204,153,255);
-  
-  public LipidomicsHeatMap(HeatMapDrawing parent) throws CalculationNotPossibleException
-  {
-  	this.isMarkDoublePeaks_ = parent.isMarkDoublePeaks();
-  	this.isSumCompOnly_ = parent.getSelectedShowOption().equalsIgnoreCase(HeatMapDrawing.DISPLAY_OPTION_SUM_COMP);
-  	this.isAllAnalyteGroups_ = parent.getSelectedShowOptionMSn().equalsIgnoreCase(HeatMapDrawing.DISPLAY_OPTION_ALL_GROUPS);
-  	this.sampleNames_ = parent.getExperimentNames();
-  	this.heatMapRows_ = computeRows(parent);
-    this.analyteNames_ = computeAnalyteNames();
-    this.gradient_ = this.createThreeColGradientImage(this.defaultNrOfGradientPixels_);
-    this.lookup_ = parent.getHeatMapListener();
-    this.ignorePlatformSettings_ = false;
-  }
-  
-  private ArrayList<String> computeAnalyteNames()
-  {
-  	ArrayList<String> analyteNames = new ArrayList<String>();
-  	for (HeatMapRow row : heatMapRows_)
-    {
-  		analyteNames.add(row.getAnalyteName(isSumCompOnly_));
-    }
-  	return analyteNames;
-  }
-  
-  /**
-   * Computes the rows for the heatmap.
-   * @param resultsOfOneGroup
-   * @param experimentNames
-   * @param moleculeNames
-   * @param maxIsotope
-   * @param settingVO
-   * @return
-   * @throws CalculationNotPossibleException
-   */
-  private ArrayList<HeatMapRow> computeRows(HeatMapDrawing parent) throws CalculationNotPossibleException
-  {
-  	Vector<String> moleculeNames = parent.getSelectedMoleculeNames();
-<<<<<<< HEAD
-  	Integer maxIsotope = parent.getSelectedIsotope();;
-=======
-  	Integer maxIsotope = Integer.parseInt((String)parent.getMaxIsotopes().getSelectedItem());
->>>>>>> d9bd98bd
-  	
-  	ArrayList<HeatMapRow> rows = new ArrayList<HeatMapRow>();
-    for (int j=0; j!=moleculeNames.size();j++)
-    {
-    	String sumCompositionName = moleculeNames.get(j);
-    	Hashtable<String,ResultCompVO> resultsOfOneSumComp = parent.getResultsOfOneGroup().get(sumCompositionName);
-    	if (!isDesiredLevelOfVerification(resultsOfOneSumComp)) continue;
-    	Hashtable<String,ArrayList<Double>> medianValues = computeMedianAreaAtMolSpeciesLevel(resultsOfOneSumComp, parent.getSettingsVO(), maxIsotope);
-    	ResultCompVO dummyCompVO = new ResultCompVO();
-    	
-    	HeatMapRow rowSumComp = computeHeatMapRow(ResultCompVO.SUM_COMPOSITION, medianValues, sumCompositionName, parent.getSettingsVO(), resultsOfOneSumComp, maxIsotope, dummyCompVO);
-    	rows.add(rowSumComp);
-    	
-    	if (!isSumCompOnly_)
-    	{
-    		for (String name : medianValues.keySet())
-      	{
-      		if (name.equals(ResultCompVO.SUM_COMPOSITION)) continue;
-      		HeatMapRow row = computeHeatMapRow(name, medianValues, sumCompositionName, parent.getSettingsVO(), resultsOfOneSumComp, maxIsotope, dummyCompVO);
-      		row.setAttentionValues(rowSumComp.getAttentionValues());
-      		rows.add(row);
-      	}
-    	}
-    }
-    sortRows(rows, parent);
-    return rows;
-  }
-  
-  private ArrayList<HeatMapRow> sortRows(ArrayList<HeatMapRow> rows, HeatMapDrawing parent)
-  {
-  	if (parent.getSortMode().equalsIgnoreCase(HeatMapDrawing.SORT_OPTION_SPECIES))
-  	{
-  		rows.sort(new SpeciesComparator());
-  	}
-  	else if (parent.getSortMode().equalsIgnoreCase(HeatMapDrawing.SORT_OPTION_RT))
-  	{
-  		rows.sort(new ElutionOrderComparator());
-  	}
-  	else if (parent.getSortMode().equalsIgnoreCase(HeatMapDrawing.SORT_OPTION_DEFAULT))
-  	{
-  		rows.sort(new DefaultComparator(parent.getSelectedMoleculeNames()));
-  	}
-  	else if (parent.getSortMode().equalsIgnoreCase(HeatMapDrawing.SORT_OPTION_MZ))
-  	{
-  		rows.sort(new MZComparator());
-  	}
-  	else if (parent.getSortMode().equalsIgnoreCase(HeatMapDrawing.SORT_OPTION_AREA))
-  	{
-  		rows.sort(new AreaComparator(parent));
-  	}
-  	return rows;
-  }
-  
-  class AreaComparator implements Comparator<HeatMapRow> {
-  	HeatMapDrawing parent_;
-  	
-  	AreaComparator(HeatMapDrawing parent)
-  	{
-  		this.parent_ = parent;
-  	}
-  	
-  	@Override
-    public int compare(HeatMapRow a, HeatMapRow b) {
-  		return Comparator.comparing(HeatMapRow::isMolecularSpeciesLevel)
-  				.thenComparing((HeatMapRow r) -> parent_.getAverageArea(r.getAllCompVO())).reversed()
-  				.thenComparing(HeatMapRow::getOriginalAnalyteName)
-      		.thenComparing(HeatMapRow::getMolecularSpeciesName)
-      		.thenComparing(HeatMapRow::getRtGroupValue)
-      		.compare(a,b);
-    }
-  }
-  
-  class MZComparator implements Comparator<HeatMapRow> {
-  	@Override
-    public int compare(HeatMapRow a, HeatMapRow b) {
-  		return Comparator.comparing(HeatMapRow::getPrecursorMZ)
-  				.thenComparing(HeatMapRow::getOriginalAnalyteName)
-      		.thenComparing(HeatMapRow::isMolecularSpeciesLevel)
-      		.thenComparing(HeatMapRow::getMolecularSpeciesName)
-      		.thenComparing(HeatMapRow::getRtGroupValue)
-      		.compare(a,b);
-    }
-  }
-  
-  class DefaultComparator implements Comparator<HeatMapRow> {
-  	Vector<String> moleculeNames_ = new Vector<String>();
-  	
-  	DefaultComparator (Vector<String> moleculeNames)
-  	{
-  		this.moleculeNames_ = moleculeNames;
-  	}
-  	
-  	@Override
-    public int compare(HeatMapRow a, HeatMapRow b) {
-  		return Comparator.comparing((HeatMapRow r) -> moleculeNames_.indexOf(r.getOriginalAnalyteName()))
-      		.thenComparing(HeatMapRow::isMolecularSpeciesLevel)
-      		.thenComparing(HeatMapRow::getMolecularSpeciesName)
-      		.thenComparing(HeatMapRow::getRtGroupValue)
-      		.compare(a,b);
-    }
-  }
-  
-  class SpeciesComparator implements Comparator<HeatMapRow> {
-    @Override
-    public int compare(HeatMapRow a, HeatMapRow b) {
-        return Comparator.comparing(HeatMapRow::getOriginalAnalyteName)
-        		.thenComparing(HeatMapRow::isMolecularSpeciesLevel)
-        		.thenComparing(HeatMapRow::getMolecularSpeciesName)
-        		.thenComparing(HeatMapRow::getRtGroupValue)
-        		.compare(a,b);
-    }
-  }
-  
-  class ElutionOrderComparator implements Comparator<HeatMapRow> {
-    @Override
-    public int compare(HeatMapRow a, HeatMapRow b) {
-        return Comparator.comparing(HeatMapRow::getRtGroupValue)
-        		.thenComparing(HeatMapRow::getOriginalAnalyteName)
-        		.thenComparing(HeatMapRow::isMolecularSpeciesLevel)
-        		.thenComparing(HeatMapRow::getMolecularSpeciesName)
-        		.compare(a,b);
-    }
-  }
-  
-  boolean isDesiredLevelOfVerification(Hashtable<String,ResultCompVO> resultsOfOneSumComp)
-  {
-  	if (!isGroupPresent(resultsOfOneSumComp))
-  		return false;
-  	if (isAllAnalyteGroups_)
-  		return true;
-  	else
-  	{
-  		for (String experimentName : resultsOfOneSumComp.keySet())
-    	{
-  			if (resultsOfOneSumComp.get(experimentName).isMSnVerifiedOrStandard())
-  				return true;
-    	}
-  	}
-  	return false;
-  }
-  
-  /**
-   * For grouped compVOs it is possible, that a row is empty (due to the one file with an entry not being selected)
-   * @param oneGroup
-   * @return
-   */
-  private boolean isGroupPresent(Hashtable<String,ResultCompVO> oneGroup)
-  {
-  	for (ResultCompVO vo : oneGroup.values())
-  	{
-  		if (!vo.isEmptyObject())
-  			return true;
-  	}
-  	return false;
-  }
-  
-  private HeatMapRow computeHeatMapRow(String name, Hashtable<String,ArrayList<Double>> medianValues, String sumCompositionName, ResultDisplaySettingsVO settingVO, 
-  		Hashtable<String,ResultCompVO> resultsOfOneSumComp, int maxIsotope, ResultCompVO dummyCompVO)
-  {
-  	ArrayList<Double> median = medianValues.get(name);
-		HeatMapRow row = new HeatMapRow(sumCompositionName, name, computePreferredUnit(median.get(0), settingVO));
-		Hashtable<String,Color> attentionValues = new Hashtable<String,Color>();
-		for (int i=0;i!=this.sampleNames_.size();i++)
-    {
-			String experiment = this.sampleNames_.get(i);
-			double relativeValue = -1d;
-			if (isReasonableIdentification(name, resultsOfOneSumComp, experiment))
-      {
-      	ResultCompVO compVO = resultsOfOneSumComp.get(experiment);
-      	compVO.addRelativeMedianArea(name, median);
-      	row.addCompVO(experiment, compVO);
-      	if (name.equals(ResultCompVO.SUM_COMPOSITION) && this.isMarkDoublePeaks_)
-      	{
-      		computeAttentionValuesRow(attentionValues, experiment, compVO, maxIsotope, sumCompositionName);
-      	}
-      	else if (!name.equals(ResultCompVO.SUM_COMPOSITION))
-      	{
-      		row.addMolecularSpeciesContributionOfAllMods(experiment, compVO.getResultMolecule().getMolecularSpeciesContributionOfAllMods(name));
-      	}
-      	relativeValue = computeRelativeValue(compVO, maxIsotope, settingVO, name, row.getMolecularSpeciesContribution(experiment));
-      	row.addRelativeValue(experiment, relativeValue);
-      }
-			else
-      {
-				dummyCompVO.addRelativeMedianArea(name, median);
-      	row.addCompVO(this.sampleNames_.get(i), dummyCompVO);
-      	row.addRelativeValue(this.sampleNames_.get(i), relativeValue);
-      }
-    }
-		if (name.equals(ResultCompVO.SUM_COMPOSITION)) row.setAttentionValues(attentionValues);
-		return row;
-  }
-  
-  private boolean isReasonableIdentification(String name, Hashtable<String,ResultCompVO> resultsOfOneSumComp, String experiment)
-  {
-  	if (resultsOfOneSumComp.containsKey(experiment))
-  	{
-  		if (name.equals(ResultCompVO.SUM_COMPOSITION))
-    	{
-    		return true;
-    	}
-  		else if (resultsOfOneSumComp.get(experiment).getResultMolecule() == null)
-    	{
-    		return false;
-    	}
-  		else if (resultsOfOneSumComp.get(experiment).getResultMolecule().getMolecularSpeciesContributionOfAllMods(name).isInfinite() ||
-    			resultsOfOneSumComp.get(experiment).getResultMolecule().getMolecularSpeciesContributionOfAllMods(name).isNaN())
-    	{
-    		return false;
-    	}
-  		else
-  		{
-  			return true;
-  		}
-  	}
-  	return false;
-  }
-  
-  private Hashtable<String,ArrayList<Double>> computeMedianAreaAtMolSpeciesLevel(Hashtable<String,ResultCompVO> result, 
-  		ResultDisplaySettingsVO settingVO, int maxIsotope) throws CalculationNotPossibleException
-  {
-  	Hashtable<String,ArrayList<Double>> medianValues = new Hashtable<String,ArrayList<Double>>();
-  	if (result == null) return medianValues;
-  	for (int k=0;k!=computeMaxApplicableIso(maxIsotope, settingVO, result);k++)
-    {
-  		Hashtable<String,ArrayList<Double>> areaList = computeAreaListOfIsotope(result, settingVO, k);
-  		for (String name : areaList.keySet())
-  		{
-  			ArrayList<Double> areas = areaList.get(name);
-  			if (!medianValues.containsKey(name)) medianValues.put(name, new ArrayList<Double>());
-  			medianValues.get(name).add(DoubleCalculator.median(areas));
-  		}
-    }
-  	return medianValues;
-  }
-  
-  private Hashtable<String,ArrayList<Double>> computeAreaListOfIsotope(Hashtable<String,ResultCompVO> result, 
-  		ResultDisplaySettingsVO settingVO, int k) throws CalculationNotPossibleException
-  {
-  	Hashtable<String,ArrayList<Double>> values = new Hashtable<String,ArrayList<Double>>();
-  	values.put(ResultCompVO.SUM_COMPOSITION, new ArrayList<Double>());
-  	for (int i=0;i!=this.sampleNames_.size();i++)
-    {
-      if (!result.containsKey(this.sampleNames_.get(i))) continue;
-      ResultCompVO compVO = result.get(this.sampleNames_.get(i));
-      double value = compVO.getArea(k, settingVO);
-      if (value>0)
-      {
-        values.get(ResultCompVO.SUM_COMPOSITION).add(value);
-        ResultAreaVO areaVO = compVO.getResultMolecule();
-        if (areaVO != null)
-        {
-        	Set<String> names = areaVO.getAllMolecularSpeciesNamesHumanReadable();
-    			for (String name : names)
-    			{
-    				if (!values.containsKey(name)) values.put(name, new ArrayList<Double>());
-    				values.get(name).add(value * areaVO.getMolecularSpeciesContributionOfAllMods(name));
-    			}
-        }
-      } 
-    }
-  	return values;
-  }
-  
-  private Double computeRelativeValue(ResultCompVO compVO, int maxIsotope, ResultDisplaySettingsVO settingVO, String molecularSpecies, double molecularSpeciesContribution)
-  {
-  	double relativeValue = compVO.getRelativeValue(compVO.getAvailableIsotopeNr(maxIsotope), settingVO, molecularSpecies, molecularSpeciesContribution);
-    if (Double.isInfinite(relativeValue)||Double.isNaN(relativeValue))
-      relativeValue = -1d;
-  	return relativeValue;
-  }
-  
-  private void computeAttentionValuesRow(Hashtable<String,Color> attentionValues, String experimentName, ResultCompVO compVO, int maxIsotope, String moleculeName)
-  {
-  	if (!(compVO.getMoreThanOnePeak(compVO.getAvailableIsotopeNr(maxIsotope)) || !compVO.hasAllModsFound())) return;
-    Color color = null;
-    if (compVO.getMoreThanOnePeak(compVO.getAvailableIsotopeNr(maxIsotope)) && !compVO.hasAllModsFound())
-      color = ATTENTION_DOUBLE_AND_NOT_ALL_MODS;
-    else if (compVO.getMoreThanOnePeak(compVO.getAvailableIsotopeNr(maxIsotope)))
-      color = ATTENTION_COLOR_DOUBLE_PEAK;
-    else if (!compVO.hasAllModsFound())
-      color = ATTENTION_COLOR_NOT_ALL_MODS;
-    attentionValues.put(experimentName, color);
-  }
-  
-  private int computeMaxApplicableIso(int maxIsotope, ResultDisplaySettingsVO settingVO, Hashtable<String,ResultCompVO> result)
-  {
-  	int maxApplicableIso = maxIsotope+1;
-    if (!settingVO.getType().equalsIgnoreCase(ResultDisplaySettingsVO.REL_MEASURED_CLASS_AMOUNT) && 
-        !settingVO.getType().equalsIgnoreCase(ResultDisplaySettingsVO.REL_TOTAL_AMOUNT))
-      maxApplicableIso = StaticUtils.getMaxApplicableIsotope(result, maxIsotope);
-    return maxApplicableIso;
-  }
-  
-  private String computePreferredUnit(double median, ResultDisplaySettingsVO settingVO)
-  {
-  	String unit = "";
-    if (!(Double.isInfinite(median)||Double.isNaN(median)))
-    {
-      if (!(settingVO.getType().equalsIgnoreCase(ResultDisplaySettingsVO.REL_VALUE) ||
-          settingVO.getType().equalsIgnoreCase(ResultDisplaySettingsVO.REL_BASE_PEAK)||
-          settingVO.getType().equalsIgnoreCase(ResultDisplaySettingsVO.REL_MEASURED_CLASS_AMOUNT)||
-          settingVO.getType().equalsIgnoreCase(ResultDisplaySettingsVO.REL_HIGHEST_TOTAL_PEAK)||
-          settingVO.getType().equalsIgnoreCase(ResultDisplaySettingsVO.REL_TOTAL_AMOUNT)))
-        unit = StaticUtils.extractPreferredUnit(median);
-      else if (settingVO.getType().equalsIgnoreCase(ResultDisplaySettingsVO.REL_BASE_PEAK)||
-          settingVO.getType().equalsIgnoreCase(ResultDisplaySettingsVO.REL_MEASURED_CLASS_AMOUNT)||
-          settingVO.getType().equalsIgnoreCase(ResultDisplaySettingsVO.REL_HIGHEST_TOTAL_PEAK)||
-          settingVO.getType().equalsIgnoreCase(ResultDisplaySettingsVO.REL_TOTAL_AMOUNT))
-        unit =  extractPercentUnit(median);
-    }
-    return unit;
-  }
-  
-  
-  protected BufferedImage createThreeColGradientImage(int sizeX) {
-    BufferedImage gradient = new BufferedImage(sizeX, 1, BufferedImage.TYPE_3BYTE_BGR);
-    Graphics2D graphics = gradient.createGraphics();
-    GradientPaint gp0 = new GradientPaint(0, 0, Color.green, (sizeX)/2, 0,Color.BLACK);
-    GradientPaint gp1 = new GradientPaint((sizeX)/2, 0, Color.black, sizeX, 0,Color.red);
-    graphics.setPaint(gp0);
-    graphics.drawRect(0, 0, (sizeX)/2, 1);
-    graphics.setPaint(gp1);
-    graphics.drawRect((sizeX)/2, 0, (sizeX)/2, 1);
-    graphics.dispose();    
-    return gradient;
-  }
-  
-  protected void paintHeader(Graphics2D expressionGraphics,int imageSizeX){
-    //paints the gradient
-    GradientPaint gp0 = new GradientPaint(this.pictureIndent_, 0, Color.green, (imageSizeX)/2, 0,Color.black);
-    GradientPaint gp1 = new GradientPaint((imageSizeX)/2, 0, Color.black,  imageSizeX-2*this.pictureIndent_, 0, Color.red);
-
-    int gradientYPosition = this.pictureIndent_;
-    expressionGraphics.setPaint(gp0);
-    expressionGraphics.fillRect(this.pictureIndent_, gradientYPosition, (imageSizeX-2*this.pictureIndent_)/2, gradientHeight_);
-    expressionGraphics.setPaint(gp1);
-    expressionGraphics.fillRect(this.pictureIndent_+(imageSizeX-2*this.pictureIndent_)/2, gradientYPosition, (imageSizeX-2*this.pictureIndent_)/2, gradientHeight_);
-    
-    //paints the text of the gradient
-    String minText = String.valueOf(this.lowerValue_);
-    String middleText = "1.0";
-    String maxText = String.valueOf(this.upperValue_);
-    Font descriptionFont = new Font("Dialog",Font.PLAIN, 8);
-    expressionGraphics.setColor(getLegendColor());
-    expressionGraphics.setFont(descriptionFont);
-    FontMetrics descriptionFontMetrics = expressionGraphics.getFontMetrics();
-    int textHeight = descriptionFontMetrics.getHeight();
-    int textWidth = descriptionFontMetrics.stringWidth(minText);
-    int textYPosition = gradientYPosition+gradientHeight_+textHeight/2+2;
-    expressionGraphics.drawString(minText,this.pictureIndent_,textYPosition);
-    textWidth = descriptionFontMetrics.stringWidth(middleText);
-    expressionGraphics.drawString(middleText,imageSizeX/2-textWidth/2,textYPosition);
-    textWidth = descriptionFontMetrics.stringWidth(maxText);
-    expressionGraphics.drawString(maxText,imageSizeX-this.pictureIndent_-textWidth,textYPosition);
-
-//    String intermediate = "0.25";
-//    textWidth = descriptionFontMetrics.stringWidth(intermediate);
-//    int coordinate = this.getCoordinateSmaller1(Float.valueOf(intermediate));
-//    expressionGraphics.drawString(intermediate,this.pictureIndent_+((imageSizeX-2*this.pictureIndent_)*coordinate)/this.defaultNrOfGradientPixels_-textWidth/2,textYPosition);
-//    intermediate = "0.33";
-//    textWidth = descriptionFontMetrics.stringWidth(intermediate);
-//    coordinate = this.getCoordinateSmaller1(Float.valueOf(intermediate));
-//    expressionGraphics.drawString(intermediate,this.pictureIndent_+((imageSizeX-2*this.pictureIndent_)*coordinate)/this.defaultNrOfGradientPixels_-textWidth/2,textYPosition);
-//    intermediate = "0.5";
-//    textWidth = descriptionFontMetrics.stringWidth(intermediate);
-//    coordinate = this.getCoordinateSmaller1(Float.valueOf(intermediate));
-//    expressionGraphics.drawString(intermediate,this.pictureIndent_+((imageSizeX-2*this.pictureIndent_)*coordinate)/this.defaultNrOfGradientPixels_-textWidth/2,textYPosition);
-//    intermediate = "2.0";
-//    textWidth = descriptionFontMetrics.stringWidth(intermediate);
-//    coordinate = this.getCoordinateBigger1(Float.valueOf(intermediate));
-//    expressionGraphics.drawString(intermediate,this.pictureIndent_+((imageSizeX-2*this.pictureIndent_)*coordinate)/this.defaultNrOfGradientPixels_-textWidth/2,textYPosition);
-//    intermediate = "3.0";
-//    textWidth = descriptionFontMetrics.stringWidth(intermediate);
-//    coordinate = this.getCoordinateBigger1(Float.valueOf(intermediate));
-//    expressionGraphics.drawString(intermediate,this.pictureIndent_+((imageSizeX-2*this.pictureIndent_)*coordinate)/this.defaultNrOfGradientPixels_-textWidth/2,textYPosition);
-//    intermediate = "4.0";
-//    textWidth = descriptionFontMetrics.stringWidth(intermediate);
-//    coordinate = this.getCoordinateBigger1(Float.valueOf(intermediate));
-//    expressionGraphics.drawString(intermediate,this.pictureIndent_+((imageSizeX-2*this.pictureIndent_)*coordinate)/this.defaultNrOfGradientPixels_-textWidth/2,textYPosition);    
-  }
-  
-  public BufferedImage createImage() {
-    return this.createImage(null);
-  }
-  
-  public BufferedImage createImage(Graphics2D extGraphics)
-  {
-    BufferedImage dummyImage = new BufferedImage(1000,1000,BufferedImage.TYPE_3BYTE_BGR);
-    Font descriptionFont = new Font("Dialog",Font.PLAIN, 9);
-    Graphics2D dummyGraphics = (Graphics2D)dummyImage.getGraphics();
-    dummyGraphics.setFont(descriptionFont);
-    FontMetrics descriptionFontMetrics = dummyGraphics.getFontMetrics();
-    int textWidth = 0;
-    for (String sampleName : sampleNames_){
-      String  toDisplay = getSampleNameToDisplay(sampleName);
-      int width = descriptionFontMetrics.stringWidth(toDisplay);
-      if (width>textWidth){
-        textWidth = width;
-      }  
-    }
-    int annotationWidth = 0;
-    for (HeatMapRow row : heatMapRows_)
-    {
-    	int width = descriptionFontMetrics.stringWidth(row.getAnalyteName(isSumCompOnly_));
-    	if (width>annotationWidth){
-        annotationWidth = width;
-      } 
-    }
-//    int doubleBondTextWidthMax = 0;
-//    if (LipidParameterSet.isOmegaInformationAvailable()) {
-//      doubleBondTextWidthMax = descriptionFontMetrics.stringWidth(LABEL_DB_CONFLICT);
-//    }
-    try 
-    {
-      this.sampleNameStart_ = this.pictureIndent_+this.gradientHeight_+descriptionFontMetrics.getHeight();
-      this.sampleSpace_ = textWidth+sampleNameStart_;
-      this.annotationSpace_ = annotationWidth+2*this.pictureIndent_;
-      //      this.annotationSpace_ = annotationWidth+doubleBondTextWidthMax+2*this.pictureIndent_;
-      Graphics2D expressionGraphics;
-      int xcorrection=0;
-      int ycorrection=0;
-      int xSpaceForMap = this.heatRectWidth_*this.sampleNames_.size()+borderCorrection_;
-      int imageSizeX = xSpaceForMap+xcorrection+annotationSpace_+2*pictureIndent_;
-      expressionImage_=new BufferedImage(imageSizeX,
-                                         this.heatRectHeight_*(this.heatMapRows_.size())+borderCorrection_+ycorrection+sampleSpace_+2*pictureIndent_,
-                                         BufferedImage.TYPE_3BYTE_BGR);
-      expressionGraphics=(Graphics2D)expressionImage_.getGraphics();
-      if (extGraphics!=null)
-      	expressionGraphics=extGraphics;
-      expressionGraphics.setColor(getBackgroundColor());
-      expressionGraphics.fillRect(0, 0, expressionImage_.getWidth(), expressionImage_.getHeight());
-      paintHeader(expressionGraphics, imageSizeX-annotationSpace_);
-      paintSampleNames(expressionGraphics,this.pictureIndent_ /*imageSizeX-pictureIndent_-xSpaceForMap-1*/,sampleSpace_);
-      paintExpressionImage(expressionGraphics, this.pictureIndent_, sampleSpace_);
-      paintAnalyteNames(expressionGraphics,this.pictureIndent_+xSpaceForMap,sampleSpace_);
-      //       if (LipidParameterSet.isOmegaInformationAvailable()) {
-      //         this.paintLipidDoubleBondNames(expressionGraphics,this.pictureIndent_+xSpaceForMap+analyteTextWidthMax_+doubleBondNameSpace_,sampleSpace_);
-      //       }
-    } catch (OutOfMemoryError e) { }
-    return expressionImage_;      
-  }
-  
-  protected void paintSampleNames(Graphics2D expressionGraphics, int xoffset, int sampleSpace_){
-    Font bigFont = new Font("SansSerif", Font.PLAIN, 200);
-    expressionGraphics.setFont(bigFont);
-    FontMetrics fm2 = expressionGraphics.getFontMetrics();
-
-    Font descriptionFont = new Font("Dialog",Font.PLAIN, 9);
-    expressionGraphics.setColor(getLegendColor());
-    
-    expressionGraphics.setFont(descriptionFont);
-    FontMetrics descriptionFontMetrics = expressionGraphics.getFontMetrics();
-    int textHeight = descriptionFontMetrics.getHeight();
-    double rotationAngle = -Math.PI/2.0;
-    if (!isOSMacAndJavaLookAndFeel())
-      expressionGraphics.rotate(rotationAngle);
-    for (int i=0;i!=this.sampleNames_.size();i++){
-      String sampleName = sampleNames_.get(i);
-      String toDisplay = this.getSampleNameToDisplay(sampleName);
-      if (isOSMacAndJavaLookAndFeel()){       
-        BufferedImage image = new BufferedImage(fm2.stringWidth(toDisplay), fm2.getHeight(),
-            BufferedImage.TYPE_INT_ARGB);
-        Graphics2D g22 = (Graphics2D) image.getGraphics();
-        g22.setColor(getLegendColor());
-        g22.setFont(bigFont);
-        g22.drawString(toDisplay,0,fm2.getAscent());
-        int sw2 = fm2.stringWidth(toDisplay);
-        int swXExtension2 = (int)(((double)sw2)*Math.cos(-rotationAngle));
-        int swYExtension2 = (int)(((double)sw2)*Math.sin(-rotationAngle));
-        int shYExtension2 = (int)(((double)fm2.getHeight())*Math.cos(-rotationAngle));
-        int shXExtension2 = (int)(((double)fm2.getHeight())*Math.sin(-rotationAngle));
-      
-        BufferedImage image2 = new BufferedImage(swXExtension2+shXExtension2, swYExtension2+shYExtension2,
-            BufferedImage.TYPE_INT_ARGB);
-        Graphics2D g23 = (Graphics2D) image2.getGraphics();
-        g23.rotate(rotationAngle);
-        int normalStringXCoordinate2 = 0;
-        int normalStringYCoordinate2 = swYExtension2;
-        double coordinateRadius2 = Math.sqrt(Math.pow(0, 2)+Math.pow(normalStringYCoordinate2, 2));
-        double angle2 = Math.atan((double)normalStringYCoordinate2/(double)normalStringXCoordinate2);
-        g23.drawImage(image,(int)(coordinateRadius2*Math.cos(angle2-rotationAngle)),(int)(coordinateRadius2*Math.sin(angle2-rotationAngle)),null);
-        g23.rotate(-rotationAngle);   
-        //expressionGraphics.drawImage(image2.getScaledInstance(descriptionFontMetrics.getHeight(), descriptionFontMetrics.stringWidth(toDisplay), 0),this.heatRectWidth_ * i +this.heatRectWidth_/2,sampleSpace_-2-descriptionFontMetrics.stringWidth(toDisplay),null);
-        image2 = MacOSResizer.resizeTrick(image2, descriptionFontMetrics.getHeight(), descriptionFontMetrics.stringWidth(toDisplay));
-        expressionGraphics.drawImage(image2,this.heatRectWidth_ * i +this.heatRectWidth_/2,sampleSpace_-2-descriptionFontMetrics.stringWidth(toDisplay),null);
-      }else{
-        expressionGraphics.drawString(toDisplay,-sampleSpace_+2,this.heatRectWidth_ * i +this.heatRectWidth_/2+textHeight/2
-            + xoffset);
-      }
-    }
-    if (!isOSMacAndJavaLookAndFeel())
-      expressionGraphics.rotate(-rotationAngle);
-  }
-  
-  protected void paintExpressionImage(Graphics2D expressionGraphics, int xoffset, int yoffset)
-  {
-  	for (int i = 0; i < this.heatMapRows_.size(); i++) 
-  	{
-  		this.heatMapRows_.get(i).paintExpressionRow(expressionGraphics, xoffset, yoffset, i);
-  	}
-  }
-  
-  protected void paintAnalyteNames(Graphics2D expressionGraphics, int xoffset, int yoffset)
-  {
-    Font descriptionFont = new Font("Dialog",Font.PLAIN, 9);
-    expressionGraphics.setColor(getLegendColor());
-    expressionGraphics.setFont(descriptionFont);
-    FontMetrics descriptionFontMetrics = expressionGraphics.getFontMetrics();
-    int textHeight = descriptionFontMetrics.getHeight();
-    for (int i=0; i<this.heatMapRows_.size(); i++)
-    {
-    	String analyteName = this.heatMapRows_.get(i).getAnalyteName(isSumCompOnly_);
-    	int textWidth = descriptionFontMetrics.stringWidth(analyteName);
-      if (textWidth>analyteTextWidthMax_)
-        analyteTextWidthMax_ = textWidth;
-      expressionGraphics.drawString(analyteName,xoffset+analyteNameSpace_,(this.heatRectHeight_*i) + 2 + yoffset+textHeight/2);
-    }
-  }
-  
-  public void paintAttentionRectangle(Graphics2D g2, Color color, int row, int column, int xoffset, int yoffset)
-  {
-  	this.heatMapRows_.get(row).paintAttentionRectangle(g2, color, row, column, xoffset, yoffset);
-  }
-  
-  /**
-   * returns the color of a heat map cell defined by row and column number
-   * @param cellRow the row number of the cell
-   * @param cellColumn the column number of the cell
-   * @return color of a heat map cell defined by row and column number
-   */
-  public Color getColorForCell(int cellRow, int cellColumn){
-    return new Color(getColorForValue(this.heatMapRows_.get(cellRow).getValue(sampleNames_.get(cellColumn))));
-  }
-  
-  protected int getColorForValue(double value){
-    int rgb1 = 0;
-    if (value>1){
-      int coordinate = getCoordinateBigger1(value);
-      rgb1 = this.gradient_.getRGB(coordinate, 0);
-    }else if (value>0){
-      int coordinate = getCoordinateSmaller1(value);
-      rgb1 = this.gradient_.getRGB(coordinate, 0);
-    }else{
-      rgb1 = Color.gray.getRGB();
-    }
-    return rgb1;
-  }
-  
-  public int getExpressionImageXStart(){
-    return this.pictureIndent_;
-  }
-
-  public int getExpressionImageXEnd(){
-    return this.pictureIndent_+this.heatRectWidth_*sampleNames_.size();
-  }
-  
-  public int getExpressionImageYStart(){
-    return sampleSpace_;
-  }
-
-  public int getExpressionImageYEnd(){
-    return this.sampleSpace_+this.heatRectHeight_*this.analyteNames_.size();
-  }
-  
-  /**
-   * Only to be used when hovering over analyte names!
-   * @param x
-   * @param y
-   * @return
-   */
-  public String getRowName(int x, int y){
-    String analyteName = null;
-    if (this.getRowNameStart()<=x&&x<this.getRowNameEnd()&&
-        this.getExpressionImageYStart()<=y&&y<this.getExpressionImageYEnd()){
-    	analyteName = analyteNames_.get(this.calculateYPosition(y));
-    }
-    return analyteName;
-  }
-  
-  /**
-   * Only to be used when hovering over analyte names!
-   * @param x
-   * @param y
-   * @return
-   */
-  public int getRowNumber(int x, int y)
-  {
-  	int rowNumber = -1;
-  	if (this.getRowNameStart()<=x&&x<this.getRowNameEnd()&&
-        this.getExpressionImageYStart()<=y&&y<this.getExpressionImageYEnd()){
-  		rowNumber = this.calculateYPosition(y);
-    }
-  	return rowNumber;
-  }
-  
-//  public Vector<String> getCellName(int x, int y){
-//    Vector<String> cellName = new Vector<String>();
-//    String sampleName = null;
-//    String analyteName = null;
-//    int[] cellPostion = this.getCellPosition(x, y);
-//    if (cellPostion[0]>=0&&cellPostion[1]>=0){
-//      sampleName = sampleNames_.get(cellPostion[0]);
-//      analyteName = analyteNames_.get(cellPostion[1]);
-//    }
-//    cellName.add(sampleName);
-//    cellName.add(analyteName);
-//    return cellName;
-//  }
-  
-  public int[] getCellPosition(int x, int y){
-    int[] cellPosition = new int[2];
-    cellPosition[0] = -1;
-    cellPosition[1] = -1;
-    if (this.getExpressionImageXStart()<=x&&x<this.getExpressionImageXEnd()&&
-        this.getExpressionImageYStart()<=y&&y<this.getExpressionImageYEnd()){
-      cellPosition[0] =this.calculateXPosition(x);
-      cellPosition[1] = this.calculateYPosition(y);
-    }
-    return cellPosition;
-  }
-  
-  public Rectangle getRectangleForCell(int x, int y){
-    Rectangle rect = null;
-    if (this.getExpressionImageXStart()<=x&&x<this.getExpressionImageXEnd()&&
-        this.getExpressionImageYStart()<=y&&y<this.getExpressionImageYEnd()){
-      int cellColumn = this.calculateXPosition(x);
-      int cellRow = this.calculateYPosition(y);
-      rect = getRectangleForCellByRowAndColumn(cellRow, cellColumn);
-    }
-    return rect;
-  }
-  
-  /**
-   * returns a rectangle of a heat map cell defined by row and column number
-   * @param cellRow the row number of the cell
-   * @param cellColumn the column number of the cell
-   * @return rectangle of a heat map cell defined by row and column number
-   */
-  public Rectangle getRectangleForCellByRowAndColumn(int cellRow, int cellColumn){
-    return new Rectangle(this.heatRectWidth_ * cellColumn+getExpressionImageXStart(),
-        this.heatRectHeight_ * cellRow+getExpressionImageYStart(),this.heatRectWidth_,
-        this.heatRectHeight_);
-  }
-  
-  public int getRowNameStart(){
-    return this.getExpressionImageXEnd()+this.analyteNameSpace_;
-  }
-  
-  public int getRowNameEnd(){
-    return this.getRowNameStart()+this.analyteTextWidthMax_;
-  }
-  
-  public Rectangle getRectangleForRowNumber(int row){
-    Rectangle rect = null;
-    if (row>=0){
-      rect = new Rectangle(this.getRowNameStart(),this.heatRectHeight_ * row+getExpressionImageYStart(),
-          this.analyteTextWidthMax_+this.analyteNameSpace_, this.heatRectHeight_);
-    }
-    return rect;
-  }
-  
-  private int calculateXPosition(int x){
-    return (x-this.getExpressionImageXStart())/heatRectWidth_;
-  }  
-  
-  private int calculateYPosition(int y){
-    return (y-this.getExpressionImageYStart())/heatRectHeight_;
-  }
-
-  public int getColumnNameStart(){
-    return this.sampleNameStart_-2;
-  }
-  
-  public int getColumnNameEnd(){
-    return this.sampleSpace_-2;
-  }
-
-  public String getColumnName(int x, int y){
-    String sampleName = null;
-    if (this.getExpressionImageXStart()<=x&&x<this.getExpressionImageXEnd()&&
-        this.getColumnNameStart()<=y&&y<this.getColumnNameEnd()){
-      sampleName = sampleNames_.get(this.calculateXPosition(x));
-    }
-    return sampleName;
-  }
-  
-  public Rectangle getRectangleForColumnName(String columnName){
-    int columnPosition = -1;
-    int count = 0;
-    for (String name : this.sampleNames_){
-      if (columnName.equalsIgnoreCase(name)){
-        columnPosition = count;
-        break;
-      }
-      count++;
-    }
-    Rectangle rect = null;
-    if (columnPosition>=0){
-      rect = new Rectangle(this.heatRectWidth_ * columnPosition+getExpressionImageXStart(),this.getColumnNameStart(),
-          this.heatRectWidth_, this.getColumnNameEnd()-this.getColumnNameStart());
-    }
-    return rect;
-  }
-  
-  private int getCoordinateBigger1(double intValue){
-    int pixelsPositive = this.defaultNrOfGradientPixels_/2;
-    int coordinate = pixelsPositive+(int)((intValue-1)*(pixelsPositive/(upperValue_-1)));
-    if (coordinate>=this.defaultNrOfGradientPixels_||coordinate<0)
-      coordinate = this.defaultNrOfGradientPixels_-1;
-    return coordinate;
-  }
-  
-  private int getCoordinateSmaller1(double intValue){
-    int pixelsNegative = this.defaultNrOfGradientPixels_/2;
-    intValue = 1/intValue;
-    int coordinate = pixelsNegative-(int)((intValue-1)*(pixelsNegative/(1/lowerValue_-1)));
-    if (coordinate<1)
-      coordinate=1;
-    return coordinate;
-  }
-  
-  public String getSampleNameToDisplay(String sampleName){
-    return this.lookup_.getDisplayName(sampleName);
-  }
-  
-  private static String extractPercentUnit(double value){
-    if (value<=0){
-      return null;
-    }else if (value*100>=1)
-      return "%";
-    else
-      return "\u2030";
-  }
-  
-  protected boolean isOSMacAndJavaLookAndFeel(){
-    if (ignorePlatformSettings_) return false;
-    return Settings.isOSMacAndJavaLookAndFeel();
-  }
-  
-  protected Color getLegendColor(){
-    return Color.WHITE;
-  }
-  
-  protected Color getBackgroundColor(){
-    return Color.BLACK;
-  }
-  
-	public String getAbsoluteFilePathOfExperiment(int column)
-	{
-		for (HeatMapRow row : heatMapRows_)
-		{
-			ResultCompVO compVO = row.getCompVO(this.sampleNames_.get(column));
-			if (compVO != null)
-			{
-				return compVO.getAbsoluteFilePath();
-			}
-		}
-		return null;
-	}
-	
-	public Color getAttentionProbe(int row, String experiment)
-	{
-		return this.heatMapRows_.get(row).getAttentionValues().get(experiment);
-	}
-	
-	public Color getAttentionProbe(String analyte, String experiment)
-	{
-		return this.heatMapRows_.get(analyteNames_.indexOf(analyte)).getAttentionValues().get(experiment);
-	}
-	
-	public ResultCompVO getCompVO(int column, int row)
-	{
-		return this.heatMapRows_.get(row).getCompVO(this.sampleNames_.get(column));
-	}
-	
-	/**
-	 * Returns the ResultCompVO of the sum composition, to e.g. not have a falsely missing comp vo for quantifying at analyte not found
-	 * @param column
-	 * @param row
-	 * @return
-	 */
-	public ResultCompVO getSumCompVO(int column, int row)
-	{
-		return this.heatMapRows_.get(getSumCompVORow(row)).getCompVO(this.sampleNames_.get(column));
-	}
-	
-	/**
-	 * Returns the heatmap row of the sum composition, to e.g. not have a falsely missing comp vo for quantifying at analyte not found
-	 * @param row
-	 * @return
-	 */
-	public Integer getSumCompVORow(int row)
-	{
-		if (isMolecularSpeciesLevel(row))
-		{
-			String sumComposition = this.heatMapRows_.get(row).getOriginalAnalyteName();
-			for (int i=0; i<this.heatMapRows_.size(); i++)
-	  	{
-	  		if (i==row) continue;
-	  		if (this.heatMapRows_.get(i).getOriginalAnalyteName().equals(sumComposition) && !isMolecularSpeciesLevel(i))
-	  		{
-	  			return i;
-	  		}
-	  	}
-		}
-		else
-		{
-			return row;
-		}
-		return -1; //this will never happen, as there is always a sum composition row.
-	}
-	
-	public ArrayList<Integer> getAllRowsOfSameSumComposition(int row)
-  {
-  	ArrayList<Integer> rows = new ArrayList<Integer>();
-  	String sumComposition = this.heatMapRows_.get(row).getOriginalAnalyteName();
-  	for (int i=0; i<this.heatMapRows_.size(); i++)
-  	{
-  		if (i==row) continue;
-  		if (this.heatMapRows_.get(i).getOriginalAnalyteName().equals(sumComposition))
-  		{
-  			rows.add(i);
-  		}
-  	}
-  	return rows;
-  }
-	
-	/**
-	 * 
-	 * @param name		the name of the experiment
-	 * @param row
-	 * @return
-	 */
-	public Double getMolecularSpeciesContributionOfAllMods(String name, int row)
-	{
-		return this.heatMapRows_.get(row).getMolecularSpeciesContribution(name);
-	}
-	
-	/**
-	 * Returns sum composition level name if the row corresponds to this level of identification,
-	 * otherwise the molecular species name
-	 * @param row
-	 * @return
-	 */
-	public String getMolecularSpeciesLevelName(int row)
-	{
-		return isMolecularSpeciesLevel(row) ? getMolecularSpeciesName(row) : getSumCompositionName(row);
-	}
-	
-	public String getMolecularSpeciesName(int row)
-	{
-		return this.heatMapRows_.get(row).getMolecularSpeciesName();
-	}
-	
-	public String getSumCompositionName(int row)
-	{
-		return this.heatMapRows_.get(row).getSumCompositionName();
-	}
-	
-	public String getRetentionTime(int row)
-	{
-		return this.heatMapRows_.get(row).getRtGroup();
-	}
-	
-	/**
-	 * True if this heatmap row shows results at the molecular species level
-	 * @param row
-	 * @return
-	 */
-	public boolean isMolecularSpeciesLevel(int row)
-	{
-		return this.heatMapRows_.get(row).isMolecularSpeciesLevel();
-	}
-	
-	public String extractPreferredUnitForExp()
-	{
-    List<Integer> unitValues = new ArrayList<Integer>();
-    for (HeatMapRow row : heatMapRows_)
-    {
-    	addUnitValue(unitValues, row.getPreferredUnit());
-    }
-    return computePreferredUnit(unitValues);
-	}
-	
-	public String extractPreferredUnitForExp(Hashtable<String,String> preferredUnits)
-	{
-    List<Integer> unitValues = new ArrayList<Integer>();
-    for (String unit : preferredUnits.values()){
-    	addUnitValue(unitValues, unit);
-    }
-    return computePreferredUnit(unitValues);
-  }
-	
-	private void addUnitValue(List<Integer> unitValues, String unit)
-	{
-		if (unit == null)
-		{
-			unitValues.add(0);
-			return; //TODO: This is a workaround, as with MSn Only, we sometimes get completely empty rows in the heatmap. Fix this!
-		}
-		switch (unit)
-  	{
-  		case "":
-  			unitValues.add(0);
-  			break;
-  		case "%":
-  			unitValues.add(1);
-  			break;
-  		case "\u2030":
-  			unitValues.add(2);
-  			break;	
-  		case "m":
-  			unitValues.add(3);
-  			break;
-  		case "\u03BC":
-  			unitValues.add(4);
-  			break;
-  		case "n":
-  			unitValues.add(5);
-  			break;
-  		case "p":
-  			unitValues.add(6);
-  			break;
-  		case "f":
-  			unitValues.add(7);
-  			break;
-  		case "a":
-  			unitValues.add(8);
-  			break;
-  		default:
-  			break;
-  	}
-	}
-	
-	private String computePreferredUnit(List<Integer> unitValues)
-	{
-		String preferredUnit = "";
-		Collections.sort(unitValues);
-    int unitPlaceHolder = 0;
-    if (unitValues.size()%2 == 0){
-      unitPlaceHolder = unitValues.get(((unitValues.size()) / 2));
-    }else{
-      unitPlaceHolder = unitValues.get(((unitValues.size() + 1) / 2) - 1);
-    }
-    switch (unitPlaceHolder)
-    {
-    	case 0:
-    		preferredUnit = "";
-    		break;
-    	case 1:
-    		preferredUnit = "%";
-    		break;
-    	case 2:
-    		preferredUnit = "\u2030";
-    		break;
-    	case 3:
-    		preferredUnit = "m";
-    		break;
-    	case 4:
-    		preferredUnit = "\u03BC";
-    		break;
-    	case 5:
-    		preferredUnit = "n";
-    		break;
-    	case 6:
-    		preferredUnit = "p";
-    		break;
-    	case 7:
-    		preferredUnit = "f";
-    		break;
-    	case 8:
-    		preferredUnit = "a";
-    		break;
-    	default:
-    		break;
-    }
-    return preferredUnit;
-	}
-	
-	public String getPreferredUnit(int row)
-	{
-		return this.heatMapRows_.get(row).getPreferredUnit();
-	}
-	
-	/**
-	 * @return the original sum composition analyte names
-	 */
-	public ArrayList<String> getOriginalAnalyteNames()
-	{
-		Set<String> analyteNames = new LinkedHashSet<String>(); //Set to ensure only one entry for each sum composition
-  	for (HeatMapRow row : heatMapRows_)
-    {
-  		analyteNames.add(row.getOriginalAnalyteName());
-    }
-  	return new ArrayList<String>(analyteNames);
-	}
-	
-	public int getAnalyteIndex(String analyte)
-	{
-		ArrayList<String> originalNames = getOriginalAnalyteNames();
-		return originalNames.indexOf(analyte);
-	}
-	
-	public String getAnalyteName(int row)
-	{
-		return analyteNames_.get(row);
-	}
-	
-	public String getOriginalAnalyteName(int row)
-	{
-		return heatMapRows_.get(row).getOriginalAnalyteName();
-	}
-	
-	public String getExperimentName(int column)
-	{
-		String name = null;
-		if (column >= 0 && column < sampleNames_.size()) name = sampleNames_.get(column);
-		return name;
-	}
-	
-	/**
-	 * Finds all compVOs of the given rows that exist in the results file and contain the provided modifications.
-	 * @param rows
-	 * @param selectedMods
-	 * @return
-	 */
-	public Set<ResultCompVO> getPresentCompVOsWithMod(Set<Integer> rows, Vector<String> selectedMods)
-	{
-		Set<ResultCompVO> compVOs = ConcurrentHashMap.newKeySet();
-		for (Integer row : rows)
-		{
-			for (ResultCompVO compVO : this.heatMapRows_.get(row).getAllCompVO())
-			{
-				if (compVO.getAbsoluteFilePath()!=null && compVO.getAbsoluteFilePath().length()>0 && compVO.existsInFile())
-				{
-					for (String modName : selectedMods)
-					{
-		        if (compVO.containsMod(modName))
-		        {
-		        	compVOs.add(compVO);
-		        	continue;
-		        }
-		      }
-				}
-			}
-		}
-		return compVOs;
-	}
-	
-	/**
-	 * Eliminates a molecular species from a LipidomicsMSnSet. Ensure the results in comparativeAnalysis are in sync!
-	 * @param rows
-	 * @param selectedMods
-	 * @return the affected filePaths
-	 */
-	public Set<String> eliminateMolecularSpecies(Set<Integer> rows, Vector<String> selectedMods)
-	{
-		Set<String> filePaths = ConcurrentHashMap.newKeySet();
-		for (Integer row : rows)
-		{
-			for (ResultCompVO compVO : this.heatMapRows_.get(row).getAllCompVO())
-			{
-				if (compVO.getAbsoluteFilePath()!=null && compVO.getAbsoluteFilePath().length()>0 && compVO.existsInFile())
-				{
-					for (String modName : selectedMods)
-					{
-		        if (compVO.containsMod(modName))
-		        {
-		        	String humanReadable = this.heatMapRows_.get(row).getMolecularSpeciesName();
-		        	compVO.getResultMolecule().removeMolecularSpeciesFromParams(humanReadable, modName);
-		        	filePaths.add(compVO.getAbsoluteFilePath());
-		        }
-					}
-				}
-			}
-		}
-		return filePaths;
-	}
-	
-	private class HeatMapRow
-	{
-		private String sumCompositionName_;
-		private String rtGroup_;
-		private String molecularSpeciesName_;
-		private String preferredUnit_;
-		private Hashtable<String,ResultCompVO> compVOs_; //expname to compVO
-		private Hashtable<String,Color> attentionValues_; //expname to attentionvalue
-		private Hashtable<String,Double> relativeValues_; //expname to rel value
-		private Hashtable<String,Double> molecularSpeciesContribution_;
-		private final static String RT_DELIMITER = "_";
-		private final static String STANDARD = "x";
-		
-		/**
-		 * 
-		 * @param moleculeName
-		 * @param sumCompositionName
-		 */
-		private HeatMapRow(String sumCompositionName, String molecularSpeciesName, String preferredUnit)
-		{
-			this.sumCompositionName_ = extractSumCompositionName(sumCompositionName);
-			this.rtGroup_ = extractRetentionTime(sumCompositionName);
-			this.molecularSpeciesName_ = molecularSpeciesName;
-			this.preferredUnit_ = preferredUnit;
-			this.compVOs_ = new Hashtable<String,ResultCompVO>();
-			this.attentionValues_ = new Hashtable<String,Color>();
-			this.relativeValues_ = new Hashtable<String,Double>();
-			this.molecularSpeciesContribution_ = new Hashtable<String,Double>();
-		}
-		
-		private void paintExpressionRow(Graphics2D expressionGraphics, int xoffset, int yoffset, int row)
-	  {
-			double value;
-	    expressionGraphics.setColor(borderColor_);
-	    
-	    for (int i = 0; i < sampleNames_.size(); i++)
-	    {
-	    	value = this.relativeValues_.get(sampleNames_.get(i));
-	    	Color color = new Color(getColorForValue(value));
-	    	expressionGraphics.setColor(color);
-	    	expressionGraphics.fillRect(heatRectWidth_ * i + 1
-            + xoffset + partCorrection_, heatRectHeight_ * row + 1
-            + yoffset, heatRectWidth_ - 1, heatRectHeight_ - 1);
-	    	if (this.attentionValues_.containsKey(sampleNames_.get(i))){
-          paintAttentionRectangle(expressionGraphics,attentionValues_.get(sampleNames_.get(i)),row,i,xoffset,yoffset);
-        } 
-	    }
-	  }
-		
-		/**
-	   * this method paints an unfilled rectangle around the heat map rectangle containing the expression color
-	   * @param g2 Graphics2 object for painting
-	   * @param color the color to be used for painting the unfilled rectangle
-	   * @param row the row number in the expression image
-	   * @param column the column number in the expression image
-	   * @param xoffset the offset in x direction of the heat map within the image
-	   * @param yoffset the offset in y direction of the heat map within the image
-	   */
-	  private void paintAttentionRectangle(Graphics2D g2, Color color, int row, int column, int xoffset, int yoffset)
-	  {
-	    g2.setColor(this.attentionValues_.get(sampleNames_.get(column)));
-	    g2.drawRect(heatRectWidth_ * column + 1
-	        + xoffset + partCorrection_, heatRectHeight_ * row + 1
-	        + yoffset, heatRectWidth_ - 2, heatRectHeight_ - 2);
-	  }
-	  
-	  private String getAnalyteName(boolean original)
-	  {
-	  	if (original) return getOriginalAnalyteName();
-	  	String delimiter = " ... ";
-	  	String rtGroup = getRtGroup().equalsIgnoreCase(STANDARD) ? delimiter : String.format("%s%s min %s", delimiter, getRtGroup(), delimiter);
-	  	return String.format("%s%s%s", getSumCompositionName(), rtGroup, getMolecularSpeciesName());
-	  }
-	  
-	  private String getOriginalAnalyteName()
-	  {
-	  	String rtGroup = getRtGroup().equalsIgnoreCase(STANDARD) ? "" : "_"+getRtGroup();
-	  	return getSumCompositionName()+rtGroup;
-	  }
-		
-		private String extractSumCompositionName(String name)
-		{
-			String nameString = name;
-			if (name.contains(RT_DELIMITER)) //if it is an internal or external standard, it is shotgun data or hits with different RTs are not shown separately, it won't contain a retention time
-			{
-				nameString = name.substring(0, name.indexOf(RT_DELIMITER));
-			}
-			return nameString;
-		}
-		
-		private String extractRetentionTime(String name)
-		{
-			String nameString = STANDARD;
-			if (name.contains(RT_DELIMITER)) //if it is an internal or external standard, it won't contain a retention time
-			{
-				nameString = name.substring(name.indexOf(RT_DELIMITER)+1, name.length());
-			}
-			return nameString;
-		}
-
-		private String getSumCompositionName()
-		{
-			return sumCompositionName_;
-		}
-		
-		private String getMolecularSpeciesName()
-		{
-			return molecularSpeciesName_;
-		}
-		
-		private boolean isMolecularSpeciesLevel()
-		{
-			return !getMolecularSpeciesName().equals(ResultCompVO.SUM_COMPOSITION);
-		}
-
-		private String getRtGroup()
-		{
-			return rtGroup_;
-		}
-		
-		private Double getRtGroupValue()
-		{
-			return rtGroup_ != null ? Double.parseDouble(rtGroup_) : Double.MAX_VALUE; //typically standards, or for shotgun all analytes
-		}
-		
-		private String getPreferredUnit()
-		{
-			return preferredUnit_;
-		}
-		
-		private void addCompVO(String experimentName, ResultCompVO compVO)
-		{
-			this.compVOs_.put(experimentName, compVO);
-		}
-		
-		private ResultCompVO getCompVO(String experimentName)
-		{
-			return this.compVOs_.get(experimentName);
-		}
-		
-		private ArrayList<ResultCompVO> getAllCompVO()
-		{
-			return new ArrayList<ResultCompVO>(this.compVOs_.values());
-		}
-		
-//		private ArrayList<ResultCompVO> getCompVOsOfRow()
-//		{
-//			return new ArrayList<ResultCompVO>(compVOs_.values());
-//		}
-
-		private Hashtable<String,Color> getAttentionValues()
-		{
-			return attentionValues_;
-		}
-
-		private void setAttentionValues(Hashtable<String,Color> attentionValues)
-		{
-			if (this.molecularSpeciesName_.equals(ResultCompVO.SUM_COMPOSITION))
-			{
-				this.attentionValues_ = attentionValues;
-			}
-			else
-			{
-				for (String experiment : attentionValues.keySet())
-				{
-					if (molecularSpeciesContribution_.get(experiment) != null)
-					{
-						this.attentionValues_.put(experiment, attentionValues.get(experiment));
-					}
-				}
-			}
-		}
-		
-		private Double getPrecursorMZ()
-		{
-			return this.compVOs_.values().stream().filter((s) -> s.getMass(0)>0).findFirst().get().getMass(0); //the m/z value will be the same for each ID of a group
-		}
-		
-		private Double getValue(String experiment)
-		{
-			return relativeValues_.get(experiment);
-		}
-		
-		private void addRelativeValue(String experimentName, Double relativeValue)
-		{
-			this.relativeValues_.put(experimentName, relativeValue);
-		}
-		
-		private void addMolecularSpeciesContributionOfAllMods(String experimentName, Double value)
-		{
-			this.molecularSpeciesContribution_.put(experimentName, value);
-		}
-		
-		private Double getMolecularSpeciesContribution(String experimentName)
-		{
-			if (this.molecularSpeciesName_.equals(ResultCompVO.SUM_COMPOSITION))
-			{
-				return 1.0;
-			}
-			else if (this.molecularSpeciesContribution_.get(experimentName) == null)
-			{
-				return 0.0;
-			}
-			return this.molecularSpeciesContribution_.get(experimentName);
-		}
-		
-	}
-
-}
+/* 
+ * This file is part of Lipid Data Analyzer
+ * Lipid Data Analyzer - Automated annotation of lipid species and their molecular structures in high-throughput data from tandem mass spectrometry
+ * Copyright (c) 2017 Juergen Hartler, Andreas Ziegl, Gerhard G. Thallinger, Leonida M. Lamp
+ * DO NOT ALTER OR REMOVE COPYRIGHT NOTICES OR THIS FILE HEADER. 
+ *  
+ * This program is free software: you can redistribute it and/or modify
+ * it under the terms of the GNU General Public License as published by
+ * by the Free Software Foundation, either version 3 of the License, or 
+ * (at your option) any later version.
+ *  
+ * This program is distributed in the hope that it will be useful,
+ * but WITHOUT ANY WARRANTY; without even the implied warranty of
+ * MERCHANTABILITY or FITNESS FOR A PARTICULAR PURPOSE. See the
+ * GNU General Public License for more details. 
+ *  
+ * You should have received a copy of the GNU General Public License 
+ * along with this program. If not, see <http://www.gnu.org/licenses/>.
+ *
+ * Please contact lda@genome.tugraz.at if you need additional information or 
+ * have any questions.
+ */
+
+package at.tugraz.genome.lda.analysis;
+
+import java.awt.Color;
+import java.awt.Font;
+import java.awt.FontMetrics;
+import java.awt.GradientPaint;
+import java.awt.Graphics2D;
+import java.awt.Rectangle;
+import java.awt.image.BufferedImage;
+import java.util.ArrayList;
+import java.util.Collections;
+import java.util.Comparator;
+import java.util.Hashtable;
+import java.util.LinkedHashSet;
+import java.util.List;
+import java.util.Set;
+import java.util.Vector;
+import java.util.concurrent.ConcurrentHashMap;
+
+import at.tugraz.genome.lda.Settings;
+import at.tugraz.genome.lda.analysis.exception.CalculationNotPossibleException;
+import at.tugraz.genome.lda.swing.HeatMapDrawing;
+import at.tugraz.genome.lda.utils.DoubleCalculator;
+import at.tugraz.genome.lda.utils.StaticUtils;
+import at.tugraz.genome.lda.vos.ResultAreaVO;
+import at.tugraz.genome.lda.vos.ResultCompVO;
+import at.tugraz.genome.lda.vos.ResultDisplaySettingsVO;
+import at.tugraz.genome.maspectras.graphics.MacOSResizer;
+
+/**
+ * 
+ * @author Juergen Hartler
+ * @author Leonida M. Lamp
+ *
+ */
+public class LipidomicsHeatMap
+{
+	public final static int NUMBER_OF_COLOR_GROUPS = 9;
+  private Color borderColor_=new Color(0,0,0);
+  
+  protected int defaultNrOfGradientPixels_ = 10000;
+  
+  protected final static Color DEFAULT_COLOR0 = new Color(000,040,180);
+  protected final static Color DEFAULT_COLOR1 = new Color(000,153,102);
+  protected final static Color DEFAULT_COLOR2 = new Color(255,255,000);
+  protected final static Color DEFAULT_COLOR3 = new Color(255,255,000);
+  protected final static Color DEFAULT_COLOR4 = new Color(255,000,000);
+  
+  protected int heatRectWidth_ = 20;
+  protected int heatRectHeight_ = 10;
+  protected int borderCorrection_ = 1;
+  
+  protected int annotationSpace_ = 200;
+  protected int sampleSpace_ = 80;
+  protected int pictureIndent_ = 5;
+  protected int gradientHeight_ = 10;
+  protected int analyteNameSpace_ = 3;
+  
+  protected int analyteTextWidthMax_ = 0;
+  protected int sampleNameStart_ = 0;
+  protected int doubleBondTextWidthMax_ = 0;
+  
+  int partCorrection_ = 0;
+	
+  /** the experiment names */
+	protected Vector<String> sampleNames_;
+	/** the names of identifications in the heatmap */
+  protected ArrayList<String> analyteNames_;
+  
+  protected BufferedImage gradient_;
+  protected transient BufferedImage expressionImage_;
+	
+  protected float lowerValue_ = 0.2f;
+  protected float upperValue_ = 5f;
+  protected SampleLookup lookup_;
+  private ArrayList<HeatMapRow> heatMapRows_;
+  private boolean isMarkDoublePeaks_;
+  private boolean isSumCompOnly_;
+  private boolean isAllAnalyteGroups_;
+  
+  protected boolean ignorePlatformSettings_;
+
+  public final static Color ATTENTION_COLOR_DOUBLE_PEAK = Color.YELLOW;
+  public final static Color ATTENTION_COLOR_NOT_ALL_MODS = new Color(51,153,255);
+  public final static Color ATTENTION_DOUBLE_AND_NOT_ALL_MODS = new Color(204,153,255);
+  
+  public LipidomicsHeatMap(HeatMapDrawing parent) throws CalculationNotPossibleException
+  {
+  	this.isMarkDoublePeaks_ = parent.isMarkDoublePeaks();
+  	this.isSumCompOnly_ = parent.getSelectedShowOption().equalsIgnoreCase(HeatMapDrawing.DISPLAY_OPTION_SUM_COMP);
+  	this.isAllAnalyteGroups_ = parent.getSelectedShowOptionMSn().equalsIgnoreCase(HeatMapDrawing.DISPLAY_OPTION_ALL_GROUPS);
+  	this.sampleNames_ = parent.getExperimentNames();
+  	this.heatMapRows_ = computeRows(parent);
+    this.analyteNames_ = computeAnalyteNames();
+    this.gradient_ = this.createThreeColGradientImage(this.defaultNrOfGradientPixels_);
+    this.lookup_ = parent.getHeatMapListener();
+    this.ignorePlatformSettings_ = false;
+  }
+  
+  private ArrayList<String> computeAnalyteNames()
+  {
+  	ArrayList<String> analyteNames = new ArrayList<String>();
+  	for (HeatMapRow row : heatMapRows_)
+    {
+  		analyteNames.add(row.getAnalyteName(isSumCompOnly_));
+    }
+  	return analyteNames;
+  }
+  
+  /**
+   * Computes the rows for the heatmap.
+   * @param resultsOfOneGroup
+   * @param experimentNames
+   * @param moleculeNames
+   * @param maxIsotope
+   * @param settingVO
+   * @return
+   * @throws CalculationNotPossibleException
+   */
+  private ArrayList<HeatMapRow> computeRows(HeatMapDrawing parent) throws CalculationNotPossibleException
+  {
+  	Vector<String> moleculeNames = parent.getSelectedMoleculeNames();
+  	Integer maxIsotope = parent.getSelectedIsotope();;
+  	
+  	ArrayList<HeatMapRow> rows = new ArrayList<HeatMapRow>();
+    for (int j=0; j!=moleculeNames.size();j++)
+    {
+    	String sumCompositionName = moleculeNames.get(j);
+    	Hashtable<String,ResultCompVO> resultsOfOneSumComp = parent.getResultsOfOneGroup().get(sumCompositionName);
+    	if (!isDesiredLevelOfVerification(resultsOfOneSumComp)) continue;
+    	Hashtable<String,ArrayList<Double>> medianValues = computeMedianAreaAtMolSpeciesLevel(resultsOfOneSumComp, parent.getSettingsVO(), maxIsotope);
+    	ResultCompVO dummyCompVO = new ResultCompVO();
+    	
+    	HeatMapRow rowSumComp = computeHeatMapRow(ResultCompVO.SUM_COMPOSITION, medianValues, sumCompositionName, parent.getSettingsVO(), resultsOfOneSumComp, maxIsotope, dummyCompVO);
+    	rows.add(rowSumComp);
+    	
+    	if (!isSumCompOnly_)
+    	{
+    		for (String name : medianValues.keySet())
+      	{
+      		if (name.equals(ResultCompVO.SUM_COMPOSITION)) continue;
+      		HeatMapRow row = computeHeatMapRow(name, medianValues, sumCompositionName, parent.getSettingsVO(), resultsOfOneSumComp, maxIsotope, dummyCompVO);
+      		row.setAttentionValues(rowSumComp.getAttentionValues());
+      		rows.add(row);
+      	}
+    	}
+    }
+    sortRows(rows, parent);
+    return rows;
+  }
+  
+  private ArrayList<HeatMapRow> sortRows(ArrayList<HeatMapRow> rows, HeatMapDrawing parent)
+  {
+  	if (parent.getSortMode().equalsIgnoreCase(HeatMapDrawing.SORT_OPTION_SPECIES))
+  	{
+  		rows.sort(new SpeciesComparator());
+  	}
+  	else if (parent.getSortMode().equalsIgnoreCase(HeatMapDrawing.SORT_OPTION_RT))
+  	{
+  		rows.sort(new ElutionOrderComparator());
+  	}
+  	else if (parent.getSortMode().equalsIgnoreCase(HeatMapDrawing.SORT_OPTION_DEFAULT))
+  	{
+  		rows.sort(new DefaultComparator(parent.getSelectedMoleculeNames()));
+  	}
+  	else if (parent.getSortMode().equalsIgnoreCase(HeatMapDrawing.SORT_OPTION_MZ))
+  	{
+  		rows.sort(new MZComparator());
+  	}
+  	else if (parent.getSortMode().equalsIgnoreCase(HeatMapDrawing.SORT_OPTION_AREA))
+  	{
+  		rows.sort(new AreaComparator(parent));
+  	}
+  	return rows;
+  }
+  
+  class AreaComparator implements Comparator<HeatMapRow> {
+  	HeatMapDrawing parent_;
+  	
+  	AreaComparator(HeatMapDrawing parent)
+  	{
+  		this.parent_ = parent;
+  	}
+  	
+  	@Override
+    public int compare(HeatMapRow a, HeatMapRow b) {
+  		return Comparator.comparing(HeatMapRow::isMolecularSpeciesLevel)
+  				.thenComparing((HeatMapRow r) -> parent_.getAverageArea(r.getAllCompVO())).reversed()
+  				.thenComparing(HeatMapRow::getOriginalAnalyteName)
+      		.thenComparing(HeatMapRow::getMolecularSpeciesName)
+      		.thenComparing(HeatMapRow::getRtGroupValue)
+      		.compare(a,b);
+    }
+  }
+  
+  class MZComparator implements Comparator<HeatMapRow> {
+  	@Override
+    public int compare(HeatMapRow a, HeatMapRow b) {
+  		return Comparator.comparing(HeatMapRow::getPrecursorMZ)
+  				.thenComparing(HeatMapRow::getOriginalAnalyteName)
+      		.thenComparing(HeatMapRow::isMolecularSpeciesLevel)
+      		.thenComparing(HeatMapRow::getMolecularSpeciesName)
+      		.thenComparing(HeatMapRow::getRtGroupValue)
+      		.compare(a,b);
+    }
+  }
+  
+  class DefaultComparator implements Comparator<HeatMapRow> {
+  	Vector<String> moleculeNames_ = new Vector<String>();
+  	
+  	DefaultComparator (Vector<String> moleculeNames)
+  	{
+  		this.moleculeNames_ = moleculeNames;
+  	}
+  	
+  	@Override
+    public int compare(HeatMapRow a, HeatMapRow b) {
+  		return Comparator.comparing((HeatMapRow r) -> moleculeNames_.indexOf(r.getOriginalAnalyteName()))
+      		.thenComparing(HeatMapRow::isMolecularSpeciesLevel)
+      		.thenComparing(HeatMapRow::getMolecularSpeciesName)
+      		.thenComparing(HeatMapRow::getRtGroupValue)
+      		.compare(a,b);
+    }
+  }
+  
+  class SpeciesComparator implements Comparator<HeatMapRow> {
+    @Override
+    public int compare(HeatMapRow a, HeatMapRow b) {
+        return Comparator.comparing(HeatMapRow::getOriginalAnalyteName)
+        		.thenComparing(HeatMapRow::isMolecularSpeciesLevel)
+        		.thenComparing(HeatMapRow::getMolecularSpeciesName)
+        		.thenComparing(HeatMapRow::getRtGroupValue)
+        		.compare(a,b);
+    }
+  }
+  
+  class ElutionOrderComparator implements Comparator<HeatMapRow> {
+    @Override
+    public int compare(HeatMapRow a, HeatMapRow b) {
+        return Comparator.comparing(HeatMapRow::getRtGroupValue)
+        		.thenComparing(HeatMapRow::getOriginalAnalyteName)
+        		.thenComparing(HeatMapRow::isMolecularSpeciesLevel)
+        		.thenComparing(HeatMapRow::getMolecularSpeciesName)
+        		.compare(a,b);
+    }
+  }
+  
+  boolean isDesiredLevelOfVerification(Hashtable<String,ResultCompVO> resultsOfOneSumComp)
+  {
+  	if (!isGroupPresent(resultsOfOneSumComp))
+  		return false;
+  	if (isAllAnalyteGroups_)
+  		return true;
+  	else
+  	{
+  		for (String experimentName : resultsOfOneSumComp.keySet())
+    	{
+  			if (resultsOfOneSumComp.get(experimentName).isMSnVerifiedOrStandard())
+  				return true;
+    	}
+  	}
+  	return false;
+  }
+  
+  /**
+   * For grouped compVOs it is possible, that a row is empty (due to the one file with an entry not being selected)
+   * @param oneGroup
+   * @return
+   */
+  private boolean isGroupPresent(Hashtable<String,ResultCompVO> oneGroup)
+  {
+  	for (ResultCompVO vo : oneGroup.values())
+  	{
+  		if (!vo.isEmptyObject())
+  			return true;
+  	}
+  	return false;
+  }
+  
+  private HeatMapRow computeHeatMapRow(String name, Hashtable<String,ArrayList<Double>> medianValues, String sumCompositionName, ResultDisplaySettingsVO settingVO, 
+  		Hashtable<String,ResultCompVO> resultsOfOneSumComp, int maxIsotope, ResultCompVO dummyCompVO)
+  {
+  	ArrayList<Double> median = medianValues.get(name);
+		HeatMapRow row = new HeatMapRow(sumCompositionName, name, computePreferredUnit(median.get(0), settingVO));
+		Hashtable<String,Color> attentionValues = new Hashtable<String,Color>();
+		for (int i=0;i!=this.sampleNames_.size();i++)
+    {
+			String experiment = this.sampleNames_.get(i);
+			double relativeValue = -1d;
+			if (isReasonableIdentification(name, resultsOfOneSumComp, experiment))
+      {
+      	ResultCompVO compVO = resultsOfOneSumComp.get(experiment);
+      	compVO.addRelativeMedianArea(name, median);
+      	row.addCompVO(experiment, compVO);
+      	if (name.equals(ResultCompVO.SUM_COMPOSITION) && this.isMarkDoublePeaks_)
+      	{
+      		computeAttentionValuesRow(attentionValues, experiment, compVO, maxIsotope, sumCompositionName);
+      	}
+      	else if (!name.equals(ResultCompVO.SUM_COMPOSITION))
+      	{
+      		row.addMolecularSpeciesContributionOfAllMods(experiment, compVO.getResultMolecule().getMolecularSpeciesContributionOfAllMods(name));
+      	}
+      	relativeValue = computeRelativeValue(compVO, maxIsotope, settingVO, name, row.getMolecularSpeciesContribution(experiment));
+      	row.addRelativeValue(experiment, relativeValue);
+      }
+			else
+      {
+				dummyCompVO.addRelativeMedianArea(name, median);
+      	row.addCompVO(this.sampleNames_.get(i), dummyCompVO);
+      	row.addRelativeValue(this.sampleNames_.get(i), relativeValue);
+      }
+    }
+		if (name.equals(ResultCompVO.SUM_COMPOSITION)) row.setAttentionValues(attentionValues);
+		return row;
+  }
+  
+  private boolean isReasonableIdentification(String name, Hashtable<String,ResultCompVO> resultsOfOneSumComp, String experiment)
+  {
+  	if (resultsOfOneSumComp.containsKey(experiment))
+  	{
+  		if (name.equals(ResultCompVO.SUM_COMPOSITION))
+    	{
+    		return true;
+    	}
+  		else if (resultsOfOneSumComp.get(experiment).getResultMolecule() == null)
+    	{
+    		return false;
+    	}
+  		else if (resultsOfOneSumComp.get(experiment).getResultMolecule().getMolecularSpeciesContributionOfAllMods(name).isInfinite() ||
+    			resultsOfOneSumComp.get(experiment).getResultMolecule().getMolecularSpeciesContributionOfAllMods(name).isNaN())
+    	{
+    		return false;
+    	}
+  		else
+  		{
+  			return true;
+  		}
+  	}
+  	return false;
+  }
+  
+  private Hashtable<String,ArrayList<Double>> computeMedianAreaAtMolSpeciesLevel(Hashtable<String,ResultCompVO> result, 
+  		ResultDisplaySettingsVO settingVO, int maxIsotope) throws CalculationNotPossibleException
+  {
+  	Hashtable<String,ArrayList<Double>> medianValues = new Hashtable<String,ArrayList<Double>>();
+  	if (result == null) return medianValues;
+  	for (int k=0;k!=computeMaxApplicableIso(maxIsotope, settingVO, result);k++)
+    {
+  		Hashtable<String,ArrayList<Double>> areaList = computeAreaListOfIsotope(result, settingVO, k);
+  		for (String name : areaList.keySet())
+  		{
+  			ArrayList<Double> areas = areaList.get(name);
+  			if (!medianValues.containsKey(name)) medianValues.put(name, new ArrayList<Double>());
+  			medianValues.get(name).add(DoubleCalculator.median(areas));
+  		}
+    }
+  	return medianValues;
+  }
+  
+  private Hashtable<String,ArrayList<Double>> computeAreaListOfIsotope(Hashtable<String,ResultCompVO> result, 
+  		ResultDisplaySettingsVO settingVO, int k) throws CalculationNotPossibleException
+  {
+  	Hashtable<String,ArrayList<Double>> values = new Hashtable<String,ArrayList<Double>>();
+  	values.put(ResultCompVO.SUM_COMPOSITION, new ArrayList<Double>());
+  	for (int i=0;i!=this.sampleNames_.size();i++)
+    {
+      if (!result.containsKey(this.sampleNames_.get(i))) continue;
+      ResultCompVO compVO = result.get(this.sampleNames_.get(i));
+      double value = compVO.getArea(k, settingVO);
+      if (value>0)
+      {
+        values.get(ResultCompVO.SUM_COMPOSITION).add(value);
+        ResultAreaVO areaVO = compVO.getResultMolecule();
+        if (areaVO != null)
+        {
+        	Set<String> names = areaVO.getAllMolecularSpeciesNamesHumanReadable();
+    			for (String name : names)
+    			{
+    				if (!values.containsKey(name)) values.put(name, new ArrayList<Double>());
+    				values.get(name).add(value * areaVO.getMolecularSpeciesContributionOfAllMods(name));
+    			}
+        }
+      } 
+    }
+  	return values;
+  }
+  
+  private Double computeRelativeValue(ResultCompVO compVO, int maxIsotope, ResultDisplaySettingsVO settingVO, String molecularSpecies, double molecularSpeciesContribution)
+  {
+  	double relativeValue = compVO.getRelativeValue(compVO.getAvailableIsotopeNr(maxIsotope), settingVO, molecularSpecies, molecularSpeciesContribution);
+    if (Double.isInfinite(relativeValue)||Double.isNaN(relativeValue))
+      relativeValue = -1d;
+  	return relativeValue;
+  }
+  
+  private void computeAttentionValuesRow(Hashtable<String,Color> attentionValues, String experimentName, ResultCompVO compVO, int maxIsotope, String moleculeName)
+  {
+  	if (!(compVO.getMoreThanOnePeak(compVO.getAvailableIsotopeNr(maxIsotope)) || !compVO.hasAllModsFound())) return;
+    Color color = null;
+    if (compVO.getMoreThanOnePeak(compVO.getAvailableIsotopeNr(maxIsotope)) && !compVO.hasAllModsFound())
+      color = ATTENTION_DOUBLE_AND_NOT_ALL_MODS;
+    else if (compVO.getMoreThanOnePeak(compVO.getAvailableIsotopeNr(maxIsotope)))
+      color = ATTENTION_COLOR_DOUBLE_PEAK;
+    else if (!compVO.hasAllModsFound())
+      color = ATTENTION_COLOR_NOT_ALL_MODS;
+    attentionValues.put(experimentName, color);
+  }
+  
+  private int computeMaxApplicableIso(int maxIsotope, ResultDisplaySettingsVO settingVO, Hashtable<String,ResultCompVO> result)
+  {
+  	int maxApplicableIso = maxIsotope+1;
+    if (!settingVO.getType().equalsIgnoreCase(ResultDisplaySettingsVO.REL_MEASURED_CLASS_AMOUNT) && 
+        !settingVO.getType().equalsIgnoreCase(ResultDisplaySettingsVO.REL_TOTAL_AMOUNT))
+      maxApplicableIso = StaticUtils.getMaxApplicableIsotope(result, maxIsotope);
+    return maxApplicableIso;
+  }
+  
+  private String computePreferredUnit(double median, ResultDisplaySettingsVO settingVO)
+  {
+  	String unit = "";
+    if (!(Double.isInfinite(median)||Double.isNaN(median)))
+    {
+      if (!(settingVO.getType().equalsIgnoreCase(ResultDisplaySettingsVO.REL_VALUE) ||
+          settingVO.getType().equalsIgnoreCase(ResultDisplaySettingsVO.REL_BASE_PEAK)||
+          settingVO.getType().equalsIgnoreCase(ResultDisplaySettingsVO.REL_MEASURED_CLASS_AMOUNT)||
+          settingVO.getType().equalsIgnoreCase(ResultDisplaySettingsVO.REL_HIGHEST_TOTAL_PEAK)||
+          settingVO.getType().equalsIgnoreCase(ResultDisplaySettingsVO.REL_TOTAL_AMOUNT)))
+        unit = StaticUtils.extractPreferredUnit(median);
+      else if (settingVO.getType().equalsIgnoreCase(ResultDisplaySettingsVO.REL_BASE_PEAK)||
+          settingVO.getType().equalsIgnoreCase(ResultDisplaySettingsVO.REL_MEASURED_CLASS_AMOUNT)||
+          settingVO.getType().equalsIgnoreCase(ResultDisplaySettingsVO.REL_HIGHEST_TOTAL_PEAK)||
+          settingVO.getType().equalsIgnoreCase(ResultDisplaySettingsVO.REL_TOTAL_AMOUNT))
+        unit =  extractPercentUnit(median);
+    }
+    return unit;
+  }
+  
+  
+  protected BufferedImage createThreeColGradientImage(int sizeX) {
+    BufferedImage gradient = new BufferedImage(sizeX, 1, BufferedImage.TYPE_3BYTE_BGR);
+    Graphics2D graphics = gradient.createGraphics();
+    GradientPaint gp0 = new GradientPaint(0, 0, Color.green, (sizeX)/2, 0,Color.BLACK);
+    GradientPaint gp1 = new GradientPaint((sizeX)/2, 0, Color.black, sizeX, 0,Color.red);
+    graphics.setPaint(gp0);
+    graphics.drawRect(0, 0, (sizeX)/2, 1);
+    graphics.setPaint(gp1);
+    graphics.drawRect((sizeX)/2, 0, (sizeX)/2, 1);
+    graphics.dispose();    
+    return gradient;
+  }
+  
+  protected void paintHeader(Graphics2D expressionGraphics,int imageSizeX){
+    //paints the gradient
+    GradientPaint gp0 = new GradientPaint(this.pictureIndent_, 0, Color.green, (imageSizeX)/2, 0,Color.black);
+    GradientPaint gp1 = new GradientPaint((imageSizeX)/2, 0, Color.black,  imageSizeX-2*this.pictureIndent_, 0, Color.red);
+
+    int gradientYPosition = this.pictureIndent_;
+    expressionGraphics.setPaint(gp0);
+    expressionGraphics.fillRect(this.pictureIndent_, gradientYPosition, (imageSizeX-2*this.pictureIndent_)/2, gradientHeight_);
+    expressionGraphics.setPaint(gp1);
+    expressionGraphics.fillRect(this.pictureIndent_+(imageSizeX-2*this.pictureIndent_)/2, gradientYPosition, (imageSizeX-2*this.pictureIndent_)/2, gradientHeight_);
+    
+    //paints the text of the gradient
+    String minText = String.valueOf(this.lowerValue_);
+    String middleText = "1.0";
+    String maxText = String.valueOf(this.upperValue_);
+    Font descriptionFont = new Font("Dialog",Font.PLAIN, 8);
+    expressionGraphics.setColor(getLegendColor());
+    expressionGraphics.setFont(descriptionFont);
+    FontMetrics descriptionFontMetrics = expressionGraphics.getFontMetrics();
+    int textHeight = descriptionFontMetrics.getHeight();
+    int textWidth = descriptionFontMetrics.stringWidth(minText);
+    int textYPosition = gradientYPosition+gradientHeight_+textHeight/2+2;
+    expressionGraphics.drawString(minText,this.pictureIndent_,textYPosition);
+    textWidth = descriptionFontMetrics.stringWidth(middleText);
+    expressionGraphics.drawString(middleText,imageSizeX/2-textWidth/2,textYPosition);
+    textWidth = descriptionFontMetrics.stringWidth(maxText);
+    expressionGraphics.drawString(maxText,imageSizeX-this.pictureIndent_-textWidth,textYPosition);
+
+//    String intermediate = "0.25";
+//    textWidth = descriptionFontMetrics.stringWidth(intermediate);
+//    int coordinate = this.getCoordinateSmaller1(Float.valueOf(intermediate));
+//    expressionGraphics.drawString(intermediate,this.pictureIndent_+((imageSizeX-2*this.pictureIndent_)*coordinate)/this.defaultNrOfGradientPixels_-textWidth/2,textYPosition);
+//    intermediate = "0.33";
+//    textWidth = descriptionFontMetrics.stringWidth(intermediate);
+//    coordinate = this.getCoordinateSmaller1(Float.valueOf(intermediate));
+//    expressionGraphics.drawString(intermediate,this.pictureIndent_+((imageSizeX-2*this.pictureIndent_)*coordinate)/this.defaultNrOfGradientPixels_-textWidth/2,textYPosition);
+//    intermediate = "0.5";
+//    textWidth = descriptionFontMetrics.stringWidth(intermediate);
+//    coordinate = this.getCoordinateSmaller1(Float.valueOf(intermediate));
+//    expressionGraphics.drawString(intermediate,this.pictureIndent_+((imageSizeX-2*this.pictureIndent_)*coordinate)/this.defaultNrOfGradientPixels_-textWidth/2,textYPosition);
+//    intermediate = "2.0";
+//    textWidth = descriptionFontMetrics.stringWidth(intermediate);
+//    coordinate = this.getCoordinateBigger1(Float.valueOf(intermediate));
+//    expressionGraphics.drawString(intermediate,this.pictureIndent_+((imageSizeX-2*this.pictureIndent_)*coordinate)/this.defaultNrOfGradientPixels_-textWidth/2,textYPosition);
+//    intermediate = "3.0";
+//    textWidth = descriptionFontMetrics.stringWidth(intermediate);
+//    coordinate = this.getCoordinateBigger1(Float.valueOf(intermediate));
+//    expressionGraphics.drawString(intermediate,this.pictureIndent_+((imageSizeX-2*this.pictureIndent_)*coordinate)/this.defaultNrOfGradientPixels_-textWidth/2,textYPosition);
+//    intermediate = "4.0";
+//    textWidth = descriptionFontMetrics.stringWidth(intermediate);
+//    coordinate = this.getCoordinateBigger1(Float.valueOf(intermediate));
+//    expressionGraphics.drawString(intermediate,this.pictureIndent_+((imageSizeX-2*this.pictureIndent_)*coordinate)/this.defaultNrOfGradientPixels_-textWidth/2,textYPosition);    
+  }
+  
+  public BufferedImage createImage() {
+    return this.createImage(null);
+  }
+  
+  public BufferedImage createImage(Graphics2D extGraphics)
+  {
+    BufferedImage dummyImage = new BufferedImage(1000,1000,BufferedImage.TYPE_3BYTE_BGR);
+    Font descriptionFont = new Font("Dialog",Font.PLAIN, 9);
+    Graphics2D dummyGraphics = (Graphics2D)dummyImage.getGraphics();
+    dummyGraphics.setFont(descriptionFont);
+    FontMetrics descriptionFontMetrics = dummyGraphics.getFontMetrics();
+    int textWidth = 0;
+    for (String sampleName : sampleNames_){
+      String  toDisplay = getSampleNameToDisplay(sampleName);
+      int width = descriptionFontMetrics.stringWidth(toDisplay);
+      if (width>textWidth){
+        textWidth = width;
+      }  
+    }
+    int annotationWidth = 0;
+    for (HeatMapRow row : heatMapRows_)
+    {
+    	int width = descriptionFontMetrics.stringWidth(row.getAnalyteName(isSumCompOnly_));
+    	if (width>annotationWidth){
+        annotationWidth = width;
+      } 
+    }
+//    int doubleBondTextWidthMax = 0;
+//    if (LipidParameterSet.isOmegaInformationAvailable()) {
+//      doubleBondTextWidthMax = descriptionFontMetrics.stringWidth(LABEL_DB_CONFLICT);
+//    }
+    try 
+    {
+      this.sampleNameStart_ = this.pictureIndent_+this.gradientHeight_+descriptionFontMetrics.getHeight();
+      this.sampleSpace_ = textWidth+sampleNameStart_;
+      this.annotationSpace_ = annotationWidth+2*this.pictureIndent_;
+      //      this.annotationSpace_ = annotationWidth+doubleBondTextWidthMax+2*this.pictureIndent_;
+      Graphics2D expressionGraphics;
+      int xcorrection=0;
+      int ycorrection=0;
+      int xSpaceForMap = this.heatRectWidth_*this.sampleNames_.size()+borderCorrection_;
+      int imageSizeX = xSpaceForMap+xcorrection+annotationSpace_+2*pictureIndent_;
+      expressionImage_=new BufferedImage(imageSizeX,
+                                         this.heatRectHeight_*(this.heatMapRows_.size())+borderCorrection_+ycorrection+sampleSpace_+2*pictureIndent_,
+                                         BufferedImage.TYPE_3BYTE_BGR);
+      expressionGraphics=(Graphics2D)expressionImage_.getGraphics();
+      if (extGraphics!=null)
+      	expressionGraphics=extGraphics;
+      expressionGraphics.setColor(getBackgroundColor());
+      expressionGraphics.fillRect(0, 0, expressionImage_.getWidth(), expressionImage_.getHeight());
+      paintHeader(expressionGraphics, imageSizeX-annotationSpace_);
+      paintSampleNames(expressionGraphics,this.pictureIndent_ /*imageSizeX-pictureIndent_-xSpaceForMap-1*/,sampleSpace_);
+      paintExpressionImage(expressionGraphics, this.pictureIndent_, sampleSpace_);
+      paintAnalyteNames(expressionGraphics,this.pictureIndent_+xSpaceForMap,sampleSpace_);
+      //       if (LipidParameterSet.isOmegaInformationAvailable()) {
+      //         this.paintLipidDoubleBondNames(expressionGraphics,this.pictureIndent_+xSpaceForMap+analyteTextWidthMax_+doubleBondNameSpace_,sampleSpace_);
+      //       }
+    } catch (OutOfMemoryError e) { }
+    return expressionImage_;      
+  }
+  
+  protected void paintSampleNames(Graphics2D expressionGraphics, int xoffset, int sampleSpace_){
+    Font bigFont = new Font("SansSerif", Font.PLAIN, 200);
+    expressionGraphics.setFont(bigFont);
+    FontMetrics fm2 = expressionGraphics.getFontMetrics();
+
+    Font descriptionFont = new Font("Dialog",Font.PLAIN, 9);
+    expressionGraphics.setColor(getLegendColor());
+    
+    expressionGraphics.setFont(descriptionFont);
+    FontMetrics descriptionFontMetrics = expressionGraphics.getFontMetrics();
+    int textHeight = descriptionFontMetrics.getHeight();
+    double rotationAngle = -Math.PI/2.0;
+    if (!isOSMacAndJavaLookAndFeel())
+      expressionGraphics.rotate(rotationAngle);
+    for (int i=0;i!=this.sampleNames_.size();i++){
+      String sampleName = sampleNames_.get(i);
+      String toDisplay = this.getSampleNameToDisplay(sampleName);
+      if (isOSMacAndJavaLookAndFeel()){       
+        BufferedImage image = new BufferedImage(fm2.stringWidth(toDisplay), fm2.getHeight(),
+            BufferedImage.TYPE_INT_ARGB);
+        Graphics2D g22 = (Graphics2D) image.getGraphics();
+        g22.setColor(getLegendColor());
+        g22.setFont(bigFont);
+        g22.drawString(toDisplay,0,fm2.getAscent());
+        int sw2 = fm2.stringWidth(toDisplay);
+        int swXExtension2 = (int)(((double)sw2)*Math.cos(-rotationAngle));
+        int swYExtension2 = (int)(((double)sw2)*Math.sin(-rotationAngle));
+        int shYExtension2 = (int)(((double)fm2.getHeight())*Math.cos(-rotationAngle));
+        int shXExtension2 = (int)(((double)fm2.getHeight())*Math.sin(-rotationAngle));
+      
+        BufferedImage image2 = new BufferedImage(swXExtension2+shXExtension2, swYExtension2+shYExtension2,
+            BufferedImage.TYPE_INT_ARGB);
+        Graphics2D g23 = (Graphics2D) image2.getGraphics();
+        g23.rotate(rotationAngle);
+        int normalStringXCoordinate2 = 0;
+        int normalStringYCoordinate2 = swYExtension2;
+        double coordinateRadius2 = Math.sqrt(Math.pow(0, 2)+Math.pow(normalStringYCoordinate2, 2));
+        double angle2 = Math.atan((double)normalStringYCoordinate2/(double)normalStringXCoordinate2);
+        g23.drawImage(image,(int)(coordinateRadius2*Math.cos(angle2-rotationAngle)),(int)(coordinateRadius2*Math.sin(angle2-rotationAngle)),null);
+        g23.rotate(-rotationAngle);   
+        //expressionGraphics.drawImage(image2.getScaledInstance(descriptionFontMetrics.getHeight(), descriptionFontMetrics.stringWidth(toDisplay), 0),this.heatRectWidth_ * i +this.heatRectWidth_/2,sampleSpace_-2-descriptionFontMetrics.stringWidth(toDisplay),null);
+        image2 = MacOSResizer.resizeTrick(image2, descriptionFontMetrics.getHeight(), descriptionFontMetrics.stringWidth(toDisplay));
+        expressionGraphics.drawImage(image2,this.heatRectWidth_ * i +this.heatRectWidth_/2,sampleSpace_-2-descriptionFontMetrics.stringWidth(toDisplay),null);
+      }else{
+        expressionGraphics.drawString(toDisplay,-sampleSpace_+2,this.heatRectWidth_ * i +this.heatRectWidth_/2+textHeight/2
+            + xoffset);
+      }
+    }
+    if (!isOSMacAndJavaLookAndFeel())
+      expressionGraphics.rotate(-rotationAngle);
+  }
+  
+  protected void paintExpressionImage(Graphics2D expressionGraphics, int xoffset, int yoffset)
+  {
+  	for (int i = 0; i < this.heatMapRows_.size(); i++) 
+  	{
+  		this.heatMapRows_.get(i).paintExpressionRow(expressionGraphics, xoffset, yoffset, i);
+  	}
+  }
+  
+  protected void paintAnalyteNames(Graphics2D expressionGraphics, int xoffset, int yoffset)
+  {
+    Font descriptionFont = new Font("Dialog",Font.PLAIN, 9);
+    expressionGraphics.setColor(getLegendColor());
+    expressionGraphics.setFont(descriptionFont);
+    FontMetrics descriptionFontMetrics = expressionGraphics.getFontMetrics();
+    int textHeight = descriptionFontMetrics.getHeight();
+    for (int i=0; i<this.heatMapRows_.size(); i++)
+    {
+    	String analyteName = this.heatMapRows_.get(i).getAnalyteName(isSumCompOnly_);
+    	int textWidth = descriptionFontMetrics.stringWidth(analyteName);
+      if (textWidth>analyteTextWidthMax_)
+        analyteTextWidthMax_ = textWidth;
+      expressionGraphics.drawString(analyteName,xoffset+analyteNameSpace_,(this.heatRectHeight_*i) + 2 + yoffset+textHeight/2);
+    }
+  }
+  
+  public void paintAttentionRectangle(Graphics2D g2, Color color, int row, int column, int xoffset, int yoffset)
+  {
+  	this.heatMapRows_.get(row).paintAttentionRectangle(g2, color, row, column, xoffset, yoffset);
+  }
+  
+  /**
+   * returns the color of a heat map cell defined by row and column number
+   * @param cellRow the row number of the cell
+   * @param cellColumn the column number of the cell
+   * @return color of a heat map cell defined by row and column number
+   */
+  public Color getColorForCell(int cellRow, int cellColumn){
+    return new Color(getColorForValue(this.heatMapRows_.get(cellRow).getValue(sampleNames_.get(cellColumn))));
+  }
+  
+  protected int getColorForValue(double value){
+    int rgb1 = 0;
+    if (value>1){
+      int coordinate = getCoordinateBigger1(value);
+      rgb1 = this.gradient_.getRGB(coordinate, 0);
+    }else if (value>0){
+      int coordinate = getCoordinateSmaller1(value);
+      rgb1 = this.gradient_.getRGB(coordinate, 0);
+    }else{
+      rgb1 = Color.gray.getRGB();
+    }
+    return rgb1;
+  }
+  
+  public int getExpressionImageXStart(){
+    return this.pictureIndent_;
+  }
+
+  public int getExpressionImageXEnd(){
+    return this.pictureIndent_+this.heatRectWidth_*sampleNames_.size();
+  }
+  
+  public int getExpressionImageYStart(){
+    return sampleSpace_;
+  }
+
+  public int getExpressionImageYEnd(){
+    return this.sampleSpace_+this.heatRectHeight_*this.analyteNames_.size();
+  }
+  
+  /**
+   * Only to be used when hovering over analyte names!
+   * @param x
+   * @param y
+   * @return
+   */
+  public String getRowName(int x, int y){
+    String analyteName = null;
+    if (this.getRowNameStart()<=x&&x<this.getRowNameEnd()&&
+        this.getExpressionImageYStart()<=y&&y<this.getExpressionImageYEnd()){
+    	analyteName = analyteNames_.get(this.calculateYPosition(y));
+    }
+    return analyteName;
+  }
+  
+  /**
+   * Only to be used when hovering over analyte names!
+   * @param x
+   * @param y
+   * @return
+   */
+  public int getRowNumber(int x, int y)
+  {
+  	int rowNumber = -1;
+  	if (this.getRowNameStart()<=x&&x<this.getRowNameEnd()&&
+        this.getExpressionImageYStart()<=y&&y<this.getExpressionImageYEnd()){
+  		rowNumber = this.calculateYPosition(y);
+    }
+  	return rowNumber;
+  }
+  
+//  public Vector<String> getCellName(int x, int y){
+//    Vector<String> cellName = new Vector<String>();
+//    String sampleName = null;
+//    String analyteName = null;
+//    int[] cellPostion = this.getCellPosition(x, y);
+//    if (cellPostion[0]>=0&&cellPostion[1]>=0){
+//      sampleName = sampleNames_.get(cellPostion[0]);
+//      analyteName = analyteNames_.get(cellPostion[1]);
+//    }
+//    cellName.add(sampleName);
+//    cellName.add(analyteName);
+//    return cellName;
+//  }
+  
+  public int[] getCellPosition(int x, int y){
+    int[] cellPosition = new int[2];
+    cellPosition[0] = -1;
+    cellPosition[1] = -1;
+    if (this.getExpressionImageXStart()<=x&&x<this.getExpressionImageXEnd()&&
+        this.getExpressionImageYStart()<=y&&y<this.getExpressionImageYEnd()){
+      cellPosition[0] =this.calculateXPosition(x);
+      cellPosition[1] = this.calculateYPosition(y);
+    }
+    return cellPosition;
+  }
+  
+  public Rectangle getRectangleForCell(int x, int y){
+    Rectangle rect = null;
+    if (this.getExpressionImageXStart()<=x&&x<this.getExpressionImageXEnd()&&
+        this.getExpressionImageYStart()<=y&&y<this.getExpressionImageYEnd()){
+      int cellColumn = this.calculateXPosition(x);
+      int cellRow = this.calculateYPosition(y);
+      rect = getRectangleForCellByRowAndColumn(cellRow, cellColumn);
+    }
+    return rect;
+  }
+  
+  /**
+   * returns a rectangle of a heat map cell defined by row and column number
+   * @param cellRow the row number of the cell
+   * @param cellColumn the column number of the cell
+   * @return rectangle of a heat map cell defined by row and column number
+   */
+  public Rectangle getRectangleForCellByRowAndColumn(int cellRow, int cellColumn){
+    return new Rectangle(this.heatRectWidth_ * cellColumn+getExpressionImageXStart(),
+        this.heatRectHeight_ * cellRow+getExpressionImageYStart(),this.heatRectWidth_,
+        this.heatRectHeight_);
+  }
+  
+  public int getRowNameStart(){
+    return this.getExpressionImageXEnd()+this.analyteNameSpace_;
+  }
+  
+  public int getRowNameEnd(){
+    return this.getRowNameStart()+this.analyteTextWidthMax_;
+  }
+  
+  public Rectangle getRectangleForRowNumber(int row){
+    Rectangle rect = null;
+    if (row>=0){
+      rect = new Rectangle(this.getRowNameStart(),this.heatRectHeight_ * row+getExpressionImageYStart(),
+          this.analyteTextWidthMax_+this.analyteNameSpace_, this.heatRectHeight_);
+    }
+    return rect;
+  }
+  
+  private int calculateXPosition(int x){
+    return (x-this.getExpressionImageXStart())/heatRectWidth_;
+  }  
+  
+  private int calculateYPosition(int y){
+    return (y-this.getExpressionImageYStart())/heatRectHeight_;
+  }
+
+  public int getColumnNameStart(){
+    return this.sampleNameStart_-2;
+  }
+  
+  public int getColumnNameEnd(){
+    return this.sampleSpace_-2;
+  }
+
+  public String getColumnName(int x, int y){
+    String sampleName = null;
+    if (this.getExpressionImageXStart()<=x&&x<this.getExpressionImageXEnd()&&
+        this.getColumnNameStart()<=y&&y<this.getColumnNameEnd()){
+      sampleName = sampleNames_.get(this.calculateXPosition(x));
+    }
+    return sampleName;
+  }
+  
+  public Rectangle getRectangleForColumnName(String columnName){
+    int columnPosition = -1;
+    int count = 0;
+    for (String name : this.sampleNames_){
+      if (columnName.equalsIgnoreCase(name)){
+        columnPosition = count;
+        break;
+      }
+      count++;
+    }
+    Rectangle rect = null;
+    if (columnPosition>=0){
+      rect = new Rectangle(this.heatRectWidth_ * columnPosition+getExpressionImageXStart(),this.getColumnNameStart(),
+          this.heatRectWidth_, this.getColumnNameEnd()-this.getColumnNameStart());
+    }
+    return rect;
+  }
+  
+  private int getCoordinateBigger1(double intValue){
+    int pixelsPositive = this.defaultNrOfGradientPixels_/2;
+    int coordinate = pixelsPositive+(int)((intValue-1)*(pixelsPositive/(upperValue_-1)));
+    if (coordinate>=this.defaultNrOfGradientPixels_||coordinate<0)
+      coordinate = this.defaultNrOfGradientPixels_-1;
+    return coordinate;
+  }
+  
+  private int getCoordinateSmaller1(double intValue){
+    int pixelsNegative = this.defaultNrOfGradientPixels_/2;
+    intValue = 1/intValue;
+    int coordinate = pixelsNegative-(int)((intValue-1)*(pixelsNegative/(1/lowerValue_-1)));
+    if (coordinate<1)
+      coordinate=1;
+    return coordinate;
+  }
+  
+  public String getSampleNameToDisplay(String sampleName){
+    return this.lookup_.getDisplayName(sampleName);
+  }
+  
+  private static String extractPercentUnit(double value){
+    if (value<=0){
+      return null;
+    }else if (value*100>=1)
+      return "%";
+    else
+      return "\u2030";
+  }
+  
+  protected boolean isOSMacAndJavaLookAndFeel(){
+    if (ignorePlatformSettings_) return false;
+    return Settings.isOSMacAndJavaLookAndFeel();
+  }
+  
+  protected Color getLegendColor(){
+    return Color.WHITE;
+  }
+  
+  protected Color getBackgroundColor(){
+    return Color.BLACK;
+  }
+  
+	public String getAbsoluteFilePathOfExperiment(int column)
+	{
+		for (HeatMapRow row : heatMapRows_)
+		{
+			ResultCompVO compVO = row.getCompVO(this.sampleNames_.get(column));
+			if (compVO != null)
+			{
+				return compVO.getAbsoluteFilePath();
+			}
+		}
+		return null;
+	}
+	
+	public Color getAttentionProbe(int row, String experiment)
+	{
+		return this.heatMapRows_.get(row).getAttentionValues().get(experiment);
+	}
+	
+	public Color getAttentionProbe(String analyte, String experiment)
+	{
+		return this.heatMapRows_.get(analyteNames_.indexOf(analyte)).getAttentionValues().get(experiment);
+	}
+	
+	public ResultCompVO getCompVO(int column, int row)
+	{
+		return this.heatMapRows_.get(row).getCompVO(this.sampleNames_.get(column));
+	}
+	
+	/**
+	 * Returns the ResultCompVO of the sum composition, to e.g. not have a falsely missing comp vo for quantifying at analyte not found
+	 * @param column
+	 * @param row
+	 * @return
+	 */
+	public ResultCompVO getSumCompVO(int column, int row)
+	{
+		return this.heatMapRows_.get(getSumCompVORow(row)).getCompVO(this.sampleNames_.get(column));
+	}
+	
+	/**
+	 * Returns the heatmap row of the sum composition, to e.g. not have a falsely missing comp vo for quantifying at analyte not found
+	 * @param row
+	 * @return
+	 */
+	public Integer getSumCompVORow(int row)
+	{
+		if (isMolecularSpeciesLevel(row))
+		{
+			String sumComposition = this.heatMapRows_.get(row).getOriginalAnalyteName();
+			for (int i=0; i<this.heatMapRows_.size(); i++)
+	  	{
+	  		if (i==row) continue;
+	  		if (this.heatMapRows_.get(i).getOriginalAnalyteName().equals(sumComposition) && !isMolecularSpeciesLevel(i))
+	  		{
+	  			return i;
+	  		}
+	  	}
+		}
+		else
+		{
+			return row;
+		}
+		return -1; //this will never happen, as there is always a sum composition row.
+	}
+	
+	public ArrayList<Integer> getAllRowsOfSameSumComposition(int row)
+  {
+  	ArrayList<Integer> rows = new ArrayList<Integer>();
+  	String sumComposition = this.heatMapRows_.get(row).getOriginalAnalyteName();
+  	for (int i=0; i<this.heatMapRows_.size(); i++)
+  	{
+  		if (i==row) continue;
+  		if (this.heatMapRows_.get(i).getOriginalAnalyteName().equals(sumComposition))
+  		{
+  			rows.add(i);
+  		}
+  	}
+  	return rows;
+  }
+	
+	/**
+	 * 
+	 * @param name		the name of the experiment
+	 * @param row
+	 * @return
+	 */
+	public Double getMolecularSpeciesContributionOfAllMods(String name, int row)
+	{
+		return this.heatMapRows_.get(row).getMolecularSpeciesContribution(name);
+	}
+	
+	/**
+	 * Returns sum composition level name if the row corresponds to this level of identification,
+	 * otherwise the molecular species name
+	 * @param row
+	 * @return
+	 */
+	public String getMolecularSpeciesLevelName(int row)
+	{
+		return isMolecularSpeciesLevel(row) ? getMolecularSpeciesName(row) : getSumCompositionName(row);
+	}
+	
+	public String getMolecularSpeciesName(int row)
+	{
+		return this.heatMapRows_.get(row).getMolecularSpeciesName();
+	}
+	
+	public String getSumCompositionName(int row)
+	{
+		return this.heatMapRows_.get(row).getSumCompositionName();
+	}
+	
+	public String getRetentionTime(int row)
+	{
+		return this.heatMapRows_.get(row).getRtGroup();
+	}
+	
+	/**
+	 * True if this heatmap row shows results at the molecular species level
+	 * @param row
+	 * @return
+	 */
+	public boolean isMolecularSpeciesLevel(int row)
+	{
+		return this.heatMapRows_.get(row).isMolecularSpeciesLevel();
+	}
+	
+	public String extractPreferredUnitForExp()
+	{
+    List<Integer> unitValues = new ArrayList<Integer>();
+    for (HeatMapRow row : heatMapRows_)
+    {
+    	addUnitValue(unitValues, row.getPreferredUnit());
+    }
+    return computePreferredUnit(unitValues);
+	}
+	
+	public String extractPreferredUnitForExp(Hashtable<String,String> preferredUnits)
+	{
+    List<Integer> unitValues = new ArrayList<Integer>();
+    for (String unit : preferredUnits.values()){
+    	addUnitValue(unitValues, unit);
+    }
+    return computePreferredUnit(unitValues);
+  }
+	
+	private void addUnitValue(List<Integer> unitValues, String unit)
+	{
+		if (unit == null)
+		{
+			unitValues.add(0);
+			return; //TODO: This is a workaround, as with MSn Only, we sometimes get completely empty rows in the heatmap. Fix this!
+		}
+		switch (unit)
+  	{
+  		case "":
+  			unitValues.add(0);
+  			break;
+  		case "%":
+  			unitValues.add(1);
+  			break;
+  		case "\u2030":
+  			unitValues.add(2);
+  			break;	
+  		case "m":
+  			unitValues.add(3);
+  			break;
+  		case "\u03BC":
+  			unitValues.add(4);
+  			break;
+  		case "n":
+  			unitValues.add(5);
+  			break;
+  		case "p":
+  			unitValues.add(6);
+  			break;
+  		case "f":
+  			unitValues.add(7);
+  			break;
+  		case "a":
+  			unitValues.add(8);
+  			break;
+  		default:
+  			break;
+  	}
+	}
+	
+	private String computePreferredUnit(List<Integer> unitValues)
+	{
+		String preferredUnit = "";
+		Collections.sort(unitValues);
+    int unitPlaceHolder = 0;
+    if (unitValues.size()%2 == 0){
+      unitPlaceHolder = unitValues.get(((unitValues.size()) / 2));
+    }else{
+      unitPlaceHolder = unitValues.get(((unitValues.size() + 1) / 2) - 1);
+    }
+    switch (unitPlaceHolder)
+    {
+    	case 0:
+    		preferredUnit = "";
+    		break;
+    	case 1:
+    		preferredUnit = "%";
+    		break;
+    	case 2:
+    		preferredUnit = "\u2030";
+    		break;
+    	case 3:
+    		preferredUnit = "m";
+    		break;
+    	case 4:
+    		preferredUnit = "\u03BC";
+    		break;
+    	case 5:
+    		preferredUnit = "n";
+    		break;
+    	case 6:
+    		preferredUnit = "p";
+    		break;
+    	case 7:
+    		preferredUnit = "f";
+    		break;
+    	case 8:
+    		preferredUnit = "a";
+    		break;
+    	default:
+    		break;
+    }
+    return preferredUnit;
+	}
+	
+	public String getPreferredUnit(int row)
+	{
+		return this.heatMapRows_.get(row).getPreferredUnit();
+	}
+	
+	/**
+	 * @return the original sum composition analyte names
+	 */
+	public ArrayList<String> getOriginalAnalyteNames()
+	{
+		Set<String> analyteNames = new LinkedHashSet<String>(); //Set to ensure only one entry for each sum composition
+  	for (HeatMapRow row : heatMapRows_)
+    {
+  		analyteNames.add(row.getOriginalAnalyteName());
+    }
+  	return new ArrayList<String>(analyteNames);
+	}
+	
+	public int getAnalyteIndex(String analyte)
+	{
+		ArrayList<String> originalNames = getOriginalAnalyteNames();
+		return originalNames.indexOf(analyte);
+	}
+	
+	public String getAnalyteName(int row)
+	{
+		return analyteNames_.get(row);
+	}
+	
+	public String getOriginalAnalyteName(int row)
+	{
+		return heatMapRows_.get(row).getOriginalAnalyteName();
+	}
+	
+	public String getExperimentName(int column)
+	{
+		String name = null;
+		if (column >= 0 && column < sampleNames_.size()) name = sampleNames_.get(column);
+		return name;
+	}
+	
+	/**
+	 * Finds all compVOs of the given rows that exist in the results file and contain the provided modifications.
+	 * @param rows
+	 * @param selectedMods
+	 * @return
+	 */
+	public Set<ResultCompVO> getPresentCompVOsWithMod(Set<Integer> rows, Vector<String> selectedMods)
+	{
+		Set<ResultCompVO> compVOs = ConcurrentHashMap.newKeySet();
+		for (Integer row : rows)
+		{
+			for (ResultCompVO compVO : this.heatMapRows_.get(row).getAllCompVO())
+			{
+				if (compVO.getAbsoluteFilePath()!=null && compVO.getAbsoluteFilePath().length()>0 && compVO.existsInFile())
+				{
+					for (String modName : selectedMods)
+					{
+		        if (compVO.containsMod(modName))
+		        {
+		        	compVOs.add(compVO);
+		        	continue;
+		        }
+		      }
+				}
+			}
+		}
+		return compVOs;
+	}
+	
+	/**
+	 * Eliminates a molecular species from a LipidomicsMSnSet. Ensure the results in comparativeAnalysis are in sync!
+	 * @param rows
+	 * @param selectedMods
+	 * @return the affected filePaths
+	 */
+	public Set<String> eliminateMolecularSpecies(Set<Integer> rows, Vector<String> selectedMods)
+	{
+		Set<String> filePaths = ConcurrentHashMap.newKeySet();
+		for (Integer row : rows)
+		{
+			for (ResultCompVO compVO : this.heatMapRows_.get(row).getAllCompVO())
+			{
+				if (compVO.getAbsoluteFilePath()!=null && compVO.getAbsoluteFilePath().length()>0 && compVO.existsInFile())
+				{
+					for (String modName : selectedMods)
+					{
+		        if (compVO.containsMod(modName))
+		        {
+		        	String humanReadable = this.heatMapRows_.get(row).getMolecularSpeciesName();
+		        	compVO.getResultMolecule().removeMolecularSpeciesFromParams(humanReadable, modName);
+		        	filePaths.add(compVO.getAbsoluteFilePath());
+		        }
+					}
+				}
+			}
+		}
+		return filePaths;
+	}
+	
+	private class HeatMapRow
+	{
+		private String sumCompositionName_;
+		private String rtGroup_;
+		private String molecularSpeciesName_;
+		private String preferredUnit_;
+		private Hashtable<String,ResultCompVO> compVOs_; //expname to compVO
+		private Hashtable<String,Color> attentionValues_; //expname to attentionvalue
+		private Hashtable<String,Double> relativeValues_; //expname to rel value
+		private Hashtable<String,Double> molecularSpeciesContribution_;
+		private final static String RT_DELIMITER = "_";
+		private final static String STANDARD = "x";
+		
+		/**
+		 * 
+		 * @param moleculeName
+		 * @param sumCompositionName
+		 */
+		private HeatMapRow(String sumCompositionName, String molecularSpeciesName, String preferredUnit)
+		{
+			this.sumCompositionName_ = extractSumCompositionName(sumCompositionName);
+			this.rtGroup_ = extractRetentionTime(sumCompositionName);
+			this.molecularSpeciesName_ = molecularSpeciesName;
+			this.preferredUnit_ = preferredUnit;
+			this.compVOs_ = new Hashtable<String,ResultCompVO>();
+			this.attentionValues_ = new Hashtable<String,Color>();
+			this.relativeValues_ = new Hashtable<String,Double>();
+			this.molecularSpeciesContribution_ = new Hashtable<String,Double>();
+		}
+		
+		private void paintExpressionRow(Graphics2D expressionGraphics, int xoffset, int yoffset, int row)
+	  {
+			double value;
+	    expressionGraphics.setColor(borderColor_);
+	    
+	    for (int i = 0; i < sampleNames_.size(); i++)
+	    {
+	    	value = this.relativeValues_.get(sampleNames_.get(i));
+	    	Color color = new Color(getColorForValue(value));
+	    	expressionGraphics.setColor(color);
+	    	expressionGraphics.fillRect(heatRectWidth_ * i + 1
+            + xoffset + partCorrection_, heatRectHeight_ * row + 1
+            + yoffset, heatRectWidth_ - 1, heatRectHeight_ - 1);
+	    	if (this.attentionValues_.containsKey(sampleNames_.get(i))){
+          paintAttentionRectangle(expressionGraphics,attentionValues_.get(sampleNames_.get(i)),row,i,xoffset,yoffset);
+        } 
+	    }
+	  }
+		
+		/**
+	   * this method paints an unfilled rectangle around the heat map rectangle containing the expression color
+	   * @param g2 Graphics2 object for painting
+	   * @param color the color to be used for painting the unfilled rectangle
+	   * @param row the row number in the expression image
+	   * @param column the column number in the expression image
+	   * @param xoffset the offset in x direction of the heat map within the image
+	   * @param yoffset the offset in y direction of the heat map within the image
+	   */
+	  private void paintAttentionRectangle(Graphics2D g2, Color color, int row, int column, int xoffset, int yoffset)
+	  {
+	    g2.setColor(this.attentionValues_.get(sampleNames_.get(column)));
+	    g2.drawRect(heatRectWidth_ * column + 1
+	        + xoffset + partCorrection_, heatRectHeight_ * row + 1
+	        + yoffset, heatRectWidth_ - 2, heatRectHeight_ - 2);
+	  }
+	  
+	  private String getAnalyteName(boolean original)
+	  {
+	  	if (original) return getOriginalAnalyteName();
+	  	String delimiter = " ... ";
+	  	String rtGroup = getRtGroup().equalsIgnoreCase(STANDARD) ? delimiter : String.format("%s%s min %s", delimiter, getRtGroup(), delimiter);
+	  	return String.format("%s%s%s", getSumCompositionName(), rtGroup, getMolecularSpeciesName());
+	  }
+	  
+	  private String getOriginalAnalyteName()
+	  {
+	  	String rtGroup = getRtGroup().equalsIgnoreCase(STANDARD) ? "" : "_"+getRtGroup();
+	  	return getSumCompositionName()+rtGroup;
+	  }
+		
+		private String extractSumCompositionName(String name)
+		{
+			String nameString = name;
+			if (name.contains(RT_DELIMITER)) //if it is an internal or external standard, it is shotgun data or hits with different RTs are not shown separately, it won't contain a retention time
+			{
+				nameString = name.substring(0, name.indexOf(RT_DELIMITER));
+			}
+			return nameString;
+		}
+		
+		private String extractRetentionTime(String name)
+		{
+			String nameString = STANDARD;
+			if (name.contains(RT_DELIMITER)) //if it is an internal or external standard, it won't contain a retention time
+			{
+				nameString = name.substring(name.indexOf(RT_DELIMITER)+1, name.length());
+			}
+			return nameString;
+		}
+
+		private String getSumCompositionName()
+		{
+			return sumCompositionName_;
+		}
+		
+		private String getMolecularSpeciesName()
+		{
+			return molecularSpeciesName_;
+		}
+		
+		private boolean isMolecularSpeciesLevel()
+		{
+			return !getMolecularSpeciesName().equals(ResultCompVO.SUM_COMPOSITION);
+		}
+
+		private String getRtGroup()
+		{
+			return rtGroup_;
+		}
+		
+		private Double getRtGroupValue()
+		{
+			return rtGroup_ != null ? Double.parseDouble(rtGroup_) : Double.MAX_VALUE; //typically standards, or for shotgun all analytes
+		}
+		
+		private String getPreferredUnit()
+		{
+			return preferredUnit_;
+		}
+		
+		private void addCompVO(String experimentName, ResultCompVO compVO)
+		{
+			this.compVOs_.put(experimentName, compVO);
+		}
+		
+		private ResultCompVO getCompVO(String experimentName)
+		{
+			return this.compVOs_.get(experimentName);
+		}
+		
+		private ArrayList<ResultCompVO> getAllCompVO()
+		{
+			return new ArrayList<ResultCompVO>(this.compVOs_.values());
+		}
+		
+//		private ArrayList<ResultCompVO> getCompVOsOfRow()
+//		{
+//			return new ArrayList<ResultCompVO>(compVOs_.values());
+//		}
+
+		private Hashtable<String,Color> getAttentionValues()
+		{
+			return attentionValues_;
+		}
+
+		private void setAttentionValues(Hashtable<String,Color> attentionValues)
+		{
+			if (this.molecularSpeciesName_.equals(ResultCompVO.SUM_COMPOSITION))
+			{
+				this.attentionValues_ = attentionValues;
+			}
+			else
+			{
+				for (String experiment : attentionValues.keySet())
+				{
+					if (molecularSpeciesContribution_.get(experiment) != null)
+					{
+						this.attentionValues_.put(experiment, attentionValues.get(experiment));
+					}
+				}
+			}
+		}
+		
+		private Double getPrecursorMZ()
+		{
+			return this.compVOs_.values().stream().filter((s) -> s.getMass(0)>0).findFirst().get().getMass(0); //the m/z value will be the same for each ID of a group
+		}
+		
+		private Double getValue(String experiment)
+		{
+			return relativeValues_.get(experiment);
+		}
+		
+		private void addRelativeValue(String experimentName, Double relativeValue)
+		{
+			this.relativeValues_.put(experimentName, relativeValue);
+		}
+		
+		private void addMolecularSpeciesContributionOfAllMods(String experimentName, Double value)
+		{
+			this.molecularSpeciesContribution_.put(experimentName, value);
+		}
+		
+		private Double getMolecularSpeciesContribution(String experimentName)
+		{
+			if (this.molecularSpeciesName_.equals(ResultCompVO.SUM_COMPOSITION))
+			{
+				return 1.0;
+			}
+			else if (this.molecularSpeciesContribution_.get(experimentName) == null)
+			{
+				return 0.0;
+			}
+			return this.molecularSpeciesContribution_.get(experimentName);
+		}
+		
+	}
+
+}