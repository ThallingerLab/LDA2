--- conflicted
+++ resolved
@@ -1,716 +1,663 @@
-/* 
- * This file is part of Lipid Data Analyzer
- * Lipid Data Analyzer - Automated annotation of lipid species and their molecular structures in high-throughput data from tandem mass spectrometry
- * Copyright (c) 2024 Juergen Hartler, Andreas Ziegl, Gerhard G. Thallinger, Leonida M. Lamp
- * DO NOT ALTER OR REMOVE COPYRIGHT NOTICES OR THIS FILE HEADER. 
- *  
- * This program is free software: you can redistribute it and/or modify
- * it under the terms of the GNU General Public License as published by
- * by the Free Software Foundation, either version 3 of the License, or 
- * (at your option) any later version.
- *  
- * This program is distributed in the hope that it will be useful,
- * but WITHOUT ANY WARRANTY; without even the implied warranty of
- * MERCHANTABILITY or FITNESS FOR A PARTICULAR PURPOSE. See the
- * GNU General Public License for more details. 
- *  
- * You should have received a copy of the GNU General Public License 
- * along with this program. If not, see <http://www.gnu.org/licenses/>.
- *
- * Please contact lda@genome.tugraz.at if you need additional information or 
- * have any questions.
- */
-
-package at.tugraz.genome.lda.masslist;
-
-import java.io.BufferedOutputStream;
-import java.io.File;
-import java.io.FileOutputStream;
-import java.io.IOException;
-import java.util.ArrayList;
-import java.util.Collections;
-import java.util.HashSet;
-import java.util.Hashtable;
-import java.util.List;
-import java.util.Set;
-import java.util.Vector;
-
-import javax.swing.JFrame;
-
-import org.apache.poi.hssf.usermodel.HSSFCell;
-import org.apache.poi.ss.usermodel.Cell;
-import org.apache.poi.ss.usermodel.Row;
-import org.apache.poi.ss.usermodel.Sheet;
-import org.apache.poi.xssf.usermodel.XSSFCellStyle;
-import org.apache.poi.xssf.usermodel.XSSFWorkbook;
-
-import at.tugraz.genome.lda.Settings;
-import at.tugraz.genome.lda.WarningMessage;
-import at.tugraz.genome.lda.exception.ChemicalFormulaException;
-import at.tugraz.genome.lda.exception.RulesException;
-import at.tugraz.genome.lda.exception.SheetNotPresentException;
-import at.tugraz.genome.lda.msn.parser.FALibParser;
-import at.tugraz.genome.lda.msn.parser.SPBLibParser;
-import at.tugraz.genome.lda.msn.vos.FattyAcidVO;
-import at.tugraz.genome.lda.utils.ExcelUtils;
-import at.tugraz.genome.lda.utils.StaticUtils;
-import at.tugraz.genome.lda.vos.AdductVO;
-import at.tugraz.genome.maspectras.parser.spectrummill.ElementConfigParser;
-
-/**
- * 
- * @author Leonida M. Lamp
- * 
- */
-public class MassListExporter
-{
-	public final static String OPTION_ADDUCT_INSENSITIVE_RT_FILTER = "adductInsensitiveRtFilter";
-	public final static String OPTION_PICK_BEST_MATCH_BY_SPECTRUM_COVERAGE = "pickBestMatchBySpectrumCoverage";
-	public final static String OPTION_START_RT = "Start-RT:";
-	public final static String OPTION_STOP_RT = "Stop-RT:";
-	public final static String OPTION_OH_NUMBER = "OH-Number:";
-	public final static String OPTION_OH_RANGE = "OH-Range:";
-	
-	public final static String HEADER_NAME = "Name";
-	public final static String HEADER_COLON = "";
-	public final static String HEADER_DBS = "dbs";
-	public final static String HEADER_MASS_NEUTRAL = "neutral mass";
-  public final static String HEADER_PSM = "PSM";
-  public final static String HEADER_RETENTION_TIME = "tR (min)";
-  
-  public final static String HEADER_CD_CLASS = "Lipid Class";
-  public final static String HEADER_CD_SPECIES = "Lipid Species";
-  public final static String HEADER_CD_FORMULA = "Chemical Formula";
-  public final static String HEADER_CD_MASS_NEUTRAL = "Neutral Mass";
-  public final static String HEADER_CD_ADDUCT_NAME = "Adduct Name";
-  public final static String HEADER_CD_ADDUCT_FORMULA = "Adduct Formula";
-  public final static String HEADER_CD_ADDUCT_MASS = "Adduct m/z";
-  
-  private final static int OPTIONS_ROW_LDA = 0;
-  private final static int HEADER_ROW_LDA = 2;
-  private final static int FIRST_VALUE_ROW_LDA = 3;
-	
-	private String outPath_;
+/* 
+ * This file is part of Lipid Data Analyzer
+ * Lipid Data Analyzer - Automated annotation of lipid species and their molecular structures in high-throughput data from tandem mass spectrometry
+ * Copyright (c) 2024 Juergen Hartler, Andreas Ziegl, Gerhard G. Thallinger, Leonida M. Lamp
+ * DO NOT ALTER OR REMOVE COPYRIGHT NOTICES OR THIS FILE HEADER. 
+ *  
+ * This program is free software: you can redistribute it and/or modify
+ * it under the terms of the GNU General Public License as published by
+ * by the Free Software Foundation, either version 3 of the License, or 
+ * (at your option) any later version.
+ *  
+ * This program is distributed in the hope that it will be useful,
+ * but WITHOUT ANY WARRANTY; without even the implied warranty of
+ * MERCHANTABILITY or FITNESS FOR A PARTICULAR PURPOSE. See the
+ * GNU General Public License for more details. 
+ *  
+ * You should have received a copy of the GNU General Public License 
+ * along with this program. If not, see <http://www.gnu.org/licenses/>.
+ *
+ * Please contact lda@genome.tugraz.at if you need additional information or 
+ * have any questions.
+ */
+
+package at.tugraz.genome.lda.masslist;
+
+import java.io.BufferedOutputStream;
+import java.io.File;
+import java.io.FileOutputStream;
+import java.io.IOException;
+import java.util.ArrayList;
+import java.util.Collections;
+import java.util.HashSet;
+import java.util.Hashtable;
+import java.util.List;
+import java.util.Set;
+import java.util.Vector;
+
+import javax.swing.JFrame;
+
+import org.apache.poi.hssf.usermodel.HSSFCell;
+import org.apache.poi.ss.usermodel.Cell;
+import org.apache.poi.ss.usermodel.Row;
+import org.apache.poi.ss.usermodel.Sheet;
+import org.apache.poi.xssf.usermodel.XSSFCellStyle;
+import org.apache.poi.xssf.usermodel.XSSFWorkbook;
+
+import at.tugraz.genome.lda.Settings;
+import at.tugraz.genome.lda.WarningMessage;
+import at.tugraz.genome.lda.exception.ChemicalFormulaException;
+import at.tugraz.genome.lda.exception.RulesException;
+import at.tugraz.genome.lda.exception.SheetNotPresentException;
+import at.tugraz.genome.lda.msn.parser.FALibParser;
+import at.tugraz.genome.lda.msn.parser.SPBLibParser;
+import at.tugraz.genome.lda.msn.vos.FattyAcidVO;
+import at.tugraz.genome.lda.utils.ExcelUtils;
+import at.tugraz.genome.lda.utils.StaticUtils;
+import at.tugraz.genome.lda.vos.AdductVO;
+import at.tugraz.genome.maspectras.parser.spectrummill.ElementConfigParser;
+
+/**
+ * 
+ * @author Leonida M. Lamp
+ * 
+ */
+public class MassListExporter
+{
+	public final static String OPTION_ADDUCT_INSENSITIVE_RT_FILTER = "adductInsensitiveRtFilter";
+	public final static String OPTION_PICK_BEST_MATCH_BY_SPECTRUM_COVERAGE = "pickBestMatchBySpectrumCoverage";
+	public final static String OPTION_START_RT = "Start-RT:";
+	public final static String OPTION_STOP_RT = "Stop-RT:";
+	public final static String OPTION_OH_NUMBER = "OH-Number:";
+	public final static String OPTION_OH_RANGE = "OH-Range:";
+	
+	public final static String HEADER_NAME = "Name";
+	public final static String HEADER_COLON = "";
+	public final static String HEADER_DBS = "dbs";
+	public final static String HEADER_MASS_NEUTRAL = "neutral mass";
+  public final static String HEADER_PSM = "PSM";
+  public final static String HEADER_RETENTION_TIME = "tR (min)";
+  
+  public final static String HEADER_CD_CLASS = "Lipid Class";
+  public final static String HEADER_CD_SPECIES = "Lipid Species";
+  public final static String HEADER_CD_FORMULA = "Chemical Formula";
+  public final static String HEADER_CD_MASS_NEUTRAL = "Neutral Mass";
+  public final static String HEADER_CD_ADDUCT_NAME = "Adduct Name";
+  public final static String HEADER_CD_ADDUCT_FORMULA = "Adduct Formula";
+  public final static String HEADER_CD_ADDUCT_MASS = "Adduct m/z";
+  
+  private final static int OPTIONS_ROW_LDA = 0;
+  private final static int HEADER_ROW_LDA = 2;
+  private final static int FIRST_VALUE_ROW_LDA = 3;
+	
+	private String outPath_;
 	private ArrayList<LipidClassVO> lipidClasses_;
-<<<<<<< HEAD
-	private String exportOption_;
-	
-	public MassListExporter(String outPath, ArrayList<LipidClassVO> lipidClasses, String exportOption)
-	{
-		this.outPath_ = outPath;
-		this.lipidClasses_ = lipidClasses;
-		this.exportOption_ = exportOption;
-=======
-	private String exportIonMode_;
+	private String exportIonMode_;
 	private String exportFormat_;
 	
 	public MassListExporter(String outPath, ArrayList<LipidClassVO> lipidClasses, String exportIonMode, String exportFormat)
-	{
-		this.outPath_ = outPath;
+	{
+		this.outPath_ = outPath;
 		this.lipidClasses_ = lipidClasses;
-		this.exportIonMode_ = exportIonMode;
+		this.exportIonMode_ = exportIonMode;
 		this.exportFormat_ = exportFormat;
->>>>>>> 64497125
-	}
-	
-	public void export()
-	{
-		try (	BufferedOutputStream out = new BufferedOutputStream(new FileOutputStream(outPath_));
-				XSSFWorkbook workbook = new XSSFWorkbook();)
-		{
-			if (exportFormat_.equals(MassListCreatorPanel.EXPORT_FORMAT_LDA))
+	}
+	
+	public void export()
+	{
+		try (	BufferedOutputStream out = new BufferedOutputStream(new FileOutputStream(outPath_));
+				XSSFWorkbook workbook = new XSSFWorkbook();)
+		{
+			if (exportFormat_.equals(MassListCreatorPanel.EXPORT_FORMAT_LDA))
 			{
 				exportLDAFormat(workbook);
-			}
-			else if (exportFormat_.equals(MassListCreatorPanel.EXPORT_FORMAT_LONG_LIST))
-			{
-				exportLongListFormat(workbook);
-			}
-			else if (exportFormat_.equals(MassListCreatorPanel.EXPORT_FORMAT_SHORT_LIST))
-			{
-				exportShortListFormat(workbook);
-			}
-			
-			workbook.write(out);
-	    System.out.println("workbook written!");
-		}
-		catch (IOException | RulesException | SheetNotPresentException | ChemicalFormulaException ex) {
-			new WarningMessage(new JFrame(), "Error", "The following error occurred during the export: "+ex.getMessage());
-		}
-	}
+			}
+			else if (exportFormat_.equals(MassListCreatorPanel.EXPORT_FORMAT_LONG_LIST))
+			{
+				exportLongListFormat(workbook);
+			}
+			else if (exportFormat_.equals(MassListCreatorPanel.EXPORT_FORMAT_SHORT_LIST))
+			{
+				exportShortListFormat(workbook);
+			}
+			
+			workbook.write(out);
+	    System.out.println("workbook written!");
+		}
+		catch (IOException | RulesException | SheetNotPresentException | ChemicalFormulaException ex) {
+			new WarningMessage(new JFrame(), "Error", "The following error occurred during the export: "+ex.getMessage());
+		}
+	}
 	
-	
-	private void exportLongListFormat(XSSFWorkbook workbook) throws IOException, RulesException, SheetNotPresentException, ChemicalFormulaException
-	{
-		Sheet sheet = workbook.createSheet("Mass List");
-		XSSFCellStyle headerStyle = ExcelUtils.getMassListHeaderStyle(workbook);
-		List<String> headerTitles = createCDHeaderTitles();
-		createHeader(0, sheet, headerTitles, headerStyle);
-		int rowCount = 0;
-		Row row;
-    Cell cell;
-		for (LipidClassVO lClassVO : lipidClasses_)
-		{
-			ArrayList<FattyAcidVO> chainsFA = new ArrayList<FattyAcidVO>();
-	  	ArrayList<FattyAcidVO> chainsLCB = new ArrayList<FattyAcidVO>();
-	    if (lClassVO.getNumberOfFAChains() > 0)
-	    {
-	    	FALibParser faParser = new FALibParser(lClassVO.getFAChainListPath());
-		    faParser.parseFile();
-	    	chainsFA = faParser.getFattyAcidSet(false); //do not include the oxstate, as that is currently buggy
-	    }
-	    if (lClassVO.getNumberOfLCBChains() > 0)
-	    {
-	    	SPBLibParser faParser = new SPBLibParser(new File(lClassVO.getLCBChainListPath()));
-		    faParser.parseFile();
-	    	chainsLCB = faParser.getFattyAcidSet(false); //do not include the oxstate, as that is currently buggy
-	    }
-			
-	    for (int i=lClassVO.getMinChainC(); i<=lClassVO.getMaxChainC(); i++)
-			{
-				for (int j=lClassVO.getMinChainDB(); j<=lClassVO.getMaxChainDB(); j++)
-				{
-					for (int k=lClassVO.getOhRangeFrom(); k<=lClassVO.getOhRangeTo(); k++)
-					{
-						ArrayList<ArrayList<FattyAcidVO>> filtered = getPossCombis(lClassVO.getNumberOfFAChains(),lClassVO.getNumberOfLCBChains(),i,j,k,
-								chainsFA,chainsLCB, new ArrayList<FattyAcidVO>()); 
-						if (filtered.isEmpty()) continue; //no combinations possible
-						
-						Hashtable<String,Hashtable<String,Integer>> prefixElements = new Hashtable<String,Hashtable<String,Integer>>();
-						prefixElements = computeElementsFromChains(prefixElements,lClassVO,filtered);
-						for (String label : prefixElements.keySet())
-	          {
-							Hashtable<String,Integer> elements = prefixElements.get(label);
-							double massNeutral = computeNeutralMass(elements);
-							for (AdductVO adduct : lClassVO.getAdducts())
-	            {
-	            	if ( isAdductExport(adduct.getCharge()) )
-								{
-	            		double massAdduct = computeAdductMass(massNeutral, adduct);
-	            		row = sheet.createRow(++rowCount);
-	            		cell = row.createCell(headerTitles.indexOf(MassListExporter.HEADER_CD_CLASS),HSSFCell.CELL_TYPE_STRING);
-	                cell.setCellValue(lClassVO.getLipidClass());
-	                cell = row.createCell(headerTitles.indexOf(MassListExporter.HEADER_CD_SPECIES),HSSFCell.CELL_TYPE_STRING);
-	                cell.setCellValue(buildLipidSpeciesString(lClassVO, i,j,k));
-	                cell = row.createCell(headerTitles.indexOf(MassListExporter.HEADER_CD_FORMULA),HSSFCell.CELL_TYPE_STRING);
-	                cell.setCellValue(StaticUtils.getFormulaInHillNotation(elements, false));
-	                cell = row.createCell(headerTitles.indexOf(MassListExporter.HEADER_CD_MASS_NEUTRAL),HSSFCell.CELL_TYPE_NUMERIC);
-	                cell.setCellValue(massNeutral);
-	                cell = row.createCell(headerTitles.indexOf(MassListExporter.HEADER_CD_ADDUCT_NAME),HSSFCell.CELL_TYPE_STRING);
-	                cell.setCellValue(adduct.getAdductName());
-	                cell = row.createCell(headerTitles.indexOf(MassListExporter.HEADER_CD_ADDUCT_FORMULA),HSSFCell.CELL_TYPE_STRING);
-	                cell.setCellValue(StaticUtils.getFormulaInHillNotation(computeAdductFormula(elements, adduct), false));
-	                cell = row.createCell(headerTitles.indexOf(MassListExporter.HEADER_CD_ADDUCT_MASS),HSSFCell.CELL_TYPE_NUMERIC);
-	                cell.setCellValue(massAdduct);
-								}
-	            }
-	          }
-					}
-				}
-			}
-		}
-	}
-	
-	private void exportShortListFormat(XSSFWorkbook workbook) throws IOException, RulesException, SheetNotPresentException, ChemicalFormulaException
-	{
-		Sheet sheet = workbook.createSheet("Mass List");
-		XSSFCellStyle headerStyle = ExcelUtils.getMassListHeaderStyle(workbook);
-		List<String> headerTitles = createCDHeaderTitles();
-		createHeader(0, sheet, headerTitles, headerStyle);
-		int rowCount = 0;
-		Row row;
-    Cell cell;
-		for (LipidClassVO lClassVO : lipidClasses_)
-		{
-			ArrayList<FattyAcidVO> chainsFA = new ArrayList<FattyAcidVO>();
-	  	ArrayList<FattyAcidVO> chainsLCB = new ArrayList<FattyAcidVO>();
-	    if (lClassVO.getNumberOfFAChains() > 0)
-	    {
-	    	FALibParser faParser = new FALibParser(lClassVO.getFAChainListPath());
-		    faParser.parseFile();
-	    	chainsFA = faParser.getFattyAcidSet(false); //do not include the oxstate, as that is currently buggy
-	    }
-	    if (lClassVO.getNumberOfLCBChains() > 0)
-	    {
-	    	SPBLibParser faParser = new SPBLibParser(new File(lClassVO.getLCBChainListPath()));
-		    faParser.parseFile();
-	    	chainsLCB = faParser.getFattyAcidSet(false); //do not include the oxstate, as that is currently buggy
-	    }
-			
-	    for (int i=lClassVO.getMinChainC(); i<=lClassVO.getMaxChainC(); i++)
-			{
-				for (int j=lClassVO.getMinChainDB(); j<=lClassVO.getMaxChainDB(); j++)
-				{
-					for (int k=lClassVO.getOhRangeFrom(); k<=lClassVO.getOhRangeTo(); k++)
-					{
-						ArrayList<ArrayList<FattyAcidVO>> filtered = getPossCombis(lClassVO.getNumberOfFAChains(),lClassVO.getNumberOfLCBChains(),i,j,k,
-								chainsFA,chainsLCB, new ArrayList<FattyAcidVO>()); 
-						if (filtered.isEmpty()) continue; //no combinations possible
-						
-						Hashtable<String,Hashtable<String,Integer>> prefixElements = new Hashtable<String,Hashtable<String,Integer>>();
-						prefixElements = computeElementsFromChains(prefixElements,lClassVO,filtered);
-						for (String label : prefixElements.keySet())
-	          {
-							Hashtable<String,Integer> elements = prefixElements.get(label);
-							double massNeutral = computeNeutralMass(elements);
-							row = sheet.createRow(++rowCount);
-          		cell = row.createCell(headerTitles.indexOf(MassListExporter.HEADER_CD_CLASS),HSSFCell.CELL_TYPE_STRING);
-              cell.setCellValue(lClassVO.getLipidClass());
-              cell = row.createCell(headerTitles.indexOf(MassListExporter.HEADER_CD_SPECIES),HSSFCell.CELL_TYPE_STRING);
-              cell.setCellValue(buildLipidSpeciesString(lClassVO, i,j,k));
-              cell = row.createCell(headerTitles.indexOf(MassListExporter.HEADER_CD_FORMULA),HSSFCell.CELL_TYPE_STRING);
-              cell.setCellValue(StaticUtils.getFormulaInHillNotation(elements, false));
-              cell = row.createCell(headerTitles.indexOf(MassListExporter.HEADER_CD_MASS_NEUTRAL),HSSFCell.CELL_TYPE_NUMERIC);
-              cell.setCellValue(massNeutral);
-	          }
-					}
-				}
-			}
-		}
-	}
-	
-	private String buildLipidSpeciesString(LipidClassVO lClassVO, int cAtoms, int doubleBonds, int ohNumber)
-	{
-		String ohString = "";
-		if (ohNumber == 1)
-		{
-			ohString = ";O";
-		}
-		else if (ohNumber > 1)
-		{
-			ohString = ";O"+ohNumber;
-		}
-		
-		return String.format("%s %s:%s%s", lClassVO.getLipidClass(), cAtoms, doubleBonds, ohString);
-	}
-	
-	private void exportLDAFormat(XSSFWorkbook workbook) throws IOException, RulesException, SheetNotPresentException, ChemicalFormulaException
-	{
-		for (LipidClassVO lClassVO : lipidClasses_)
-		{
-			Sheet sheet = workbook.createSheet(lClassVO.getLipidClass());
-			
-			XSSFCellStyle headerStyle = ExcelUtils.getMassListHeaderStyle(workbook);
-			createHeader(OPTIONS_ROW_LDA, sheet, createLDAOptionsTitles(lClassVO), headerStyle);
-			List<String> headerTitles = createLDAHeaderTitles(lClassVO);
-			createHeader(HEADER_ROW_LDA, sheet, headerTitles, headerStyle);
-			
-	  	ArrayList<FattyAcidVO> chainsFA = new ArrayList<FattyAcidVO>();
-	  	ArrayList<FattyAcidVO> chainsLCB = new ArrayList<FattyAcidVO>();
-	    if (lClassVO.getNumberOfFAChains() > 0)
-	    {
-	    	FALibParser faParser = new FALibParser(lClassVO.getFAChainListPath());
-		    faParser.parseFile();
-	    	chainsFA = faParser.getFattyAcidSet(false); //do not include the oxstate, as that is currently buggy
-	    }
-	    if (lClassVO.getNumberOfLCBChains() > 0)
-	    {
-	    	SPBLibParser faParser = new SPBLibParser(new File(lClassVO.getLCBChainListPath()));
-		    faParser.parseFile();
-	    	chainsLCB = faParser.getFattyAcidSet(false); //do not include the oxstate, as that is currently buggy
-	    }
-	    
-	    String psmString = getPSMString(lClassVO);
-	    int rowCount = FIRST_VALUE_ROW_LDA;
-			Row row;
-	    Cell cell;
-			for (int i=lClassVO.getMinChainC(); i<=lClassVO.getMaxChainC(); i++)
-			{
-				for (int j=lClassVO.getMinChainDB(); j<=lClassVO.getMaxChainDB(); j++)
-				{
-					ArrayList<ArrayList<FattyAcidVO>> filtered = getPossCombis(lClassVO.getNumberOfFAChains(),lClassVO.getNumberOfLCBChains(),i,j,lClassVO.getOhNumber(),
-							chainsFA,chainsLCB, new ArrayList<FattyAcidVO>()); 
-					if (filtered.isEmpty()) continue; //no combinations possible
-					Hashtable<String,Hashtable<String,Integer>> prefixElements = new Hashtable<String,Hashtable<String,Integer>>();
-					prefixElements = computeElementsFromChains(prefixElements,lClassVO,filtered);
-					for (String label : prefixElements.keySet())
-          {
-						row = sheet.createRow(rowCount);
-          	Hashtable<String,Integer> elements = prefixElements.get(label);
-          	
-            cell = row.createCell(headerTitles.indexOf(MassListExporter.HEADER_NAME),HSSFCell.CELL_TYPE_STRING);
-	          cell.setCellValue(label+i);
-	          cell = row.createCell(headerTitles.indexOf(MassListExporter.HEADER_COLON),HSSFCell.CELL_TYPE_STRING);
-	          cell.setCellValue(":");
-	          cell = row.createCell(headerTitles.indexOf(MassListExporter.HEADER_DBS),HSSFCell.CELL_TYPE_NUMERIC);
-	          cell.setCellValue(j);
-	          for (String element : determineLDAHeaderElements())
-	          {
-	          	cell = row.createCell(headerTitles.indexOf(element),HSSFCell.CELL_TYPE_NUMERIC);
-	          	if (!elements.containsKey(element))
-	          	{
-	          		cell.setCellValue(0);
-	          	}
-	          	else
-	          	{
-	          		cell.setCellValue(elements.get(element));
-	          	}
-	          }
-	          double massNeutral = computeNeutralMass(elements);
-	          cell = row.createCell(headerTitles.indexOf(MassListExporter.HEADER_MASS_NEUTRAL),HSSFCell.CELL_TYPE_NUMERIC);
-	          cell.setCellValue(massNeutral);
-            for (AdductVO adduct : lClassVO.getAdducts())
-            {
-<<<<<<< HEAD
-							row = sheet.createRow(rowCount);
-            	Hashtable<String,Integer> elements = prefixElements.get(label);
-            	
-              cell = row.createCell(headerTitles.indexOf(MassListExporter.HEADER_NAME),HSSFCell.CELL_TYPE_STRING);
-		          cell.setCellValue(label+i);
-		          cell = row.createCell(headerTitles.indexOf(MassListExporter.HEADER_COLON),HSSFCell.CELL_TYPE_STRING);
-		          cell.setCellValue(":");
-		          cell = row.createCell(headerTitles.indexOf(MassListExporter.HEADER_DBS),HSSFCell.CELL_TYPE_NUMERIC);
-		          cell.setCellValue(j);
-		          for (String element : elements.keySet())
-		          {
-		          	cell = row.createCell(headerTitles.indexOf(element),HSSFCell.CELL_TYPE_NUMERIC);
-	              cell.setCellValue(elements.get(element));
-		          }
-		          double massNeutral = computeNeutralMass(elements);
-		          cell = row.createCell(headerTitles.indexOf(MassListExporter.HEADER_MASS_NEUTRAL),HSSFCell.CELL_TYPE_NUMERIC);
-		          cell.setCellValue(massNeutral);
-              for (AdductVO adduct : lClassVO.getAdducts())
-              {
-              	if ( isAdductExport(adduct.getCharge()) )
-								{
-              		double massAdduct = computeAdductMass(massNeutral, adduct);
-                	cell = row.createCell(headerTitles.indexOf(getAdductHeader(adduct)),HSSFCell.CELL_TYPE_NUMERIC);
-                  cell.setCellValue(massAdduct);
-								}
-              }
-              cell = row.createCell(headerTitles.indexOf(MassListExporter.HEADER_PSM),HSSFCell.CELL_TYPE_STRING);
-		          cell.setCellValue(psmString);
-              rowCount++;
-=======
-            	if ( isAdductExport(adduct.getCharge()) )
-							{
-            		double massAdduct = computeAdductMass(massNeutral, adduct);
-              	cell = row.createCell(headerTitles.indexOf(getAdductHeader(adduct)),HSSFCell.CELL_TYPE_NUMERIC);
-                cell.setCellValue(massAdduct);
-							}
->>>>>>> 64497125
-            }
-            cell = row.createCell(headerTitles.indexOf(MassListExporter.HEADER_PSM),HSSFCell.CELL_TYPE_STRING);
-	          cell.setCellValue(psmString);
-            rowCount++;
-          }
-				}
-			}
-		}
-	}
-	
-	
-	private boolean isAdductExport(int charge)
-	{
-		if ( (exportIonMode_.equals(MassListCreatorPanel.EXPORT_OPTION_NEG) && charge < 0)
-    		|| (exportIonMode_.equals(MassListCreatorPanel.EXPORT_OPTION_POS) && charge > 0)
+	
+	private void exportLongListFormat(XSSFWorkbook workbook) throws IOException, RulesException, SheetNotPresentException, ChemicalFormulaException
+	{
+		Sheet sheet = workbook.createSheet("Mass List");
+		XSSFCellStyle headerStyle = ExcelUtils.getMassListHeaderStyle(workbook);
+		List<String> headerTitles = createCDHeaderTitles();
+		createHeader(0, sheet, headerTitles, headerStyle);
+		int rowCount = 0;
+		Row row;
+    Cell cell;
+		for (LipidClassVO lClassVO : lipidClasses_)
+		{
+			ArrayList<FattyAcidVO> chainsFA = new ArrayList<FattyAcidVO>();
+	  	ArrayList<FattyAcidVO> chainsLCB = new ArrayList<FattyAcidVO>();
+	    if (lClassVO.getNumberOfFAChains() > 0)
+	    {
+	    	FALibParser faParser = new FALibParser(lClassVO.getFAChainListPath());
+		    faParser.parseFile();
+	    	chainsFA = faParser.getFattyAcidSet(false); //do not include the oxstate, as that is currently buggy
+	    }
+	    if (lClassVO.getNumberOfLCBChains() > 0)
+	    {
+	    	SPBLibParser faParser = new SPBLibParser(new File(lClassVO.getLCBChainListPath()));
+		    faParser.parseFile();
+	    	chainsLCB = faParser.getFattyAcidSet(false); //do not include the oxstate, as that is currently buggy
+	    }
+			
+	    for (int i=lClassVO.getMinChainC(); i<=lClassVO.getMaxChainC(); i++)
+			{
+				for (int j=lClassVO.getMinChainDB(); j<=lClassVO.getMaxChainDB(); j++)
+				{
+					for (int k=lClassVO.getOhRangeFrom(); k<=lClassVO.getOhRangeTo(); k++)
+					{
+						ArrayList<ArrayList<FattyAcidVO>> filtered = getPossCombis(lClassVO.getNumberOfFAChains(),lClassVO.getNumberOfLCBChains(),i,j,k,
+								chainsFA,chainsLCB, new ArrayList<FattyAcidVO>()); 
+						if (filtered.isEmpty()) continue; //no combinations possible
+						
+						Hashtable<String,Hashtable<String,Integer>> prefixElements = new Hashtable<String,Hashtable<String,Integer>>();
+						prefixElements = computeElementsFromChains(prefixElements,lClassVO,filtered);
+						for (String label : prefixElements.keySet())
+	          {
+							Hashtable<String,Integer> elements = prefixElements.get(label);
+							double massNeutral = computeNeutralMass(elements);
+							for (AdductVO adduct : lClassVO.getAdducts())
+	            {
+	            	if ( isAdductExport(adduct.getCharge()) )
+								{
+	            		double massAdduct = computeAdductMass(massNeutral, adduct);
+	            		row = sheet.createRow(++rowCount);
+	            		cell = row.createCell(headerTitles.indexOf(MassListExporter.HEADER_CD_CLASS),HSSFCell.CELL_TYPE_STRING);
+	                cell.setCellValue(lClassVO.getLipidClass());
+	                cell = row.createCell(headerTitles.indexOf(MassListExporter.HEADER_CD_SPECIES),HSSFCell.CELL_TYPE_STRING);
+	                cell.setCellValue(buildLipidSpeciesString(lClassVO, i,j,k));
+	                cell = row.createCell(headerTitles.indexOf(MassListExporter.HEADER_CD_FORMULA),HSSFCell.CELL_TYPE_STRING);
+	                cell.setCellValue(StaticUtils.getFormulaInHillNotation(elements, false));
+	                cell = row.createCell(headerTitles.indexOf(MassListExporter.HEADER_CD_MASS_NEUTRAL),HSSFCell.CELL_TYPE_NUMERIC);
+	                cell.setCellValue(massNeutral);
+	                cell = row.createCell(headerTitles.indexOf(MassListExporter.HEADER_CD_ADDUCT_NAME),HSSFCell.CELL_TYPE_STRING);
+	                cell.setCellValue(adduct.getAdductName());
+	                cell = row.createCell(headerTitles.indexOf(MassListExporter.HEADER_CD_ADDUCT_FORMULA),HSSFCell.CELL_TYPE_STRING);
+	                cell.setCellValue(StaticUtils.getFormulaInHillNotation(computeAdductFormula(elements, adduct), false));
+	                cell = row.createCell(headerTitles.indexOf(MassListExporter.HEADER_CD_ADDUCT_MASS),HSSFCell.CELL_TYPE_NUMERIC);
+	                cell.setCellValue(massAdduct);
+								}
+	            }
+	          }
+					}
+				}
+			}
+		}
+	}
+	
+	private void exportShortListFormat(XSSFWorkbook workbook) throws IOException, RulesException, SheetNotPresentException, ChemicalFormulaException
+	{
+		Sheet sheet = workbook.createSheet("Mass List");
+		XSSFCellStyle headerStyle = ExcelUtils.getMassListHeaderStyle(workbook);
+		List<String> headerTitles = createCDHeaderTitles();
+		createHeader(0, sheet, headerTitles, headerStyle);
+		int rowCount = 0;
+		Row row;
+    Cell cell;
+		for (LipidClassVO lClassVO : lipidClasses_)
+		{
+			ArrayList<FattyAcidVO> chainsFA = new ArrayList<FattyAcidVO>();
+	  	ArrayList<FattyAcidVO> chainsLCB = new ArrayList<FattyAcidVO>();
+	    if (lClassVO.getNumberOfFAChains() > 0)
+	    {
+	    	FALibParser faParser = new FALibParser(lClassVO.getFAChainListPath());
+		    faParser.parseFile();
+	    	chainsFA = faParser.getFattyAcidSet(false); //do not include the oxstate, as that is currently buggy
+	    }
+	    if (lClassVO.getNumberOfLCBChains() > 0)
+	    {
+	    	SPBLibParser faParser = new SPBLibParser(new File(lClassVO.getLCBChainListPath()));
+		    faParser.parseFile();
+	    	chainsLCB = faParser.getFattyAcidSet(false); //do not include the oxstate, as that is currently buggy
+	    }
+			
+	    for (int i=lClassVO.getMinChainC(); i<=lClassVO.getMaxChainC(); i++)
+			{
+				for (int j=lClassVO.getMinChainDB(); j<=lClassVO.getMaxChainDB(); j++)
+				{
+					for (int k=lClassVO.getOhRangeFrom(); k<=lClassVO.getOhRangeTo(); k++)
+					{
+						ArrayList<ArrayList<FattyAcidVO>> filtered = getPossCombis(lClassVO.getNumberOfFAChains(),lClassVO.getNumberOfLCBChains(),i,j,k,
+								chainsFA,chainsLCB, new ArrayList<FattyAcidVO>()); 
+						if (filtered.isEmpty()) continue; //no combinations possible
+						
+						Hashtable<String,Hashtable<String,Integer>> prefixElements = new Hashtable<String,Hashtable<String,Integer>>();
+						prefixElements = computeElementsFromChains(prefixElements,lClassVO,filtered);
+						for (String label : prefixElements.keySet())
+	          {
+							Hashtable<String,Integer> elements = prefixElements.get(label);
+							double massNeutral = computeNeutralMass(elements);
+							row = sheet.createRow(++rowCount);
+          		cell = row.createCell(headerTitles.indexOf(MassListExporter.HEADER_CD_CLASS),HSSFCell.CELL_TYPE_STRING);
+              cell.setCellValue(lClassVO.getLipidClass());
+              cell = row.createCell(headerTitles.indexOf(MassListExporter.HEADER_CD_SPECIES),HSSFCell.CELL_TYPE_STRING);
+              cell.setCellValue(buildLipidSpeciesString(lClassVO, i,j,k));
+              cell = row.createCell(headerTitles.indexOf(MassListExporter.HEADER_CD_FORMULA),HSSFCell.CELL_TYPE_STRING);
+              cell.setCellValue(StaticUtils.getFormulaInHillNotation(elements, false));
+              cell = row.createCell(headerTitles.indexOf(MassListExporter.HEADER_CD_MASS_NEUTRAL),HSSFCell.CELL_TYPE_NUMERIC);
+              cell.setCellValue(massNeutral);
+	          }
+					}
+				}
+			}
+		}
+	}
+	
+	private String buildLipidSpeciesString(LipidClassVO lClassVO, int cAtoms, int doubleBonds, int ohNumber)
+	{
+		String ohString = "";
+		if (ohNumber == 1)
+		{
+			ohString = ";O";
+		}
+		else if (ohNumber > 1)
+		{
+			ohString = ";O"+ohNumber;
+		}
+		
+		return String.format("%s %s:%s%s", lClassVO.getLipidClass(), cAtoms, doubleBonds, ohString);
+	}
+	
+	private void exportLDAFormat(XSSFWorkbook workbook) throws IOException, RulesException, SheetNotPresentException, ChemicalFormulaException
+	{
+		for (LipidClassVO lClassVO : lipidClasses_)
+		{
+			Sheet sheet = workbook.createSheet(lClassVO.getLipidClass());
+			
+			XSSFCellStyle headerStyle = ExcelUtils.getMassListHeaderStyle(workbook);
+			createHeader(OPTIONS_ROW_LDA, sheet, createLDAOptionsTitles(lClassVO), headerStyle);
+			List<String> headerTitles = createLDAHeaderTitles(lClassVO);
+			createHeader(HEADER_ROW_LDA, sheet, headerTitles, headerStyle);
+			
+	  	ArrayList<FattyAcidVO> chainsFA = new ArrayList<FattyAcidVO>();
+	  	ArrayList<FattyAcidVO> chainsLCB = new ArrayList<FattyAcidVO>();
+	    if (lClassVO.getNumberOfFAChains() > 0)
+	    {
+	    	FALibParser faParser = new FALibParser(lClassVO.getFAChainListPath());
+		    faParser.parseFile();
+	    	chainsFA = faParser.getFattyAcidSet(false); //do not include the oxstate, as that is currently buggy
+	    }
+	    if (lClassVO.getNumberOfLCBChains() > 0)
+	    {
+	    	SPBLibParser faParser = new SPBLibParser(new File(lClassVO.getLCBChainListPath()));
+		    faParser.parseFile();
+	    	chainsLCB = faParser.getFattyAcidSet(false); //do not include the oxstate, as that is currently buggy
+	    }
+	    
+	    String psmString = getPSMString(lClassVO);
+	    int rowCount = FIRST_VALUE_ROW_LDA;
+			Row row;
+	    Cell cell;
+			for (int i=lClassVO.getMinChainC(); i<=lClassVO.getMaxChainC(); i++)
+			{
+				for (int j=lClassVO.getMinChainDB(); j<=lClassVO.getMaxChainDB(); j++)
+				{
+					ArrayList<ArrayList<FattyAcidVO>> filtered = getPossCombis(lClassVO.getNumberOfFAChains(),lClassVO.getNumberOfLCBChains(),i,j,lClassVO.getOhNumber(),
+							chainsFA,chainsLCB, new ArrayList<FattyAcidVO>()); 
+					if (filtered.isEmpty()) continue; //no combinations possible
+					Hashtable<String,Hashtable<String,Integer>> prefixElements = new Hashtable<String,Hashtable<String,Integer>>();
+					prefixElements = computeElementsFromChains(prefixElements,lClassVO,filtered);
+					for (String label : prefixElements.keySet())
+          {
+						row = sheet.createRow(rowCount);
+          	Hashtable<String,Integer> elements = prefixElements.get(label);
+          	
+            cell = row.createCell(headerTitles.indexOf(MassListExporter.HEADER_NAME),HSSFCell.CELL_TYPE_STRING);
+	          cell.setCellValue(label+i);
+	          cell = row.createCell(headerTitles.indexOf(MassListExporter.HEADER_COLON),HSSFCell.CELL_TYPE_STRING);
+	          cell.setCellValue(":");
+	          cell = row.createCell(headerTitles.indexOf(MassListExporter.HEADER_DBS),HSSFCell.CELL_TYPE_NUMERIC);
+	          cell.setCellValue(j);
+	          for (String element : determineLDAHeaderElements())
+	          {
+	          	cell = row.createCell(headerTitles.indexOf(element),HSSFCell.CELL_TYPE_NUMERIC);
+	          	if (!elements.containsKey(element))
+	          	{
+	          		cell.setCellValue(0);
+	          	}
+	          	else
+	          	{
+	          		cell.setCellValue(elements.get(element));
+	          	}
+	          }
+	          double massNeutral = computeNeutralMass(elements);
+	          cell = row.createCell(headerTitles.indexOf(MassListExporter.HEADER_MASS_NEUTRAL),HSSFCell.CELL_TYPE_NUMERIC);
+	          cell.setCellValue(massNeutral);
+            for (AdductVO adduct : lClassVO.getAdducts())
+            {
+            	if ( isAdductExport(adduct.getCharge()) )
+							{
+            		double massAdduct = computeAdductMass(massNeutral, adduct);
+              	cell = row.createCell(headerTitles.indexOf(getAdductHeader(adduct)),HSSFCell.CELL_TYPE_NUMERIC);
+                cell.setCellValue(massAdduct);
+							}
+            }
+            cell = row.createCell(headerTitles.indexOf(MassListExporter.HEADER_PSM),HSSFCell.CELL_TYPE_STRING);
+	          cell.setCellValue(psmString);
+            rowCount++;
+          }
+				}
+			}
+		}
+	}
+	
+	
+	private boolean isAdductExport(int charge)
+	{
+		if ( (exportIonMode_.equals(MassListCreatorPanel.EXPORT_OPTION_NEG) && charge < 0)
+    		|| (exportIonMode_.equals(MassListCreatorPanel.EXPORT_OPTION_POS) && charge > 0)
     		|| (exportIonMode_.equals(MassListCreatorPanel.EXPORT_OPTION_BOTH) && charge != 0) )
-		{
-			return true;
-		}
-		return false;
-	}
-	
-	private boolean isAdductExport(int charge)
-	{
-		if ( (exportOption_.equals(MassListCreatorPanel.EXPORT_OPTION_NEG) && charge < 0)
-    		|| (exportOption_.equals(MassListCreatorPanel.EXPORT_OPTION_POS) && charge > 0)
-    		|| (exportOption_.equals(MassListCreatorPanel.EXPORT_OPTION_BOTH) && charge != 0) )
-		{
-			return true;
-		}
-		return false;
-	}
-	
-	/**
-	 * TODO: ensure the syntax is fully correct in edge cases.
-	 * @param lClassVO
-	 * @return
-	 */
-	private String getPSMString(LipidClassVO lClassVO)
-	{
-		StringBuilder builder = new StringBuilder();
-		if (lClassVO.getNumberOfLCBChains() > 0)
-		{
-			return "";
-		}
-		for (int i=lClassVO.getOhRangeFrom(); i<=lClassVO.getOhRangeTo();i++)
-		{
-			if (i<1) continue;
-			builder.append(";O"+i);
-		}
-		return builder.toString();
-	}
-	
-	private ArrayList<ArrayList<FattyAcidVO>> getPossCombis(int numberOfFAChains, int numberOfLCBChains, int cAtoms, int dbs, int oxNum, 
-			ArrayList<FattyAcidVO> fas, ArrayList<FattyAcidVO> lcbs, ArrayList<FattyAcidVO> added){
-		ArrayList<ArrayList<FattyAcidVO>> combis = new ArrayList<ArrayList<FattyAcidVO>>();
-		int totalChains = numberOfFAChains + numberOfLCBChains;
-		
-		ArrayList<FattyAcidVO> toIterate = fas;
-		int faMinus = 1;
-		int lcbMinus = 0;
-		if (numberOfFAChains == 0 && totalChains>0)
-		{
-			toIterate = lcbs;
-			faMinus = 0;
-			lcbMinus = 1;
-		}
-		
-		int maxC = checkMaxCAvailable(added, cAtoms);
-		int maxD = checkMaxDBAvailable(added, dbs);
-		int maxO = checkMaxOxAvailable(added, oxNum);
-		
-    for (FattyAcidVO fa : toIterate) {
-    	if (fa.getcAtoms()<=maxC && fa.getDoubleBonds()<=maxD && fa.getOhNumber()<=maxO)
-    	{
-    		ArrayList<FattyAcidVO> toAdd = new ArrayList<FattyAcidVO>(added);
-        toAdd.add(fa);
-        if (totalChains>1) {
-        	ArrayList<ArrayList<FattyAcidVO>> combis2 = getPossCombis(numberOfFAChains-faMinus, numberOfLCBChains-lcbMinus, cAtoms, dbs, oxNum, fas, lcbs, toAdd);
-          combis.addAll(combis2);
-        }else{
-          if (checkTotalCDbsOxValid(toAdd,cAtoms,dbs,oxNum)) {
-            combis.add(toAdd);
-          }
-        }
-    	}
-    }
-    return combis;
-  }
-	
-	private int checkMaxCAvailable(ArrayList<FattyAcidVO> added, int cAtoms)
-	{
-		int tot = cAtoms;
-    for (FattyAcidVO fa : added) {
-    	tot -= fa.getcAtoms();
-    }
-    return tot;
-	}
-	
-	private int checkMaxDBAvailable(ArrayList<FattyAcidVO> added, int dbs)
-	{
-		int tot = dbs;
-    for (FattyAcidVO fa : added) {
-    	tot -= fa.getDoubleBonds();
-    }
-    return tot;
-	}
-	
-	private int checkMaxOxAvailable(ArrayList<FattyAcidVO> added, int ox)
-	{
-		int tot = ox;
-    for (FattyAcidVO fa : added) {
-    	tot -= fa.getOhNumber();
-    }
-    return tot;
-	}
-	
-	private boolean checkTotalCDbsOxValid(ArrayList<FattyAcidVO> toAdd, int cAtoms, int dbs, int oxNum) {
-		int totC = 0;
-    int totD = 0;
-    int totO = 0;
-    for (FattyAcidVO fa : toAdd) {
-      totC += fa.getcAtoms();
-      totD += fa.getDoubleBonds();
-      totO += fa.getOhNumber();
-    }
-    return (totC==cAtoms && totD==dbs && totO==oxNum);
-  }
-	
-	/**
-	 * 
-	 * @param labelElements
-	 * @param fattyAcidC
-	 * @param dbs
-	 * @param lClassVO
-	 * @param filtered
-	 * @return
-	 * @throws ChemicalFormulaException
-	 */
-	private Hashtable<String,Hashtable<String,Integer>> computeElementsFromChains(Hashtable<String,Hashtable<String,Integer>>labelElements, 
-  		LipidClassVO lClassVO, ArrayList<ArrayList<FattyAcidVO>> filtered) throws ChemicalFormulaException
-  {
-		for (ArrayList<FattyAcidVO> comb : filtered)
-    {
-    	Vector<String> labels = new Vector<String>();
-    	Hashtable<String,Integer> combElements = new Hashtable<String,Integer>(lClassVO.getHeadgroupFormula());
-    	for (FattyAcidVO fa : comb) 
-    	{
-    		Hashtable<String,Integer> formula = StaticUtils.categorizeFormula(fa.getFormula(), true);
-    		for (String element : formula.keySet())
-    		{
-    			if (!combElements.containsKey(element))
-    			{
-    				combElements.put(element, 0);
-    			}
-    			combElements.put(element, combElements.get(element) + formula.get(element));
-    		}
-    		combElements.put("H", combElements.get("H")-1); //removing a hydrogen from each FA
-    		labels.add(fa.getPrefix());
-    	}
-    	Collections.sort(labels);
-    	StringBuilder builder = new StringBuilder();
-    	for (String label : labels) 
-  		{
-  			builder.append(label);
-  		}
-    	String labelID = builder.toString();
-    	//removing a hydroxy group for each FA chain that is esterified to an LCB chain (a hydrogen is already removed earlier)
-    	if (lClassVO.getNumberOfLCBChains()>0)
-    	{
-    		combElements.put("H", combElements.get("H")-lClassVO.getNumberOfFAChains());
-    		combElements.put("O", combElements.get("O")-lClassVO.getNumberOfFAChains());
-    	}
-    	labelElements.put(labelID, combElements);
-    }
-  	return labelElements;
-  }
-	
-	private Hashtable<String,Integer> computeAdductFormula(Hashtable<String,Integer> neutralElements, AdductVO adduct)
-	{
-		Hashtable<String,Integer> elements = new Hashtable<String,Integer>();
-		Hashtable<String,Integer> elementsAdduct = new Hashtable<String,Integer>(adduct.getFormula());
-		Set<String> allElements = new HashSet<String>(neutralElements.keySet());
-		allElements.addAll(elementsAdduct.keySet());
-		for (String element : allElements)
-		{
-			int neutralEle = neutralElements.get(element) != null ? neutralElements.get(element) : 0;
-			int adductEle = elementsAdduct.get(element) != null ? elementsAdduct.get(element) : 0;
-			elements.put(element, neutralEle+adductEle);
-		}
-		return elements;
-	}
-	
-	private double computeNeutralMass(Hashtable<String,Integer> elements)
-	{
-		double neutralMass = 0.0;
-		ElementConfigParser parser = Settings.getElementParser();
-		
-		for (String element : elements.keySet())
-		{
-			neutralMass += parser.getElementDetails(element).getMonoMass()*elements.get(element);
-		}
-		return neutralMass;
-	}
-	
-	private double computeAdductMass(double neutralMass, AdductVO adduct)
-	{
-		double massAdduct = neutralMass;
-  	for (String element : adduct.getFormula().keySet())
-		{
-  		massAdduct += Settings.getElementParser().getElementDetails(element).getMonoMass()*adduct.getFormula().get(element);
-		}
-		return Math.abs(massAdduct/adduct.getCharge());
-	}
-	
-	private List<String> createLDAHeaderTitles(LipidClassVO lClassVO) 
-  {
-    List<String> headerTitles = new ArrayList<String>();
-    headerTitles.add(MassListExporter.HEADER_NAME);
-    headerTitles.add(MassListExporter.HEADER_COLON);
-    headerTitles.add(MassListExporter.HEADER_DBS);
-    for (String element : determineLDAHeaderElements()) 
-    {
-    	headerTitles.add(element);
-    }
-    headerTitles.add(MassListExporter.HEADER_MASS_NEUTRAL);
-    for (AdductVO adduct : lClassVO.getAdducts())
-    {
-    	if ( isAdductExport(adduct.getCharge()) )
-    	{
-    		headerTitles.add(getAdductHeader(adduct));
-    	}
-    }
-    
-    headerTitles.add(MassListExporter.HEADER_PSM);
-    headerTitles.add(MassListExporter.HEADER_RETENTION_TIME);
-    
-    return headerTitles;
-  }
-	
-	private List<String> createCDHeaderTitles() 
-  {
-    List<String> headerTitles = new ArrayList<String>();
-    headerTitles.add(MassListExporter.HEADER_CD_CLASS);
-    headerTitles.add(MassListExporter.HEADER_CD_SPECIES);
-    headerTitles.add(MassListExporter.HEADER_CD_FORMULA);
-    headerTitles.add(MassListExporter.HEADER_CD_MASS_NEUTRAL);
-    headerTitles.add(MassListExporter.HEADER_CD_ADDUCT_NAME);
-    headerTitles.add(MassListExporter.HEADER_CD_ADDUCT_FORMULA);
-    headerTitles.add(MassListExporter.HEADER_CD_ADDUCT_MASS);
-    
-    return headerTitles;
-  }
-
-	
-	private String getAdductHeader(AdductVO adduct)
-	{
-		//TODO: absolute value for charge state for backward compatibility (12.07.2024)
-		return String.format("mass(form[%s] name[%s] charge=%s)", adduct.getFormulaString(), adduct.getAdductName(), Math.abs(adduct.getCharge()));
-	}
-	
-	private List<String> createLDAOptionsTitles(LipidClassVO lClassVO) 
-  {
-    List<String> titles = new ArrayList<String>();
-    if (lClassVO.isAdductInsensitiveRtFilter())
-    {
-    	titles.add(OPTION_ADDUCT_INSENSITIVE_RT_FILTER);
-    }
-    if (lClassVO.isPickBestMatchBySpectrumCoverage())
-    {
-    	titles.add(OPTION_PICK_BEST_MATCH_BY_SPECTRUM_COVERAGE);
-    }
-    if (lClassVO.getRtRangeFrom() > -1 && lClassVO.getRtRangeTo() > -1 && lClassVO.getRtRangeFrom() < lClassVO.getRtRangeTo())
-    {
-    	titles.add(OPTION_START_RT+lClassVO.getRtRangeFrom());
-    	titles.add(OPTION_STOP_RT+lClassVO.getRtRangeTo());
-    }
-    if (lClassVO.getOhNumber()>0)
-    {
-    	titles.add(OPTION_OH_NUMBER+lClassVO.getOhNumber());
-    }
-    if (lClassVO.getOhRangeFrom() > -1 && lClassVO.getOhRangeTo() > -1 && lClassVO.getOhRangeFrom() < lClassVO.getOhRangeTo())
-    {
-    	titles.add(OPTION_OH_RANGE+lClassVO.getOhRangeFrom()+"-"+lClassVO.getOhRangeTo());
-    }
-    return titles;
-  }
-	
-	//TODO: write out formula for each compound instead, this will be more flexible
-	private ArrayList<String> determineLDAHeaderElements()
-	{
-		ArrayList<String> elements = new ArrayList<String>();
-		elements.add("C");
-		elements.add("Cc");
-		elements.add("H");
-		elements.add("D");
-		elements.add("N");
-		elements.add("O");
-		elements.add("P");
-		return elements;
-	}
-	
-	/**
-	 * Creates a formatted header row with the given header titles in the row number given by @param rowNum
-	 * @param rowNum
-	 * @param sheet
-	 * @param headerTitles
-	 * @param headerStyle
-	 */
-  private void createHeader(int rowNum, Sheet sheet, List<String> headerTitles, XSSFCellStyle headerStyle) 
-  {
-  	Row row = sheet.createRow(rowNum);
-  	Cell cell;
-  	for (int i=0; i<headerTitles.size(); i++) 
-  	{
-  		cell = row.createCell(i, HSSFCell.CELL_TYPE_STRING);
-  		cell.setCellValue(headerTitles.get(i));
-  		cell.setCellStyle(headerStyle);
-  		sheet.setColumnWidth(i, 10 * 256);
-  	}
-  }
-	
-	
-	
-}
+		{
+			return true;
+		}
+		return false;
+	}
+	
+	/**
+	 * TODO: ensure the syntax is fully correct in edge cases.
+	 * @param lClassVO
+	 * @return
+	 */
+	private String getPSMString(LipidClassVO lClassVO)
+	{
+		StringBuilder builder = new StringBuilder();
+		if (lClassVO.getNumberOfLCBChains() > 0)
+		{
+			return "";
+		}
+		for (int i=lClassVO.getOhRangeFrom(); i<=lClassVO.getOhRangeTo();i++)
+		{
+			if (i<1) continue;
+			builder.append(";O"+i);
+		}
+		return builder.toString();
+	}
+	
+	private ArrayList<ArrayList<FattyAcidVO>> getPossCombis(int numberOfFAChains, int numberOfLCBChains, int cAtoms, int dbs, int oxNum, 
+			ArrayList<FattyAcidVO> fas, ArrayList<FattyAcidVO> lcbs, ArrayList<FattyAcidVO> added){
+		ArrayList<ArrayList<FattyAcidVO>> combis = new ArrayList<ArrayList<FattyAcidVO>>();
+		int totalChains = numberOfFAChains + numberOfLCBChains;
+		
+		ArrayList<FattyAcidVO> toIterate = fas;
+		int faMinus = 1;
+		int lcbMinus = 0;
+		if (numberOfFAChains == 0 && totalChains>0)
+		{
+			toIterate = lcbs;
+			faMinus = 0;
+			lcbMinus = 1;
+		}
+		
+		int maxC = checkMaxCAvailable(added, cAtoms);
+		int maxD = checkMaxDBAvailable(added, dbs);
+		int maxO = checkMaxOxAvailable(added, oxNum);
+		
+    for (FattyAcidVO fa : toIterate) {
+    	if (fa.getcAtoms()<=maxC && fa.getDoubleBonds()<=maxD && fa.getOhNumber()<=maxO)
+    	{
+    		ArrayList<FattyAcidVO> toAdd = new ArrayList<FattyAcidVO>(added);
+        toAdd.add(fa);
+        if (totalChains>1) {
+        	ArrayList<ArrayList<FattyAcidVO>> combis2 = getPossCombis(numberOfFAChains-faMinus, numberOfLCBChains-lcbMinus, cAtoms, dbs, oxNum, fas, lcbs, toAdd);
+          combis.addAll(combis2);
+        }else{
+          if (checkTotalCDbsOxValid(toAdd,cAtoms,dbs,oxNum)) {
+            combis.add(toAdd);
+          }
+        }
+    	}
+    }
+    return combis;
+  }
+	
+	private int checkMaxCAvailable(ArrayList<FattyAcidVO> added, int cAtoms)
+	{
+		int tot = cAtoms;
+    for (FattyAcidVO fa : added) {
+    	tot -= fa.getcAtoms();
+    }
+    return tot;
+	}
+	
+	private int checkMaxDBAvailable(ArrayList<FattyAcidVO> added, int dbs)
+	{
+		int tot = dbs;
+    for (FattyAcidVO fa : added) {
+    	tot -= fa.getDoubleBonds();
+    }
+    return tot;
+	}
+	
+	private int checkMaxOxAvailable(ArrayList<FattyAcidVO> added, int ox)
+	{
+		int tot = ox;
+    for (FattyAcidVO fa : added) {
+    	tot -= fa.getOhNumber();
+    }
+    return tot;
+	}
+	
+	private boolean checkTotalCDbsOxValid(ArrayList<FattyAcidVO> toAdd, int cAtoms, int dbs, int oxNum) {
+		int totC = 0;
+    int totD = 0;
+    int totO = 0;
+    for (FattyAcidVO fa : toAdd) {
+      totC += fa.getcAtoms();
+      totD += fa.getDoubleBonds();
+      totO += fa.getOhNumber();
+    }
+    return (totC==cAtoms && totD==dbs && totO==oxNum);
+  }
+	
+	/**
+	 * 
+	 * @param labelElements
+	 * @param fattyAcidC
+	 * @param dbs
+	 * @param lClassVO
+	 * @param filtered
+	 * @return
+	 * @throws ChemicalFormulaException
+	 */
+	private Hashtable<String,Hashtable<String,Integer>> computeElementsFromChains(Hashtable<String,Hashtable<String,Integer>>labelElements, 
+  		LipidClassVO lClassVO, ArrayList<ArrayList<FattyAcidVO>> filtered) throws ChemicalFormulaException
+  {
+		for (ArrayList<FattyAcidVO> comb : filtered)
+    {
+    	Vector<String> labels = new Vector<String>();
+    	Hashtable<String,Integer> combElements = new Hashtable<String,Integer>(lClassVO.getHeadgroupFormula());
+    	for (FattyAcidVO fa : comb) 
+    	{
+    		Hashtable<String,Integer> formula = StaticUtils.categorizeFormula(fa.getFormula(), true);
+    		for (String element : formula.keySet())
+    		{
+    			if (!combElements.containsKey(element))
+    			{
+    				combElements.put(element, 0);
+    			}
+    			combElements.put(element, combElements.get(element) + formula.get(element));
+    		}
+    		combElements.put("H", combElements.get("H")-1); //removing a hydrogen from each FA
+    		labels.add(fa.getPrefix());
+    	}
+    	Collections.sort(labels);
+    	StringBuilder builder = new StringBuilder();
+    	for (String label : labels) 
+  		{
+  			builder.append(label);
+  		}
+    	String labelID = builder.toString();
+    	//removing a hydroxy group for each FA chain that is esterified to an LCB chain (a hydrogen is already removed earlier)
+    	if (lClassVO.getNumberOfLCBChains()>0)
+    	{
+    		combElements.put("H", combElements.get("H")-lClassVO.getNumberOfFAChains());
+    		combElements.put("O", combElements.get("O")-lClassVO.getNumberOfFAChains());
+    	}
+    	labelElements.put(labelID, combElements);
+    }
+  	return labelElements;
+  }
+	
+	private Hashtable<String,Integer> computeAdductFormula(Hashtable<String,Integer> neutralElements, AdductVO adduct)
+	{
+		Hashtable<String,Integer> elements = new Hashtable<String,Integer>();
+		Hashtable<String,Integer> elementsAdduct = new Hashtable<String,Integer>(adduct.getFormula());
+		Set<String> allElements = new HashSet<String>(neutralElements.keySet());
+		allElements.addAll(elementsAdduct.keySet());
+		for (String element : allElements)
+		{
+			int neutralEle = neutralElements.get(element) != null ? neutralElements.get(element) : 0;
+			int adductEle = elementsAdduct.get(element) != null ? elementsAdduct.get(element) : 0;
+			elements.put(element, neutralEle+adductEle);
+		}
+		return elements;
+	}
+	
+	private double computeNeutralMass(Hashtable<String,Integer> elements)
+	{
+		double neutralMass = 0.0;
+		ElementConfigParser parser = Settings.getElementParser();
+		
+		for (String element : elements.keySet())
+		{
+			neutralMass += parser.getElementDetails(element).getMonoMass()*elements.get(element);
+		}
+		return neutralMass;
+	}
+	
+	private double computeAdductMass(double neutralMass, AdductVO adduct)
+	{
+		double massAdduct = neutralMass;
+  	for (String element : adduct.getFormula().keySet())
+		{
+  		massAdduct += Settings.getElementParser().getElementDetails(element).getMonoMass()*adduct.getFormula().get(element);
+		}
+		return Math.abs(massAdduct/adduct.getCharge());
+	}
+	
+	private List<String> createLDAHeaderTitles(LipidClassVO lClassVO) 
+  {
+    List<String> headerTitles = new ArrayList<String>();
+    headerTitles.add(MassListExporter.HEADER_NAME);
+    headerTitles.add(MassListExporter.HEADER_COLON);
+    headerTitles.add(MassListExporter.HEADER_DBS);
+    for (String element : determineLDAHeaderElements()) 
+    {
+    	headerTitles.add(element);
+    }
+    headerTitles.add(MassListExporter.HEADER_MASS_NEUTRAL);
+    for (AdductVO adduct : lClassVO.getAdducts())
+    {
+    	if ( isAdductExport(adduct.getCharge()) )
+    	{
+    		headerTitles.add(getAdductHeader(adduct));
+    	}
+    }
+    
+    headerTitles.add(MassListExporter.HEADER_PSM);
+    headerTitles.add(MassListExporter.HEADER_RETENTION_TIME);
+    
+    return headerTitles;
+  }
+	
+	private List<String> createCDHeaderTitles() 
+  {
+    List<String> headerTitles = new ArrayList<String>();
+    headerTitles.add(MassListExporter.HEADER_CD_CLASS);
+    headerTitles.add(MassListExporter.HEADER_CD_SPECIES);
+    headerTitles.add(MassListExporter.HEADER_CD_FORMULA);
+    headerTitles.add(MassListExporter.HEADER_CD_MASS_NEUTRAL);
+    headerTitles.add(MassListExporter.HEADER_CD_ADDUCT_NAME);
+    headerTitles.add(MassListExporter.HEADER_CD_ADDUCT_FORMULA);
+    headerTitles.add(MassListExporter.HEADER_CD_ADDUCT_MASS);
+    
+    return headerTitles;
+  }
+
+	
+	private String getAdductHeader(AdductVO adduct)
+	{
+		//TODO: absolute value for charge state for backward compatibility (12.07.2024)
+		return String.format("mass(form[%s] name[%s] charge=%s)", adduct.getFormulaString(), adduct.getAdductName(), Math.abs(adduct.getCharge()));
+	}
+	
+	private List<String> createLDAOptionsTitles(LipidClassVO lClassVO) 
+  {
+    List<String> titles = new ArrayList<String>();
+    if (lClassVO.isAdductInsensitiveRtFilter())
+    {
+    	titles.add(OPTION_ADDUCT_INSENSITIVE_RT_FILTER);
+    }
+    if (lClassVO.isPickBestMatchBySpectrumCoverage())
+    {
+    	titles.add(OPTION_PICK_BEST_MATCH_BY_SPECTRUM_COVERAGE);
+    }
+    if (lClassVO.getRtRangeFrom() > -1 && lClassVO.getRtRangeTo() > -1 && lClassVO.getRtRangeFrom() < lClassVO.getRtRangeTo())
+    {
+    	titles.add(OPTION_START_RT+lClassVO.getRtRangeFrom());
+    	titles.add(OPTION_STOP_RT+lClassVO.getRtRangeTo());
+    }
+    if (lClassVO.getOhNumber()>0)
+    {
+    	titles.add(OPTION_OH_NUMBER+lClassVO.getOhNumber());
+    }
+    if (lClassVO.getOhRangeFrom() > -1 && lClassVO.getOhRangeTo() > -1 && lClassVO.getOhRangeFrom() < lClassVO.getOhRangeTo())
+    {
+    	titles.add(OPTION_OH_RANGE+lClassVO.getOhRangeFrom()+"-"+lClassVO.getOhRangeTo());
+    }
+    return titles;
+  }
+	
+	//TODO: write out formula for each compound instead, this will be more flexible
+	private ArrayList<String> determineLDAHeaderElements()
+	{
+		ArrayList<String> elements = new ArrayList<String>();
+		elements.add("C");
+		elements.add("Cc");
+		elements.add("H");
+		elements.add("D");
+		elements.add("N");
+		elements.add("O");
+		elements.add("P");
+		return elements;
+	}
+	
+	/**
+	 * Creates a formatted header row with the given header titles in the row number given by @param rowNum
+	 * @param rowNum
+	 * @param sheet
+	 * @param headerTitles
+	 * @param headerStyle
+	 */
+  private void createHeader(int rowNum, Sheet sheet, List<String> headerTitles, XSSFCellStyle headerStyle) 
+  {
+  	Row row = sheet.createRow(rowNum);
+  	Cell cell;
+  	for (int i=0; i<headerTitles.size(); i++) 
+  	{
+  		cell = row.createCell(i, HSSFCell.CELL_TYPE_STRING);
+  		cell.setCellValue(headerTitles.get(i));
+  		cell.setCellStyle(headerStyle);
+  		sheet.setColumnWidth(i, 10 * 256);
+  	}
+  }
+	
+	
+	
+}