/* 
 * This file is part of Lipid Data Analyzer
 * Lipid Data Analyzer - Automated annotation of lipid species and their molecular structures in high-throughput data from tandem mass spectrometry
 * Copyright (c) 2024 Juergen Hartler, Andreas Ziegl, Gerhard G. Thallinger, Leonida M. Lamp
 * DO NOT ALTER OR REMOVE COPYRIGHT NOTICES OR THIS FILE HEADER. 
 *  
 * This program is free software: you can redistribute it and/or modify
 * it under the terms of the GNU General Public License as published by
 * by the Free Software Foundation, either version 3 of the License, or 
 * (at your option) any later version.
 *  
 * This program is distributed in the hope that it will be useful,
 * but WITHOUT ANY WARRANTY; without even the implied warranty of
 * MERCHANTABILITY or FITNESS FOR A PARTICULAR PURPOSE. See the
 * GNU General Public License for more details. 
 *  
 * You should have received a copy of the GNU General Public License 
 * along with this program. If not, see <http://www.gnu.org/licenses/>.
 *
 * Please contact lda@genome.tugraz.at if you need additional information or 
 * have any questions.
 */

package at.tugraz.genome.lda.masslist;

import java.awt.Color;
import java.awt.Dimension;
import java.awt.GridBagConstraints;
import java.awt.GridBagLayout;
import java.awt.Insets;
import java.awt.event.ActionEvent;
import java.awt.event.ActionListener;
import java.awt.event.FocusEvent;
import java.awt.event.FocusListener;
import java.io.File;
import java.io.FileNotFoundException;
import java.io.IOException;
import java.nio.file.Path;
import java.nio.file.Paths;
import java.util.ArrayList;
import java.util.HashMap;

import javax.swing.BorderFactory;
import javax.swing.JButton;
import javax.swing.JCheckBox;
import javax.swing.JComboBox;
import javax.swing.JFileChooser;
import javax.swing.JFrame;
import javax.swing.JLabel;
import javax.swing.JList;
import javax.swing.JPanel;
import javax.swing.JScrollPane;
import javax.swing.JTable;
import javax.swing.JTextField;
import javax.swing.ListSelectionModel;
import javax.swing.border.TitledBorder;
import javax.swing.event.DocumentEvent;
import javax.swing.event.DocumentListener;
import javax.swing.event.ListSelectionEvent;
import javax.swing.event.ListSelectionListener;
import javax.swing.filechooser.FileNameExtensionFilter;
import javax.swing.table.AbstractTableModel;

import at.tugraz.genome.lda.WarningMessage;
import at.tugraz.genome.lda.exception.ChemicalFormulaException;
import at.tugraz.genome.lda.target.JOptionPanel;
import at.tugraz.genome.lda.target.JTargetFileWizard;
import at.tugraz.genome.lda.target.LoadingPanel;
import at.tugraz.genome.lda.vos.AdductVO;
<<<<<<< HEAD
import javafx.util.Pair;
=======
import org.apache.commons.math3.util.Pair;
>>>>>>> 81c114ac

/**
 * 
 * @author Leonida M. Lamp
 *
 */
public class MassListCreatorPanel extends JPanel 
{
	private static final long serialVersionUID = 1L;
	
	public final static String CHAIN_LIST_FOLDER = "./fattyAcids/";
	public final static String CHAIN_LIST_SUFFIX = ".xlsx";
	private final static String COMMAND_ADDUCT_NAME = "adductName";
	private final static String COMMAND_ADDUCT_FORMULA = "adductFormula";
	private final static String COMMAND_ADDUCT_CHARGE= "adductCharge";
	private final static String COMMAND_ADDUCT_EXPORT= "adductExport";
	
	private final static String COMMAND_CLASS_NAME = "className";
	private final static String COMMAND_CLASS_CHAIN_NUM= "classChainNum";
	private final static String COMMAND_CLASS_FORMULA= "classFormula";
	private final static String COMMAND_CLASS_FA_CHAIN_LIST= "classFAChainList";
	private final static String COMMAND_CLASS_ADDUCT_LIST= "classAdductList";
	private final static String COMMAND_CLASS_CHAIN_C_MIN= "classChainMin";
	private final static String COMMAND_CLASS_DB_MIN= "classDBMin";
	private final static String COMMAND_CLASS_RT_MIN= "classRtMin";
	private final static String COMMAND_CLASS_OH= "classOH";
	private final static String COMMAND_CLASS_OH_MIN= "classOhMin";
	private final static String COMMAND_CLASS_OX_MIN= "classOxMin";
	private final static String COMMAND_CLASS_ADDUCT_INSENSITIVE_RT_FILTER= "classRTFilter";
	private final static String COMMAND_CLASS_PICK_BEST= "classPickBest";
	private final static String COMMAND_CLASS_EXPORT= "classExport";
	
	private final static String OUT_OPEN= "outOpen";
	
	public final static String EXPORT_OPTION_NEG = "negative ion mode";
	public final static String EXPORT_OPTION_POS = "positive ion mode";
	public final static String EXPORT_OPTION_BOTH = "both ion modes";
	private final static String[] EXPORT_OPTIONS = new String[] {EXPORT_OPTION_NEG, EXPORT_OPTION_POS, EXPORT_OPTION_BOTH};
	private final static String COMMAND_EXPORT_OPTIONS = "exportOptions";
	private final static String EXPORT = "export";
	
	
	private final static String PLACEHOLDER_OUT_PATH = "Enter path and file name for the mass list export.";
	
	private final static int PREFERRED_DISPLAY_COMPONENT_WIDTH = 150;
	private final static int PREFERRED_DISPLAY_COMPONENT_SMALLER_WIDTH = 50;
	
	
	private ArrayList<AdductVO> allDefinedAdducts_;
	private ArrayList<LipidClassVO> allDefinedLipidClasses_;
	private String[] faChainListNames_;
	private String[] adductListNames_;
	private AdductVO selectedAdduct_;
	private AdductVO tempAdduct_;
	private LipidClassVO selectedClass_;
	private LipidClassVO tempClass_;
	private JPanel displayPanel_;
	private AdductsTable adductsTable_;
	private JPanel lipidClassPanel_;
	private LipidClassTable lipidClassTable_;
	private JPanel adductPanel_;
	private JTextField outTextField_;
	private Path previousSelection_ = null;
	private JComboBox<String> exportOptions_;
	
	public MassListCreatorPanel()
	{
		displayPanel_ = new JPanel();
		displayPanel_.setLayout(new GridBagLayout());
		try
		{
			allDefinedAdducts_ = (new AdductParser()).parse();
			adductListNames_ = getAdductNames();
			allDefinedLipidClasses_ = (new LipidClassParser(allDefinedAdducts_)).parse();
			faChainListNames_ = getFAChainListNames();
			selectedClass_ = allDefinedLipidClasses_.get(0);
			tempClass_ = new LipidClassVO(selectedClass_);
			selectedAdduct_ = allDefinedAdducts_.get(0);
			tempAdduct_ = new AdductVO(selectedAdduct_);		
			lipidClassTable_ = new LipidClassTable("Defined lipid classes", getLipidClassNames(), selectedClass_.getLipidClass());
			displayPanel_.add(lipidClassTable_, getDefaultGridBagConstraints(0,0, GridBagConstraints.EAST, 1, 1));
			adductsTable_ = new AdductsTable("Defined adducts", getAdductNames(), selectedAdduct_.getAdductName());
			displayPanel_.add(adductsTable_, getDefaultGridBagConstraints(0,1, GridBagConstraints.EAST, 1, 1));
			lipidClassPanel_ = getLipidClassPanel(selectedClass_);
			displayPanel_.add(lipidClassPanel_, getDefaultGridBagConstraints(1,0, GridBagConstraints.EAST, 1, 1));
			adductPanel_ = getAdductPanel(selectedAdduct_);
			displayPanel_.add(adductPanel_, getDefaultGridBagConstraints(1,1, GridBagConstraints.EAST, 1, 1));
			outTextField_ = instantiatePlaceholderJTextField(PLACEHOLDER_OUT_PATH, PLACEHOLDER_OUT_PATH, 825);
			displayPanel_.add(getOutPathPanel(outTextField_), getDefaultGridBagConstraints(0,2, GridBagConstraints.CENTER, 2, 1));
			displayPanel_.add(instantiateJButton(EXPORT, "Export", true), getDefaultGridBagConstraints(0,3, GridBagConstraints.CENTER, 2, 1, new Insets(10, 10, 10, 10)));
			
			
	  	this.add(displayPanel_);
		}
		catch (Exception ex)
		{
			this.add(new JLabel("Mass list creation interface unavailable due to invalid and/or missing content in the subfolder ./massListCreation or ./fattyAcids"));
			this.add(new JLabel("Error message: "+ex.getMessage()));
		}
	}
	
	private LipidClassVO getVOfromName(String lipidClassName)
	{
		for (LipidClassVO vo : allDefinedLipidClasses_)
		{ 
			if (vo.getLipidClass().equals(lipidClassName))
			{
				return vo;
			}
		}
		return null;
	}
	
	private void refreshLipidClassScrollPane(String selectedLipidClassName) throws FileNotFoundException, IOException, ChemicalFormulaException
	{
		allDefinedLipidClasses_ = (new LipidClassParser(allDefinedAdducts_)).parse();
		faChainListNames_ = getFAChainListNames();
		LipidClassVO vo = getVOfromName(selectedLipidClassName);
		if (vo != null) 
		{
			selectedClass_ = vo;
			tempClass_ = new LipidClassVO(selectedClass_);
		}
		else
		{
			throw new IOException("Something went wrong with the import.");
		}
		displayPanel_.remove(lipidClassTable_);
		lipidClassTable_ = new LipidClassTable("Defined lipid classes", getLipidClassNames(), selectedClass_.getLipidClass());
		displayPanel_.add(lipidClassTable_, getDefaultGridBagConstraints(0,0, GridBagConstraints.EAST, 1, 1));
		displayPanel_.invalidate();
		displayPanel_.updateUI();
	}
	
	private void refreshAdductScrollPane(String selectedAddductName) throws FileNotFoundException, IOException, ChemicalFormulaException
	{
		allDefinedAdducts_ = (new AdductParser()).parse();
		adductListNames_ = getAdductNames();
		for (AdductVO vo : allDefinedAdducts_)
		{ 
			if (vo.getAdductName().equals(selectedAddductName))
			{
				selectedAdduct_ = vo;
				tempAdduct_ = new AdductVO(selectedAdduct_);
			}
		}
		displayPanel_.remove(adductsTable_);
		adductsTable_ = new AdductsTable("Defined adducts", getAdductNames(), selectedAdduct_.getAdductName());
		displayPanel_.add(adductsTable_, getDefaultGridBagConstraints(0,1, GridBagConstraints.EAST, 1, 1));
		displayPanel_.invalidate();
		displayPanel_.updateUI();
		refreshLipidClassScrollPane(selectedClass_.getLipidClass());
		refreshLipidClassPanel();
	}
	
	private void refreshAdductPanel() throws IOException
	{
		displayPanel_.remove(adductPanel_);
		adductPanel_ = getAdductPanel(selectedAdduct_);
		displayPanel_.add(adductPanel_, getDefaultGridBagConstraints(1,1, GridBagConstraints.EAST, 1, 1));
		displayPanel_.invalidate();
		displayPanel_.updateUI();
	}
	
	private void refreshLipidClassPanel() throws IOException
	{
		displayPanel_.remove(lipidClassPanel_);
		lipidClassPanel_ = getLipidClassPanel(selectedClass_);
		displayPanel_.add(lipidClassPanel_, getDefaultGridBagConstraints(1,0, GridBagConstraints.EAST, 1, 1));
		displayPanel_.invalidate();
		displayPanel_.updateUI();
	}
	
	private JPanel getOutPathPanel(JTextField outPathField)
	{
		JPanel panel = new JPanel();
		panel.setLayout(new GridBagLayout());
		
		panel.add(new JLabel("Export relevant adducts for (based on sign of adduct charge): "), getDefaultGridBagConstraints(0,0, GridBagConstraints.WEST, 1, 1));
		exportOptions_ = instantiateJComboBox(COMMAND_EXPORT_OPTIONS, EXPORT_OPTIONS, 0);
		panel.add(exportOptions_, getDefaultGridBagConstraints(1,0, GridBagConstraints.WEST, 1, 1));
		
		panel.add(outPathField, getDefaultGridBagConstraints(0,1, GridBagConstraints.WEST, 2, 1));
  	JButton outPathButton = instantiateJButton(OUT_OPEN, "Browse", true);
		panel.add(outPathButton, getDefaultGridBagConstraints(2,1, GridBagConstraints.EAST, 1, 1, new Insets(10,10,10,10)));
		TitledBorder border = JOptionPanel.getTitledPanelBorder("Mass list export");
		panel.setBorder(border);
		panel.setPreferredSize(new Dimension(975,125));
		return panel;
	}
	
	private JPanel getAdductPanel(AdductVO vo)
	{
		JPanel panel = new JPanel();
		panel.setLayout(new GridBagLayout());
		JTextField nameField = instantiateJTextField(COMMAND_ADDUCT_NAME, vo.getAdductName());
		addLabeledTextField(panel, 0, new JLabel("Adduct name: "), nameField);
		JTextField formulaField = instantiateJTextField(COMMAND_ADDUCT_FORMULA, vo.getFormulaString());
		addLabeledTextField(panel, 1, new JLabel("Chemical fomula: "), formulaField);
		JTextField chargeField = instantiateJTextField(COMMAND_ADDUCT_CHARGE, String.valueOf(vo.getCharge()));
		addLabeledTextField(panel, 2, new JLabel("Charge: "), chargeField);
		JPanel buttonPanel = instantiateJButtonPanel(COMMAND_ADDUCT_EXPORT, "Override this definition", "Save as new adduct definition");
		panel.add(buttonPanel, getDefaultGridBagConstraints(0,13, GridBagConstraints.CENTER, 5, 1));
		TitledBorder border = JOptionPanel.getTitledPanelBorder("Display / edit currently selected adduct definition");
		panel.setBorder(border);
		panel.setPreferredSize(new Dimension(550,175));
		return panel;
	}
	
	private JPanel getLipidClassPanel(LipidClassVO vo) throws IOException
	{
		JPanel panel = new JPanel();
		panel.setLayout(new GridBagLayout());
		JTextField nameField = instantiateJTextField(COMMAND_CLASS_NAME, vo.getLipidClass());
		addLabeledTextField(panel, 0, new JLabel("Lipid class name: "), nameField);
		JTextField numberChainField = instantiateJTextField(COMMAND_CLASS_CHAIN_NUM, String.valueOf(vo.getNumberOfChains()));
		addLabeledTextField(panel, 1, new JLabel("Number of FA and/or LCB chains: "), numberChainField);
		JTextField chemicalFormula = instantiateJTextField(COMMAND_CLASS_FORMULA, vo.getHeadGroupFormulaString());
		addLabeledTextField(panel, 2, new JLabel("Chemical formula without chains: "), chemicalFormula);
		JComboBox<String> faChainList = instantiateJComboBox(COMMAND_CLASS_FA_CHAIN_LIST, faChainListNames_, findSelectedFAChainListIndex(vo));
		addLabeledComboBox(panel, 3, new JLabel("Selected FA chain list: "), faChainList);
		JScrollPane adductList = instantiateJListScrollPane(COMMAND_CLASS_ADDUCT_LIST, adductListNames_, vo, findSelectedAdductListIndices(vo));
		addLabeledJListScrollPane(panel, 4, new JLabel("Selected adducts (hold CNTR for multiple selection): "), adductList);
		addLabeledRange(panel, 5, new JLabel("Total number of C atoms in the chains: "), 
				instantiateJTextFieldRange(COMMAND_CLASS_CHAIN_C_MIN, String.valueOf(vo.getMinChainC()), String.valueOf(vo.getMaxChainC()), PREFERRED_DISPLAY_COMPONENT_SMALLER_WIDTH));
		addLabeledRange(panel, 6, new JLabel("Total number of double bonds (C=C) in the chains: "), 
				instantiateJTextFieldRange(COMMAND_CLASS_DB_MIN, String.valueOf(vo.getMinChainDB()), String.valueOf(vo.getMaxChainDB()), PREFERRED_DISPLAY_COMPONENT_SMALLER_WIDTH));
		addLabeledRange(panel, 7, new JLabel("Retention time (RT) range in minutes (optional): "), 
				instantiateJTextFieldRange(COMMAND_CLASS_RT_MIN, String.valueOf(vo.getRtRangeFrom()), String.valueOf(vo.getRtRangeTo()), PREFERRED_DISPLAY_COMPONENT_SMALLER_WIDTH));
		JTextField ohField = instantiateJTextField(COMMAND_CLASS_OH, String.valueOf(vo.getOhNumber()));
		addLabeledTextField(panel, 8, new JLabel("Sphingolipid OH number (optional): "), ohField);
		addLabeledRange(panel, 9, new JLabel("Sphingolipid OH range (optional): "), 
				instantiateJTextFieldRange(COMMAND_CLASS_OH_MIN, String.valueOf(vo.getOhRangeFrom()), String.valueOf(vo.getOhRangeTo()), PREFERRED_DISPLAY_COMPONENT_SMALLER_WIDTH));
		addLabeledRange(panel, 10, new JLabel("Oxidized lipid Ox range (optional): "), 
				instantiateJTextFieldRange(COMMAND_CLASS_OX_MIN, String.valueOf(vo.getOxRangeFrom()), String.valueOf(vo.getOxRangeTo()), PREFERRED_DISPLAY_COMPONENT_SMALLER_WIDTH));
<<<<<<< HEAD
		JCheckBox rtFilter = instantiateCheckBox(COMMAND_CLASS_ADDUCT_INSENSITIVE_RT_FILTER, vo.isAdductInsensitiveRtFilter());
=======
		JCheckBox rtFilter = instantiateCheckBox(COMMAND_CLASS_ADDUCT_INSENSITIVE_RT_FILTER);
>>>>>>> 81c114ac
		addLabeledCheckBox(panel, 11, new JLabel("Enable adduct insensitive RT filter: "), rtFilter);
		JCheckBox pickBest = instantiateCheckBox(COMMAND_CLASS_PICK_BEST, vo.isPickBestMatchBySpectrumCoverage());
		addLabeledCheckBox(panel, 12, new JLabel("Pick best match by spectrum coverage: "), pickBest);
		JPanel buttonPanel = instantiateJButtonPanel(COMMAND_CLASS_EXPORT, "Override this definition", "Save as new lipid class definition");
		panel.add(buttonPanel, getDefaultGridBagConstraints(0,13, GridBagConstraints.CENTER, 5, 1));
		
		TitledBorder border = JOptionPanel.getTitledPanelBorder("Display / edit currently selected lipid class definition");
		panel.setBorder(border);
		panel.setPreferredSize(new Dimension(550,500));
		return panel;
	}
	
	private JPanel instantiateJButtonPanel(String actionCommand, String textOverride, String textSaveNew)
	{
		JPanel panel = new JPanel();
		panel.setLayout(new GridBagLayout());
		JButton buttonOverride = instantiateJButton(actionCommand, textOverride, true);
		JButton buttonSaveNew = instantiateJButton(actionCommand, textSaveNew, false);
		panel.add(buttonOverride, getDefaultGridBagConstraints(0,0, GridBagConstraints.WEST, 1, 1, new Insets(10, 10, 10, 10)));
		panel.add(buttonSaveNew, getDefaultGridBagConstraints(1,0, GridBagConstraints.EAST, 1, 1, new Insets(10, 10, 10, 10)));
		return panel;
	}
	
	private JButton instantiateJButton(String actionCommand, String text, boolean isOverride)
	{
		JButton button = new JButton(text);
		button.addActionListener(new ActionListener() {
		  public void actionPerformed(ActionEvent e) 
		  {
		  	jButtonExecuter(actionCommand, isOverride);
		  }
	  });
		return button;
	}
	
	private JScrollPane instantiateJListScrollPane(String actionCommand, String[] entries, LipidClassVO vo, int[] indices) throws IOException
	{
		JList<String> jList = new JList<String>(entries);
		jList.setSelectionMode(ListSelectionModel.MULTIPLE_INTERVAL_SELECTION);
		jList.addListSelectionListener(new ListSelectionListener() {
			@Override
			public void valueChanged(ListSelectionEvent arg0)
			{
				jListScrollChangeExecuter(actionCommand, jList);
			}
	  });
		jList.setSelectedIndices(indices);
		JScrollPane scrollPane = new JScrollPane(jList);
		scrollPane.setPreferredSize(new Dimension(PREFERRED_DISPLAY_COMPONENT_WIDTH,50));
		return scrollPane;
	}
	
	private JComboBox<String> instantiateJComboBox(String actionCommand, String[] entries, int index)
	{
		JComboBox<String> jComboBox = new JComboBox<String>(entries);
		jComboBox.addActionListener(new ActionListener() {
		  public void actionPerformed(ActionEvent e) 
		  {
		  	jComboBoxChangeExecuter(actionCommand, jComboBox);
		  }
	  });
		jComboBox.setSelectedIndex(index);
		jComboBox.setPreferredSize(new Dimension(PREFERRED_DISPLAY_COMPONENT_WIDTH,20));
		return jComboBox;
	}
	
	private int findSelectedFAChainListIndex(LipidClassVO vo) throws IOException
	{
		for (int i=0; i<faChainListNames_.length; i++)
		{
			if (faChainListNames_[i].equalsIgnoreCase(vo.getFaChainList()))
			{
				return i;
			}
		}
		throw new IOException(String.format("The file defining the lipid class '%s' contains a FA chain list name that does not exist!", vo.getLipidClass()));
	}
	
	private int[] findSelectedAdductListIndices(LipidClassVO vo) throws IOException
	{
		ArrayList<Integer> indices = new ArrayList<Integer>();
		for (int i=0; i<adductListNames_.length; i++)
		{
			for (AdductVO adduct : vo.getAdducts())
			{
				if (adductListNames_[i].equalsIgnoreCase(adduct.getAdductName()))
				{
					indices.add(i);
				}
			}
		}
		if (indices.isEmpty())
		{
			throw new IOException(String.format("The file defining the lipid class '%s' does not contain any defined adducts!", vo.getLipidClass()));
		}
		int[] arr = new int[indices.size()];
		for (int i=0; i<indices.size(); i++) arr[i] = indices.get(i);
		return arr;
	}
	
	private JCheckBox instantiateCheckBox(String actionCommand, boolean selected)
	{
		JCheckBox checkBox = new JCheckBox();
		checkBox.addActionListener(new ActionListener() {
			@Override
		  public void actionPerformed(ActionEvent e) 
		  {
		  	jCheckBoxChangeExecuter(actionCommand, checkBox);
		  }
	  });
		checkBox.setSelected(selected);
		return checkBox;
	}
	
	/**
	 * Creates a new JTextField with the provided placeholder and a focuslistener.
	 * @param actionCommand
	 * @param text
	 * @param width
	 * @return
	 */
	private JTextField instantiatePlaceholderJTextField(String actionCommand, String text, Integer width)
	{
		JTextField field = new JTextField();
		field.setPreferredSize(new Dimension(width,20));
		field.setText(text);
		field.setForeground(Color.GRAY);
		field.addFocusListener(new FocusListener() {
		    @Override
		    public void focusGained(FocusEvent e) {
		        if (field.getText().equals(text)) {
		        	  field.setText("");
		        	  field.setForeground(Color.BLACK);
		        }
		    }
		    @Override
		    public void focusLost(FocusEvent e) {
		        if (field.getText().isEmpty()) {
		        	  field.setForeground(Color.GRAY);
		        	  field.setText(text);
		        }
		    }
		    });
		return field;
	}
	
	private JTextField instantiateJTextField(String actionCommand, String text)
	{
		return instantiateJTextField(actionCommand, text, PREFERRED_DISPLAY_COMPONENT_WIDTH);
	}
	
	private Pair<JTextField,JTextField> instantiateJTextFieldRange(String actionCommand, String textFrom, String textTo, Integer width)
	{
		JTextField textFieldFrom = new JTextField(textFrom);
		textFieldFrom.setPreferredSize(new Dimension(width,20));
		setDefaultTextFieldBorder(textFieldFrom);
		JTextField textFieldTo = new JTextField(textTo);
		textFieldTo.setPreferredSize(new Dimension(width,20));
		setDefaultTextFieldBorder(textFieldTo);
		
		DocumentListener listener = new DocumentListener(){
			@Override
			public void insertUpdate(DocumentEvent e){textFieldChangeExecuterRange(actionCommand, textFieldFrom, textFieldTo);}
			@Override
			public void removeUpdate(DocumentEvent e){textFieldChangeExecuterRange(actionCommand, textFieldFrom, textFieldTo);}
			@Override
			public void changedUpdate(DocumentEvent e){textFieldChangeExecuterRange(actionCommand, textFieldFrom, textFieldTo);}
    };
    
		textFieldFrom.getDocument().addDocumentListener(listener);
		textFieldTo.getDocument().addDocumentListener(listener);
		return new Pair<JTextField,JTextField>(textFieldFrom,textFieldTo);
	}
	
	private JTextField instantiateJTextField(String actionCommand, String text, Integer width)
	{
		JTextField textField = new JTextField(text);
		textField.setPreferredSize(new Dimension(width,20));
		setDefaultTextFieldBorder(textField);
		textField.getDocument().addDocumentListener(new DocumentListener(){
			@Override
			public void insertUpdate(DocumentEvent e){textFieldChangeExecuter(actionCommand, textField);}
			@Override
			public void removeUpdate(DocumentEvent e){textFieldChangeExecuter(actionCommand, textField);}
			@Override
			public void changedUpdate(DocumentEvent e){textFieldChangeExecuter(actionCommand, textField);}
    });
		return textField;
	}
	
	private void addLabeledJListScrollPane(JPanel panel, Integer yPos, JLabel label, JScrollPane jScrollPane)
	{
		panel.add(label, getDefaultGridBagConstraints(0,yPos, GridBagConstraints.WEST, 2, 1));
		panel.add(jScrollPane, getDefaultGridBagConstraints(2,yPos, GridBagConstraints.CENTER, 3, 1));
	}
	
	private void addLabeledComboBox(JPanel panel, Integer yPos, JLabel label, JComboBox<String> comboBox)
	{
		panel.add(label, getDefaultGridBagConstraints(0,yPos, GridBagConstraints.WEST, 2, 1));
		panel.add(comboBox, getDefaultGridBagConstraints(2,yPos, GridBagConstraints.CENTER, 3, 1));
	}
	
	private void addLabeledCheckBox(JPanel panel, Integer yPos, JLabel label, JCheckBox checkBox)
	{
		panel.add(label, getDefaultGridBagConstraints(0,yPos, GridBagConstraints.WEST, 2, 1));
		panel.add(checkBox, getDefaultGridBagConstraints(2,yPos, GridBagConstraints.CENTER, 3, 1));
	}
	
	private void addLabeledTextField(JPanel panel, Integer yPos, JLabel label, JTextField textField)
	{
		panel.add(label, getDefaultGridBagConstraints(0,yPos, GridBagConstraints.WEST, 2, 1));
		panel.add(textField, getDefaultGridBagConstraints(2,yPos, GridBagConstraints.EAST, 3, 1));
	}
	
	private void addLabeledRange(JPanel panel, Integer yPos, JLabel label, Pair<JTextField,JTextField> range)
	{
		JLabel minField = new JLabel("From: ");
		JLabel maxField = new JLabel("To: ");
		panel.add(label, getDefaultGridBagConstraints(0,yPos, GridBagConstraints.WEST, 1, 1));
		panel.add(minField, getDefaultGridBagConstraints(1,yPos, GridBagConstraints.EAST, 1, 1));
		panel.add(range.getKey(), getDefaultGridBagConstraints(2,yPos, GridBagConstraints.WEST, 1, 1));
		panel.add(maxField, getDefaultGridBagConstraints(3,yPos, GridBagConstraints.EAST, 1, 1));
		panel.add(range.getValue(), getDefaultGridBagConstraints(4,yPos, GridBagConstraints.EAST, 1, 1));
	}
	
	private GridBagConstraints getDefaultGridBagConstraints(int column, int row, int orientation, int width, int height, Insets insets)
	{
		return new GridBagConstraints(
				column, 
				row, 
				width, 
				height, 
				0.0, 
				0.0,
				orientation, 
				GridBagConstraints.NONE, 
				insets, 
				0, 
				5);
	}
	
	private GridBagConstraints getDefaultGridBagConstraints(int column, int row, int orientation, int width, int height)
	{
		return getDefaultGridBagConstraints(column, row, orientation, width, height, new Insets(2, 3, 2, 3));
	}
	
	private void textFieldChangeExecuterRange(String actionCommand, JTextField textfieldFrom, JTextField textfieldTo)
	{
		switch (actionCommand)
		{
			case COMMAND_CLASS_CHAIN_C_MIN:
				tempClass_.setMinChainC(-1);
				tempClass_.setMaxChainC(-1);
				try
				{
					int numFrom = Integer.parseInt(textfieldFrom.getText());
					int numTo = Integer.parseInt(textfieldTo.getText());
					
					if (numFrom > 0 && numTo > 0 && numFrom < numTo)
					{
						setDefaultTextFieldBorder(textfieldFrom);
						setDefaultTextFieldBorder(textfieldTo);
					}	
					else
					{
						setWarningTextFieldBorder(textfieldFrom);
						setWarningTextFieldBorder(textfieldTo);
					}
					tempClass_.setMinChainC(numFrom);
					tempClass_.setMaxChainC(numTo);
				}
				catch (NumberFormatException ex) 
				{
					setWarningTextFieldBorder(textfieldFrom);
					setWarningTextFieldBorder(textfieldTo);
				}
				break;	
			case COMMAND_CLASS_DB_MIN:
				tempClass_.setMinChainDB(-1);
				tempClass_.setMaxChainDB(-1);
				try
				{
					int numFrom = Integer.parseInt(textfieldFrom.getText());
					int numTo = Integer.parseInt(textfieldTo.getText());
					
					if ((numFrom < numTo) || (numFrom < 1 && numTo < 1))
					{
						setDefaultTextFieldBorder(textfieldFrom);
						setDefaultTextFieldBorder(textfieldTo);
					}	
					else
					{
						setWarningTextFieldBorder(textfieldFrom);
						setWarningTextFieldBorder(textfieldTo);
					}
					tempClass_.setMinChainDB(numFrom);
					tempClass_.setMaxChainDB(numTo);
				}
				catch (NumberFormatException ex) 
				{
					setWarningTextFieldBorder(textfieldFrom);
					setWarningTextFieldBorder(textfieldTo);
				}
				break;	
			case COMMAND_CLASS_RT_MIN:
				tempClass_.setRtRangeFrom(-1);
				tempClass_.setRtRangeTo(-1);
				try
				{
					int numFrom = Integer.parseInt(textfieldFrom.getText());
					int numTo = Integer.parseInt(textfieldTo.getText());
					
					if ((numFrom < numTo) || (numFrom < 0 && numTo < 0))
					{
						setDefaultTextFieldBorder(textfieldFrom);
						setDefaultTextFieldBorder(textfieldTo);
					}	
					else
					{
						setWarningTextFieldBorder(textfieldFrom);
						setWarningTextFieldBorder(textfieldTo);
					}
					tempClass_.setRtRangeFrom(numFrom);
					tempClass_.setRtRangeTo(numTo);
				}
				catch (NumberFormatException ex) 
				{
					setWarningTextFieldBorder(textfieldFrom);
					setWarningTextFieldBorder(textfieldTo);
				}
				break;	

			case COMMAND_CLASS_OH_MIN:
				tempClass_.setOhRangeFrom(-1);
				tempClass_.setOhRangeTo(-1);
				try
				{
					int numFrom = Integer.parseInt(textfieldFrom.getText());
					int numTo = Integer.parseInt(textfieldTo.getText());
					
					if ((numFrom < numTo) || (numFrom < 1 && numTo < 1))
					{
						setDefaultTextFieldBorder(textfieldFrom);
						setDefaultTextFieldBorder(textfieldTo);
					}	
					else
					{
						setWarningTextFieldBorder(textfieldFrom);
						setWarningTextFieldBorder(textfieldTo);
					}
					tempClass_.setOhRangeFrom(numFrom);
					tempClass_.setOhRangeTo(numTo);
				}
				catch (NumberFormatException ex) 
				{
					setWarningTextFieldBorder(textfieldFrom);
					setWarningTextFieldBorder(textfieldTo);
				}
				break;
				
			case COMMAND_CLASS_OX_MIN:
				tempClass_.setOxRangeFrom(-1);
				tempClass_.setOxRangeTo(-1);
				try
				{
					int numFrom = Integer.parseInt(textfieldFrom.getText());
					int numTo = Integer.parseInt(textfieldTo.getText());
					
					if ((numFrom < numTo) || (numFrom < 1 && numTo < 1))
					{
						setDefaultTextFieldBorder(textfieldFrom);
						setDefaultTextFieldBorder(textfieldTo);
					}	
					else
					{
						setWarningTextFieldBorder(textfieldFrom);
						setWarningTextFieldBorder(textfieldTo);
					}
					tempClass_.setOxRangeFrom(numFrom);
					tempClass_.setOxRangeTo(numTo);
				}
				catch (NumberFormatException ex) 
				{
					setWarningTextFieldBorder(textfieldFrom);
					setWarningTextFieldBorder(textfieldTo);
				}
				break;
				
			default:
				break;
		}
	}
	
	private void textFieldChangeExecuter(String actionCommand, JTextField textfield)
	{
		switch (actionCommand)
		{
			case COMMAND_ADDUCT_NAME:
				tempAdduct_.setAdductName(textfield.getText());
				if (isAdductNameAvailable(textfield.getText()))
					setDefaultTextFieldBorder(textfield);
				else
					setWarningTextFieldBorder(textfield);
				break;
			case COMMAND_ADDUCT_FORMULA:
				try
				{
					tempAdduct_.setFormulaString(textfield.getText());
					setDefaultTextFieldBorder(textfield);
				}
				catch (ChemicalFormulaException ex) {setWarningTextFieldBorder(textfield);}
				break;
			case COMMAND_ADDUCT_CHARGE:
				try
				{
					tempAdduct_.setCharge(0);
					tempAdduct_.setCharge(Integer.parseInt(textfield.getText()));
					setDefaultTextFieldBorder(textfield);
				}
				catch (NumberFormatException ex) {setWarningTextFieldBorder(textfield);}
				break;	
			case COMMAND_CLASS_NAME:
				tempClass_.setLipidClass(textfield.getText());
				if (isLipidClassNameAvailable(textfield.getText()))
					setDefaultTextFieldBorder(textfield);
				else
					setWarningTextFieldBorder(textfield);
				break;
			case COMMAND_CLASS_CHAIN_NUM:
				tempClass_.setNumberOfChains(0);
				try
				{
					int chainNum = Integer.parseInt(textfield.getText());
					if (chainNum > 0)
						setDefaultTextFieldBorder(textfield);
					else
						setWarningTextFieldBorder(textfield);
					tempClass_.setNumberOfChains(chainNum);
				}
				catch (NumberFormatException ex) {setWarningTextFieldBorder(textfield);}
				break;
			case COMMAND_CLASS_FORMULA:
				try
				{
					tempClass_.setHeadGroupFormulaString(textfield.getText());
					setDefaultTextFieldBorder(textfield);
				}
				catch (ChemicalFormulaException ex) {setWarningTextFieldBorder(textfield);}
				break;
			case COMMAND_CLASS_OH:
				tempClass_.setOhNumber(-1);
				try
				{
					int num = Integer.parseInt(textfield.getText());
					if (num >= 0)
						setDefaultTextFieldBorder(textfield);
					else
						setWarningTextFieldBorder(textfield);
					tempClass_.setOhNumber(num);
				}
				catch (NumberFormatException ex) {setWarningTextFieldBorder(textfield);}
				break;
				
			default:
				break;
		}
	}
	
	private void jListScrollChangeExecuter(String actionCommand, JList<String> jList)
	{
		switch (actionCommand)
		{
			case COMMAND_CLASS_ADDUCT_LIST:
				ArrayList<AdductVO> selectedAdducts = new ArrayList<AdductVO>();
				for (String adductName : jList.getSelectedValuesList())
				{
					for (AdductVO vo : allDefinedAdducts_)
					{
						if (adductName.equals(vo.getAdductName()))
						{
							selectedAdducts.add(vo);
						}
					}
				}
				tempClass_.setAdducts(selectedAdducts);
				break;
			default:
				break;
		}
	}
	
	private void jComboBoxChangeExecuter(String actionCommand, JComboBox<String> jComboBox)
	{
		switch (actionCommand)
		{
			case COMMAND_CLASS_FA_CHAIN_LIST:
				tempClass_.setFaChainList((String)jComboBox.getSelectedItem());
				break;
			default:
				break;
		}
	}
	
	private void jCheckBoxChangeExecuter(String actionCommand, JCheckBox checkBox)
	{
		switch (actionCommand)
		{
			case COMMAND_CLASS_ADDUCT_INSENSITIVE_RT_FILTER:
				tempClass_.setAdductInsensitiveRtFilter(checkBox.isSelected());
				break;
			case COMMAND_CLASS_PICK_BEST:
				tempClass_.setPickBestMatchBySpectrumCoverage(checkBox.isSelected());
				break;
			default:
				break;
		}
	}
	
	private void jButtonExecuter(String actionCommand, boolean isOverride)
	{
		switch (actionCommand)
		{
			case COMMAND_ADDUCT_EXPORT:
				if (isAdductViable())
				{
					try
					{
						exportAdduct(isOverride);
						refreshAdductScrollPane(selectedAdduct_.getAdductName());
					}
					catch (IOException | ChemicalFormulaException ex)
					{
						new WarningMessage(new JFrame(), "Error", "An error occurred during the export. Error message: "+ex.getMessage());
					}
				}
				else
				{
					new WarningMessage(new JFrame(), "Error", "The adduct definition contains erroneous user-entries, please correct textfields highlighted in red before exporting.");
				}
				break;
			case COMMAND_CLASS_EXPORT:
				if (isLipidClassViable())
				{
					if (isLipidClassOxDefinitionViable())
					{
						try
						{
							exportLipidClass(isOverride);
							refreshLipidClassScrollPane(selectedClass_.getLipidClass());
						}
						catch (IOException | ChemicalFormulaException ex)
						{
							new WarningMessage(new JFrame(), "Error", "An error occurred during the export. Error message: "+ex.getMessage());
						}
					}
					else
					{
						new WarningMessage(new JFrame(), "Error", "The lipid class definition may only contain a definition for the Sphingolipid OH number and OH range (with OH number being within the OH range), OR the oxidized lipid ox range. Please correct this before the export");
					}
				}	
				else
				{
					new WarningMessage(new JFrame(), "Error", "The lipid class definition contains erroneous user-entries, please correct textfields highlighted in red before exporting and make sure at least one adduct is selected.");
				}
				break;
			case OUT_OPEN:
				selectOutPath();
				break;
			case EXPORT:
				String outPath = outTextField_.getText();
				if (outPath.equals(PLACEHOLDER_OUT_PATH) || outPath.length() < 1)
				{
					new WarningMessage(new JFrame(), "Error", "A filepath to write the mass list to must be defined prior to the export!");
				}
				else if (lipidClassTable_.getSelectedLipidClasses().isEmpty())
				{
					new WarningMessage(new JFrame(), "Error", "Please select at least one lipid class prior to the export!");
				}
				else
				{
<<<<<<< HEAD
					MassListExporter exporter = new MassListExporter(outPath, lipidClassTable_.getSelectedLipidClasses(), (String)exportOptions_.getSelectedItem());
=======
					MassListExporter exporter = new MassListExporter(outPath, lipidClassTable_.getSelectedLipidClasses());
>>>>>>> 81c114ac
					
					StringBuilder builder = new StringBuilder();
					builder.append("<html>Writing the mass list to the specified file.<br>");
					builder.append("Please wait... </html>");
					
					LoadingPanel waitPanel = new LoadingPanel(builder.toString());
					
					Thread thread = new Thread(new Runnable()
		  		{
		  			public void run()
		  			{
		  				updateUI(displayPanel_, waitPanel);
		  				exporter.export();
		  				updateUI(waitPanel, displayPanel_);
		  			}
		  		});
		    	thread.start(); 
		    	
				}
				break;
			default:
				break;
		}
	}
	
	private void updateUI(JPanel current, JPanel update)
	{
		this.remove(current);
		this.add(update);
		this.invalidate();
		this.updateUI();
	}
	
	/**
	 * Sets the text of the provided JTextField to the selected file or folder path depending on the selection mode.
	 */
	private void selectOutPath()
	{
		JFileChooser chooser = new JFileChooser();
		chooser.setFileFilter(new FileNameExtensionFilter("Only .xlsx", "xlsx"));
		chooser.setPreferredSize(JTargetFileWizard.DEFAULT_FILE_CHOOSER_DIMENSION);
		chooser.setFileSelectionMode(JFileChooser.FILES_ONLY);
		chooser.setDialogTitle("Select the path for the mass list export");
		if (previousSelection_ != null)
		{
			chooser.setCurrentDirectory(previousSelection_.getParent().toFile());
		}
		int val = chooser.showOpenDialog(new JFrame());
		if (val == JFileChooser.APPROVE_OPTION)
		{
			String text = chooser.getSelectedFile().getAbsolutePath();
			previousSelection_ = Paths.get(text);
			outTextField_.setText(text);
			outTextField_.setForeground(Color.BLACK);
		}
		else
		{
			return;
		}
	}
	
	private boolean isLipidClassOxDefinitionViable()
	{
		if (tempClass_.getOhNumber() == 0 && tempClass_.getOhRangeFrom() == 0 && tempClass_.getOhRangeTo() == 0 && tempClass_.getOxRangeFrom() == 0 && tempClass_.getOxRangeTo() == 0)
		{
			return true;
		}
		else if ((tempClass_.getOxRangeFrom() == 0 && tempClass_.getOxRangeTo() == 0)
				&& (tempClass_.getOhNumber() > 0 && (tempClass_.getOhRangeFrom() >= 0 && tempClass_.getOhRangeFrom() < tempClass_.getOhRangeTo())
				&& (tempClass_.getOhRangeFrom() <= tempClass_.getOhNumber() && tempClass_.getOhRangeTo() >= tempClass_.getOhNumber())))
		{
			return true;
		}
		else if ( (tempClass_.getOhNumber() == 0 && tempClass_.getOhRangeFrom() == 0 && tempClass_.getOhRangeTo() == 0)
				&& tempClass_.getOxRangeFrom() >= 0 && tempClass_.getOxRangeFrom() < tempClass_.getOxRangeTo())
		{
			return true;
		}
		return false;
	}
	
	private boolean isLipidClassViable()
	{
		if (isLipidClassNameAvailable(tempClass_.getLipidClass())
				&& tempClass_.getNumberOfChains() != 0
				&& tempClass_.getHeadgroupFormula() != null
				&& tempClass_.getMinChainC() > 0 && tempClass_.getMinChainC() < tempClass_.getMaxChainC()
				&& (tempClass_.getMinChainDB() >= 0 && tempClass_.getMinChainDB() < tempClass_.getMaxChainDB() || (tempClass_.getMinChainDB() == 0 && tempClass_.getMaxChainDB() == 0))
				&& ((tempClass_.getRtRangeFrom() >= 0 && tempClass_.getRtRangeFrom() < tempClass_.getRtRangeTo()) || (tempClass_.getRtRangeFrom() < 0 && tempClass_.getRtRangeTo() < 0))
				&& tempClass_.getOhNumber()>=0
				&& (tempClass_.getOhRangeFrom() >= 0 && tempClass_.getOhRangeFrom() < tempClass_.getOhRangeTo() || (tempClass_.getOhRangeFrom() == 0 && tempClass_.getOhRangeTo() == 0))
				&& (tempClass_.getOxRangeFrom() >= 0 && tempClass_.getOxRangeFrom() < tempClass_.getOxRangeTo() || (tempClass_.getOxRangeFrom() == 0 && tempClass_.getOxRangeTo() == 0))
				&& !tempClass_.getAdducts().isEmpty()
				)
		{
			return true;
		}
		return false;
	}
	
	/**
	 * Exports an adduct definition file
	 * @param isOverride	true if the selected adduct definition file should be overriden / replaced with the new one
	 */
	private void exportAdduct(boolean isOverride)
	{
		if (isOverride)
		{
			String originalFilePath = AdductExporter.buildAdductPath(selectedAdduct_.getFileName());
			File file = new File(originalFilePath);
			file.delete();
		}
		String fileName = buildAdductFileName(tempAdduct_.getAdductName());
		tempAdduct_.setFileName(fileName);
		AdductExporter exporter = new AdductExporter(tempAdduct_);
		exporter.export();
		if (isOverride)
		{
			updateAdductForLipidClasses(selectedAdduct_, tempAdduct_);
		}
		selectedAdduct_ = tempAdduct_;
	}
	
	private void updateAdductForLipidClasses(AdductVO oldAdduct, AdductVO newAdduct)
	{
		for (LipidClassVO vo : allDefinedLipidClasses_)
		{
			boolean isChanged = false;
			ArrayList<AdductVO> newAdductVOList = new ArrayList<AdductVO>();
			for (AdductVO adduct : vo.getAdducts())
			{
				if (adduct.getAdductName().equals(oldAdduct.getAdductName()))
				{
					newAdductVOList.add(newAdduct);
					isChanged = true;
				}
				else
				{
					newAdductVOList.add(adduct);
				}
			}
			if (isChanged)
			{
				vo.setAdducts(newAdductVOList);
				exportLipidClass(vo, true);
			}
		}
	}
	
	/**
	 * Exports a lipid class definition file
	 * @param isOverride	true if the selected adduct definition file should be overriden / replaced with the new one
	 */
	private void exportLipidClass(LipidClassVO toExport, boolean isOverride)
	{
		if (isOverride)
		{
			String originalFilePath = LipidClassExporter.buildLipidClassPath(toExport.getLipidClass());
			File file = new File(originalFilePath);
			file.delete();
		}
		LipidClassExporter exporter = new LipidClassExporter(toExport);
		exporter.export();
	}
	
	/**
	 * Exports a lipid class definition file
	 * @param isOverride	true if the selected adduct definition file should be overriden / replaced with the new one
	 */
	private void exportLipidClass(boolean isOverride)
	{
		if (isOverride)
		{
			String originalFilePath = LipidClassExporter.buildLipidClassPath(selectedClass_.getLipidClass());
			File file = new File(originalFilePath);
			file.delete();
		}
		selectedClass_ = tempClass_;
		LipidClassExporter exporter = new LipidClassExporter(selectedClass_);
		exporter.export();
	}
	
	private String buildAdductFileName(String adductName)
	{
		return "adduct_"+adductName+AdductParser.ADDUCT_SUFFIX;
	}
	
	private boolean isAdductViable()
	{
		if (isAdductNameAvailable(tempAdduct_.getAdductName())
				&& tempAdduct_.getFormula() != null
				&& tempAdduct_.getCharge() != 0)
		{
			return true;
		}
		return false;
	}
	
	private boolean isAdductNameAvailable(String name)
	{
		ArrayList<AdductVO> other = new ArrayList<AdductVO>(allDefinedAdducts_);
		other.remove(selectedAdduct_);
		for (AdductVO vo : other)
		{
			if (vo.getAdductName().equalsIgnoreCase(name)) return false;
		}
		return true;
	}
	
	private boolean isLipidClassNameAvailable(String name)
	{
		ArrayList<LipidClassVO> other = new ArrayList<LipidClassVO>(allDefinedLipidClasses_);
		other.remove(selectedClass_);
		for (LipidClassVO vo : other)
		{
			if (vo.getLipidClass().equalsIgnoreCase(name)) return false;
		}
		return true;
	}
	
	private void setDefaultTextFieldBorder(JTextField textfield)
	{
		textfield.setBorder(BorderFactory.createLineBorder(Color.darkGray));
	}
	
	private void setWarningTextFieldBorder(JTextField textfield)
	{
		textfield.setBorder(BorderFactory.createLineBorder(Color.red));
	}
	
	private String[] getAdductNames()
	{
		ArrayList<String> names = new ArrayList<String>();
		for (AdductVO vo : allDefinedAdducts_)
		{
			names.add(vo.getAdductName());
		}
		return toArray(names);
	}
	
	private String[] getLipidClassNames()
	{
		ArrayList<String> names = new ArrayList<String>();
		for (LipidClassVO vo : allDefinedLipidClasses_)
		{
			names.add(vo.getLipidClass());
		}
		return toArray(names);
	}
	
	private String[] getFAChainListNames() throws IOException
	{
		ArrayList<String> names = new ArrayList<String>();
		File folder = new File(CHAIN_LIST_FOLDER);
		if (!folder.exists())
		{
			throw new IOException(String.format("The FA chain list folder '%s' does not exist!", CHAIN_LIST_FOLDER));
		}
		File[] fileCandidates = folder.listFiles();
		for (int i=0; i<fileCandidates.length;i++)
		{
			String fileName = fileCandidates[i].getName(); 
			if (fileName.endsWith(CHAIN_LIST_SUFFIX))
			{
				names.add(fileName.substring(0, fileName.indexOf(CHAIN_LIST_SUFFIX)));
			}
		};
		return toArray(names);
	}
	
	private String[] toArray(ArrayList<String> list)
	{
		String[] arr = new String[list.size()];
		return list.toArray(arr);
	}
	
	private void handleLipidClassSelection(String lipidClass) throws IOException, ChemicalFormulaException
	{
		for (LipidClassVO vo : allDefinedLipidClasses_)
		{
			if (vo.getLipidClass().equals(lipidClass))
			{
				selectedClass_ = vo;
				tempClass_ = new LipidClassVO(selectedClass_);
				refreshLipidClassPanel();
				return;
			}
		}
	}
	
	private void handleAdductSelection(String adduct) throws IOException, ChemicalFormulaException
	{
		for (AdductVO vo : allDefinedAdducts_)
		{
			if (vo.getAdductName().equals(adduct))
			{
				selectedAdduct_ = vo;
				tempAdduct_ = new AdductVO(selectedAdduct_);
				refreshAdductPanel();
				return;
			}
		}
	}
	
	
	private class AdductsTable extends JPanel
  {
		private static final long serialVersionUID = 1L;
  	private static final int COLUMN_NAME= 0;
  	
    private JPanel selectionTablePanel_;
    private JTable displayTable_;
    private JScrollPane scrollPane_;
    
    private AdductsTable(String title, String[] adductNames, String selected)
    {
    	this.setPreferredSize(new Dimension(400,175));
    	selectionTablePanel_ = new JPanel();
    	generateSelectionTablePanel(initializeTableData(adductNames), selected);
    	this.setLayout(new GridBagLayout());
    	this.add(selectionTablePanel_, getDefaultGridBagConstraints(0, 1, GridBagConstraints.CENTER, 1, 1));
    	this.setBorder(JOptionPanel.getTitledPanelBorder(title));
    }
    
    private void generateSelectionTablePanel(Object[][] tableData, String selected)
    {
    	String[] columnNames = { "adduct name" };
    	BooleanTableModel model = new BooleanTableModel(tableData, columnNames);
    	displayTable_ = new JTable(model);
    	scrollPane_ = new JScrollPane(displayTable_);
    	scrollPane_.setPreferredSize(new Dimension(325,125));
    	displayTable_.setSelectionMode(ListSelectionModel.SINGLE_SELECTION);
    	ListSelectionModel selectionModel = displayTable_.getSelectionModel();
    	selectionModel.setAnchorSelectionIndex(model.indexOf(selected,COLUMN_NAME));
    	selectionModel.setLeadSelectionIndex(model.indexOf(selected,COLUMN_NAME));
    	selectionModel.addListSelectionListener(new ListSelectionListener() {
        public void valueChanged(ListSelectionEvent e) {
        	try
        	{
        		MassListCreatorPanel.this.handleAdductSelection((String)model.getValueAt(((ListSelectionModel)e.getSource()).getMaxSelectionIndex(), COLUMN_NAME));
        	}
        	catch (IOException | ChemicalFormulaException ex)
        	{
        		new WarningMessage(new JFrame(), "Warning", String.format("The definition file for the lipid class '%s' could not be parsed.", 
        				(String)model.getValueAt(((ListSelectionModel)e.getSource()).getMaxSelectionIndex(), COLUMN_NAME)));
        	}
        }
    	});
    	selectionTablePanel_.add(scrollPane_);
    }
    
    private Object[][] initializeTableData(String[] adductNames)
    {
    	Object[][] tableData = new Object[adductNames.length][1];
    	for (int i=0; i<adductNames.length; i++)
	    {
	    	tableData[i][COLUMN_NAME] = adductNames[i];
	    }
    	return tableData;
    }
  }
	
	private class LipidClassTable extends JPanel
  {
		private static final long serialVersionUID = 1L;
  	private static final int COLUMN_NAME= 0;
  	private static final int COLUMN_INCLUDE = 1;
  	
  	private String[] lipidClassNames_;
    private JPanel selectionTablePanel_;
    private JTable displayTable_;
    private JScrollPane scrollPane_;
    private BooleanTableModel model_;
    private HashMap<String,Boolean> lipidClassIncluded_;
    
    private LipidClassTable(String title, String[] lipidClassNames, String selected)
    {
    	this.lipidClassNames_ = lipidClassNames;
    	this.setPreferredSize(new Dimension(400,500));
    	selectionTablePanel_ = new JPanel();
    	generateSelectionTablePanel(initializeTableData(lipidClassNames), selected);
    	this.setLayout(new GridBagLayout());
    	this.add(selectionTablePanel_, getDefaultGridBagConstraints(0, 1, GridBagConstraints.CENTER, 1, 1));
    	this.setBorder(JOptionPanel.getTitledPanelBorder(title));
    }
    
    private void generateSelectionTablePanel(Object[][] tableData, String selected)
    {
    	String[] columnNames = { "lipid class name", "include in mass list" };
    	model_ = new BooleanTableModel(tableData, columnNames);
    	displayTable_ = new JTable(model_);
    	scrollPane_ = new JScrollPane(displayTable_);
    	scrollPane_.setPreferredSize(new Dimension(325,450));
    	displayTable_.setSelectionMode(ListSelectionModel.SINGLE_SELECTION);
    	ListSelectionModel selectionModel = displayTable_.getSelectionModel();
    	selectionModel.setAnchorSelectionIndex(model_.indexOf(selected,COLUMN_NAME));
    	selectionModel.setLeadSelectionIndex(model_.indexOf(selected,COLUMN_NAME));
    	selectionModel.addListSelectionListener(new ListSelectionListener() {
        public void valueChanged(ListSelectionEvent e) {
        	try
        	{
        		MassListCreatorPanel.this.handleLipidClassSelection((String)model_.getValueAt(((ListSelectionModel)e.getSource()).getMaxSelectionIndex(), COLUMN_NAME));
        	}
        	catch (IOException | ChemicalFormulaException ex)
        	{
        		new WarningMessage(new JFrame(), "Warning", String.format("The definition file for the lipid class '%s' could not be parsed.", 
        				(String)model_.getValueAt(((ListSelectionModel)e.getSource()).getMaxSelectionIndex(), COLUMN_NAME)));
        	}
        }
    	});
    	selectionTablePanel_.add(scrollPane_);
    }
    
    private Object[][] initializeTableData(String[] lipidClassNames)
    {
    	Object[][] tableData = new Object[lipidClassNames.length][2];
    	lipidClassIncluded_ = new HashMap<String,Boolean>();
    	for (int i=0; i<lipidClassNames.length; i++)
	    {
	    	tableData[i][COLUMN_NAME] = lipidClassNames[i];
	      tableData[i][COLUMN_INCLUDE] = Boolean.FALSE;
	      lipidClassIncluded_.put(lipidClassNames[i], true);
	    }
    	return tableData;
    }
    
    private ArrayList<LipidClassVO> getSelectedLipidClasses()
    {
    	ArrayList<LipidClassVO> selected = new ArrayList<LipidClassVO>();
    	for (int i=0; i<lipidClassNames_.length; i++)
    	{
    		if ((Boolean)model_.getValueAt(i, COLUMN_INCLUDE).equals(Boolean.TRUE))
    		{
    			LipidClassVO vo = getVOfromName((String)model_.getValueAt(i, COLUMN_NAME));
    			if (vo != null) 
    				selected.add(vo);
    		}
    	}
    	return selected;
    }
  }
	
	private class BooleanTableModel extends AbstractTableModel {
		
		private static final long serialVersionUID = 1L;
		
		Object tableData_[][];
		String[] columnNames_;
		
		private BooleanTableModel(Object[][] tableData, String[] columnNames)
		{
			this.tableData_ = tableData;
			this.columnNames_ = columnNames;
		}

	  public int getColumnCount() {
	    return columnNames_.length;
	  }

	  public String getColumnName(int column) {
	    return columnNames_[column];
	  }

	  public int getRowCount() {
	    return tableData_.length;
	  }

	  public Object getValueAt(int row, int column) {
	    return tableData_[row][column];
	  }
	  
	  @SuppressWarnings({ "rawtypes", "unchecked" })
		public Class getColumnClass(int column) {
	    return (getValueAt(0, column).getClass());
	  }
	  
	  public int indexOf(Object firstColumnEntry, int columnNum)
	  {
	  	for (int i=0;i<tableData_.length;i++)
	  	{
	  		String data = (String)getValueAt(i, columnNum);
	  		if (data.equals(firstColumnEntry))
				{
	  			return i;
				}
	  	}
	  	return 0;
	  }

	  public void setValueAt(Object value, int row, int column) {
	    tableData_[row][column] = value;
	  }

	  public boolean isCellEditable(int row, int column) {
	    return (column != 0);
	  }
	}
}
<|MERGE_RESOLUTION|>--- conflicted
+++ resolved
@@ -1,1397 +1,1385 @@
-/* 
- * This file is part of Lipid Data Analyzer
- * Lipid Data Analyzer - Automated annotation of lipid species and their molecular structures in high-throughput data from tandem mass spectrometry
- * Copyright (c) 2024 Juergen Hartler, Andreas Ziegl, Gerhard G. Thallinger, Leonida M. Lamp
- * DO NOT ALTER OR REMOVE COPYRIGHT NOTICES OR THIS FILE HEADER. 
- *  
- * This program is free software: you can redistribute it and/or modify
- * it under the terms of the GNU General Public License as published by
- * by the Free Software Foundation, either version 3 of the License, or 
- * (at your option) any later version.
- *  
- * This program is distributed in the hope that it will be useful,
- * but WITHOUT ANY WARRANTY; without even the implied warranty of
- * MERCHANTABILITY or FITNESS FOR A PARTICULAR PURPOSE. See the
- * GNU General Public License for more details. 
- *  
- * You should have received a copy of the GNU General Public License 
- * along with this program. If not, see <http://www.gnu.org/licenses/>.
- *
- * Please contact lda@genome.tugraz.at if you need additional information or 
- * have any questions.
- */
-
-package at.tugraz.genome.lda.masslist;
-
-import java.awt.Color;
-import java.awt.Dimension;
-import java.awt.GridBagConstraints;
-import java.awt.GridBagLayout;
-import java.awt.Insets;
-import java.awt.event.ActionEvent;
-import java.awt.event.ActionListener;
-import java.awt.event.FocusEvent;
-import java.awt.event.FocusListener;
-import java.io.File;
-import java.io.FileNotFoundException;
-import java.io.IOException;
-import java.nio.file.Path;
-import java.nio.file.Paths;
-import java.util.ArrayList;
-import java.util.HashMap;
-
-import javax.swing.BorderFactory;
-import javax.swing.JButton;
-import javax.swing.JCheckBox;
-import javax.swing.JComboBox;
-import javax.swing.JFileChooser;
-import javax.swing.JFrame;
-import javax.swing.JLabel;
-import javax.swing.JList;
-import javax.swing.JPanel;
-import javax.swing.JScrollPane;
-import javax.swing.JTable;
-import javax.swing.JTextField;
-import javax.swing.ListSelectionModel;
-import javax.swing.border.TitledBorder;
-import javax.swing.event.DocumentEvent;
-import javax.swing.event.DocumentListener;
-import javax.swing.event.ListSelectionEvent;
-import javax.swing.event.ListSelectionListener;
-import javax.swing.filechooser.FileNameExtensionFilter;
-import javax.swing.table.AbstractTableModel;
-
-import at.tugraz.genome.lda.WarningMessage;
-import at.tugraz.genome.lda.exception.ChemicalFormulaException;
-import at.tugraz.genome.lda.target.JOptionPanel;
-import at.tugraz.genome.lda.target.JTargetFileWizard;
-import at.tugraz.genome.lda.target.LoadingPanel;
+/* 
+ * This file is part of Lipid Data Analyzer
+ * Lipid Data Analyzer - Automated annotation of lipid species and their molecular structures in high-throughput data from tandem mass spectrometry
+ * Copyright (c) 2024 Juergen Hartler, Andreas Ziegl, Gerhard G. Thallinger, Leonida M. Lamp
+ * DO NOT ALTER OR REMOVE COPYRIGHT NOTICES OR THIS FILE HEADER. 
+ *  
+ * This program is free software: you can redistribute it and/or modify
+ * it under the terms of the GNU General Public License as published by
+ * by the Free Software Foundation, either version 3 of the License, or 
+ * (at your option) any later version.
+ *  
+ * This program is distributed in the hope that it will be useful,
+ * but WITHOUT ANY WARRANTY; without even the implied warranty of
+ * MERCHANTABILITY or FITNESS FOR A PARTICULAR PURPOSE. See the
+ * GNU General Public License for more details. 
+ *  
+ * You should have received a copy of the GNU General Public License 
+ * along with this program. If not, see <http://www.gnu.org/licenses/>.
+ *
+ * Please contact lda@genome.tugraz.at if you need additional information or 
+ * have any questions.
+ */
+
+package at.tugraz.genome.lda.masslist;
+
+import java.awt.Color;
+import java.awt.Dimension;
+import java.awt.GridBagConstraints;
+import java.awt.GridBagLayout;
+import java.awt.Insets;
+import java.awt.event.ActionEvent;
+import java.awt.event.ActionListener;
+import java.awt.event.FocusEvent;
+import java.awt.event.FocusListener;
+import java.io.File;
+import java.io.FileNotFoundException;
+import java.io.IOException;
+import java.nio.file.Path;
+import java.nio.file.Paths;
+import java.util.ArrayList;
+import java.util.HashMap;
+
+import javax.swing.BorderFactory;
+import javax.swing.JButton;
+import javax.swing.JCheckBox;
+import javax.swing.JComboBox;
+import javax.swing.JFileChooser;
+import javax.swing.JFrame;
+import javax.swing.JLabel;
+import javax.swing.JList;
+import javax.swing.JPanel;
+import javax.swing.JScrollPane;
+import javax.swing.JTable;
+import javax.swing.JTextField;
+import javax.swing.ListSelectionModel;
+import javax.swing.border.TitledBorder;
+import javax.swing.event.DocumentEvent;
+import javax.swing.event.DocumentListener;
+import javax.swing.event.ListSelectionEvent;
+import javax.swing.event.ListSelectionListener;
+import javax.swing.filechooser.FileNameExtensionFilter;
+import javax.swing.table.AbstractTableModel;
+
+import at.tugraz.genome.lda.WarningMessage;
+import at.tugraz.genome.lda.exception.ChemicalFormulaException;
+import at.tugraz.genome.lda.target.JOptionPanel;
+import at.tugraz.genome.lda.target.JTargetFileWizard;
+import at.tugraz.genome.lda.target.LoadingPanel;
 import at.tugraz.genome.lda.vos.AdductVO;
-<<<<<<< HEAD
-import javafx.util.Pair;
-=======
 import org.apache.commons.math3.util.Pair;
->>>>>>> 81c114ac
-
-/**
- * 
- * @author Leonida M. Lamp
- *
- */
-public class MassListCreatorPanel extends JPanel 
-{
-	private static final long serialVersionUID = 1L;
-	
-	public final static String CHAIN_LIST_FOLDER = "./fattyAcids/";
-	public final static String CHAIN_LIST_SUFFIX = ".xlsx";
-	private final static String COMMAND_ADDUCT_NAME = "adductName";
-	private final static String COMMAND_ADDUCT_FORMULA = "adductFormula";
-	private final static String COMMAND_ADDUCT_CHARGE= "adductCharge";
-	private final static String COMMAND_ADDUCT_EXPORT= "adductExport";
-	
-	private final static String COMMAND_CLASS_NAME = "className";
-	private final static String COMMAND_CLASS_CHAIN_NUM= "classChainNum";
-	private final static String COMMAND_CLASS_FORMULA= "classFormula";
-	private final static String COMMAND_CLASS_FA_CHAIN_LIST= "classFAChainList";
-	private final static String COMMAND_CLASS_ADDUCT_LIST= "classAdductList";
-	private final static String COMMAND_CLASS_CHAIN_C_MIN= "classChainMin";
-	private final static String COMMAND_CLASS_DB_MIN= "classDBMin";
-	private final static String COMMAND_CLASS_RT_MIN= "classRtMin";
-	private final static String COMMAND_CLASS_OH= "classOH";
-	private final static String COMMAND_CLASS_OH_MIN= "classOhMin";
-	private final static String COMMAND_CLASS_OX_MIN= "classOxMin";
-	private final static String COMMAND_CLASS_ADDUCT_INSENSITIVE_RT_FILTER= "classRTFilter";
-	private final static String COMMAND_CLASS_PICK_BEST= "classPickBest";
-	private final static String COMMAND_CLASS_EXPORT= "classExport";
-	
-	private final static String OUT_OPEN= "outOpen";
-	
-	public final static String EXPORT_OPTION_NEG = "negative ion mode";
-	public final static String EXPORT_OPTION_POS = "positive ion mode";
-	public final static String EXPORT_OPTION_BOTH = "both ion modes";
-	private final static String[] EXPORT_OPTIONS = new String[] {EXPORT_OPTION_NEG, EXPORT_OPTION_POS, EXPORT_OPTION_BOTH};
-	private final static String COMMAND_EXPORT_OPTIONS = "exportOptions";
-	private final static String EXPORT = "export";
-	
-	
-	private final static String PLACEHOLDER_OUT_PATH = "Enter path and file name for the mass list export.";
-	
-	private final static int PREFERRED_DISPLAY_COMPONENT_WIDTH = 150;
-	private final static int PREFERRED_DISPLAY_COMPONENT_SMALLER_WIDTH = 50;
-	
-	
-	private ArrayList<AdductVO> allDefinedAdducts_;
-	private ArrayList<LipidClassVO> allDefinedLipidClasses_;
-	private String[] faChainListNames_;
-	private String[] adductListNames_;
-	private AdductVO selectedAdduct_;
-	private AdductVO tempAdduct_;
-	private LipidClassVO selectedClass_;
-	private LipidClassVO tempClass_;
-	private JPanel displayPanel_;
-	private AdductsTable adductsTable_;
-	private JPanel lipidClassPanel_;
-	private LipidClassTable lipidClassTable_;
-	private JPanel adductPanel_;
-	private JTextField outTextField_;
-	private Path previousSelection_ = null;
-	private JComboBox<String> exportOptions_;
-	
-	public MassListCreatorPanel()
-	{
-		displayPanel_ = new JPanel();
-		displayPanel_.setLayout(new GridBagLayout());
-		try
-		{
-			allDefinedAdducts_ = (new AdductParser()).parse();
-			adductListNames_ = getAdductNames();
-			allDefinedLipidClasses_ = (new LipidClassParser(allDefinedAdducts_)).parse();
-			faChainListNames_ = getFAChainListNames();
-			selectedClass_ = allDefinedLipidClasses_.get(0);
-			tempClass_ = new LipidClassVO(selectedClass_);
-			selectedAdduct_ = allDefinedAdducts_.get(0);
-			tempAdduct_ = new AdductVO(selectedAdduct_);		
-			lipidClassTable_ = new LipidClassTable("Defined lipid classes", getLipidClassNames(), selectedClass_.getLipidClass());
-			displayPanel_.add(lipidClassTable_, getDefaultGridBagConstraints(0,0, GridBagConstraints.EAST, 1, 1));
-			adductsTable_ = new AdductsTable("Defined adducts", getAdductNames(), selectedAdduct_.getAdductName());
-			displayPanel_.add(adductsTable_, getDefaultGridBagConstraints(0,1, GridBagConstraints.EAST, 1, 1));
-			lipidClassPanel_ = getLipidClassPanel(selectedClass_);
-			displayPanel_.add(lipidClassPanel_, getDefaultGridBagConstraints(1,0, GridBagConstraints.EAST, 1, 1));
-			adductPanel_ = getAdductPanel(selectedAdduct_);
-			displayPanel_.add(adductPanel_, getDefaultGridBagConstraints(1,1, GridBagConstraints.EAST, 1, 1));
-			outTextField_ = instantiatePlaceholderJTextField(PLACEHOLDER_OUT_PATH, PLACEHOLDER_OUT_PATH, 825);
-			displayPanel_.add(getOutPathPanel(outTextField_), getDefaultGridBagConstraints(0,2, GridBagConstraints.CENTER, 2, 1));
-			displayPanel_.add(instantiateJButton(EXPORT, "Export", true), getDefaultGridBagConstraints(0,3, GridBagConstraints.CENTER, 2, 1, new Insets(10, 10, 10, 10)));
-			
-			
-	  	this.add(displayPanel_);
-		}
-		catch (Exception ex)
-		{
-			this.add(new JLabel("Mass list creation interface unavailable due to invalid and/or missing content in the subfolder ./massListCreation or ./fattyAcids"));
-			this.add(new JLabel("Error message: "+ex.getMessage()));
-		}
-	}
-	
-	private LipidClassVO getVOfromName(String lipidClassName)
-	{
-		for (LipidClassVO vo : allDefinedLipidClasses_)
-		{ 
-			if (vo.getLipidClass().equals(lipidClassName))
-			{
-				return vo;
-			}
-		}
-		return null;
-	}
-	
-	private void refreshLipidClassScrollPane(String selectedLipidClassName) throws FileNotFoundException, IOException, ChemicalFormulaException
-	{
-		allDefinedLipidClasses_ = (new LipidClassParser(allDefinedAdducts_)).parse();
-		faChainListNames_ = getFAChainListNames();
-		LipidClassVO vo = getVOfromName(selectedLipidClassName);
-		if (vo != null) 
-		{
-			selectedClass_ = vo;
-			tempClass_ = new LipidClassVO(selectedClass_);
-		}
-		else
-		{
-			throw new IOException("Something went wrong with the import.");
-		}
-		displayPanel_.remove(lipidClassTable_);
-		lipidClassTable_ = new LipidClassTable("Defined lipid classes", getLipidClassNames(), selectedClass_.getLipidClass());
-		displayPanel_.add(lipidClassTable_, getDefaultGridBagConstraints(0,0, GridBagConstraints.EAST, 1, 1));
-		displayPanel_.invalidate();
-		displayPanel_.updateUI();
-	}
-	
-	private void refreshAdductScrollPane(String selectedAddductName) throws FileNotFoundException, IOException, ChemicalFormulaException
-	{
-		allDefinedAdducts_ = (new AdductParser()).parse();
-		adductListNames_ = getAdductNames();
-		for (AdductVO vo : allDefinedAdducts_)
-		{ 
-			if (vo.getAdductName().equals(selectedAddductName))
-			{
-				selectedAdduct_ = vo;
-				tempAdduct_ = new AdductVO(selectedAdduct_);
-			}
-		}
-		displayPanel_.remove(adductsTable_);
-		adductsTable_ = new AdductsTable("Defined adducts", getAdductNames(), selectedAdduct_.getAdductName());
-		displayPanel_.add(adductsTable_, getDefaultGridBagConstraints(0,1, GridBagConstraints.EAST, 1, 1));
-		displayPanel_.invalidate();
-		displayPanel_.updateUI();
-		refreshLipidClassScrollPane(selectedClass_.getLipidClass());
-		refreshLipidClassPanel();
-	}
-	
-	private void refreshAdductPanel() throws IOException
-	{
-		displayPanel_.remove(adductPanel_);
-		adductPanel_ = getAdductPanel(selectedAdduct_);
-		displayPanel_.add(adductPanel_, getDefaultGridBagConstraints(1,1, GridBagConstraints.EAST, 1, 1));
-		displayPanel_.invalidate();
-		displayPanel_.updateUI();
-	}
-	
-	private void refreshLipidClassPanel() throws IOException
-	{
-		displayPanel_.remove(lipidClassPanel_);
-		lipidClassPanel_ = getLipidClassPanel(selectedClass_);
-		displayPanel_.add(lipidClassPanel_, getDefaultGridBagConstraints(1,0, GridBagConstraints.EAST, 1, 1));
-		displayPanel_.invalidate();
-		displayPanel_.updateUI();
-	}
-	
-	private JPanel getOutPathPanel(JTextField outPathField)
-	{
-		JPanel panel = new JPanel();
-		panel.setLayout(new GridBagLayout());
-		
-		panel.add(new JLabel("Export relevant adducts for (based on sign of adduct charge): "), getDefaultGridBagConstraints(0,0, GridBagConstraints.WEST, 1, 1));
-		exportOptions_ = instantiateJComboBox(COMMAND_EXPORT_OPTIONS, EXPORT_OPTIONS, 0);
-		panel.add(exportOptions_, getDefaultGridBagConstraints(1,0, GridBagConstraints.WEST, 1, 1));
-		
-		panel.add(outPathField, getDefaultGridBagConstraints(0,1, GridBagConstraints.WEST, 2, 1));
-  	JButton outPathButton = instantiateJButton(OUT_OPEN, "Browse", true);
-		panel.add(outPathButton, getDefaultGridBagConstraints(2,1, GridBagConstraints.EAST, 1, 1, new Insets(10,10,10,10)));
-		TitledBorder border = JOptionPanel.getTitledPanelBorder("Mass list export");
-		panel.setBorder(border);
-		panel.setPreferredSize(new Dimension(975,125));
-		return panel;
-	}
-	
-	private JPanel getAdductPanel(AdductVO vo)
-	{
-		JPanel panel = new JPanel();
-		panel.setLayout(new GridBagLayout());
-		JTextField nameField = instantiateJTextField(COMMAND_ADDUCT_NAME, vo.getAdductName());
-		addLabeledTextField(panel, 0, new JLabel("Adduct name: "), nameField);
-		JTextField formulaField = instantiateJTextField(COMMAND_ADDUCT_FORMULA, vo.getFormulaString());
-		addLabeledTextField(panel, 1, new JLabel("Chemical fomula: "), formulaField);
-		JTextField chargeField = instantiateJTextField(COMMAND_ADDUCT_CHARGE, String.valueOf(vo.getCharge()));
-		addLabeledTextField(panel, 2, new JLabel("Charge: "), chargeField);
-		JPanel buttonPanel = instantiateJButtonPanel(COMMAND_ADDUCT_EXPORT, "Override this definition", "Save as new adduct definition");
-		panel.add(buttonPanel, getDefaultGridBagConstraints(0,13, GridBagConstraints.CENTER, 5, 1));
-		TitledBorder border = JOptionPanel.getTitledPanelBorder("Display / edit currently selected adduct definition");
-		panel.setBorder(border);
-		panel.setPreferredSize(new Dimension(550,175));
-		return panel;
-	}
-	
-	private JPanel getLipidClassPanel(LipidClassVO vo) throws IOException
-	{
-		JPanel panel = new JPanel();
-		panel.setLayout(new GridBagLayout());
-		JTextField nameField = instantiateJTextField(COMMAND_CLASS_NAME, vo.getLipidClass());
-		addLabeledTextField(panel, 0, new JLabel("Lipid class name: "), nameField);
-		JTextField numberChainField = instantiateJTextField(COMMAND_CLASS_CHAIN_NUM, String.valueOf(vo.getNumberOfChains()));
-		addLabeledTextField(panel, 1, new JLabel("Number of FA and/or LCB chains: "), numberChainField);
-		JTextField chemicalFormula = instantiateJTextField(COMMAND_CLASS_FORMULA, vo.getHeadGroupFormulaString());
-		addLabeledTextField(panel, 2, new JLabel("Chemical formula without chains: "), chemicalFormula);
-		JComboBox<String> faChainList = instantiateJComboBox(COMMAND_CLASS_FA_CHAIN_LIST, faChainListNames_, findSelectedFAChainListIndex(vo));
-		addLabeledComboBox(panel, 3, new JLabel("Selected FA chain list: "), faChainList);
-		JScrollPane adductList = instantiateJListScrollPane(COMMAND_CLASS_ADDUCT_LIST, adductListNames_, vo, findSelectedAdductListIndices(vo));
-		addLabeledJListScrollPane(panel, 4, new JLabel("Selected adducts (hold CNTR for multiple selection): "), adductList);
-		addLabeledRange(panel, 5, new JLabel("Total number of C atoms in the chains: "), 
-				instantiateJTextFieldRange(COMMAND_CLASS_CHAIN_C_MIN, String.valueOf(vo.getMinChainC()), String.valueOf(vo.getMaxChainC()), PREFERRED_DISPLAY_COMPONENT_SMALLER_WIDTH));
-		addLabeledRange(panel, 6, new JLabel("Total number of double bonds (C=C) in the chains: "), 
-				instantiateJTextFieldRange(COMMAND_CLASS_DB_MIN, String.valueOf(vo.getMinChainDB()), String.valueOf(vo.getMaxChainDB()), PREFERRED_DISPLAY_COMPONENT_SMALLER_WIDTH));
-		addLabeledRange(panel, 7, new JLabel("Retention time (RT) range in minutes (optional): "), 
-				instantiateJTextFieldRange(COMMAND_CLASS_RT_MIN, String.valueOf(vo.getRtRangeFrom()), String.valueOf(vo.getRtRangeTo()), PREFERRED_DISPLAY_COMPONENT_SMALLER_WIDTH));
-		JTextField ohField = instantiateJTextField(COMMAND_CLASS_OH, String.valueOf(vo.getOhNumber()));
-		addLabeledTextField(panel, 8, new JLabel("Sphingolipid OH number (optional): "), ohField);
-		addLabeledRange(panel, 9, new JLabel("Sphingolipid OH range (optional): "), 
-				instantiateJTextFieldRange(COMMAND_CLASS_OH_MIN, String.valueOf(vo.getOhRangeFrom()), String.valueOf(vo.getOhRangeTo()), PREFERRED_DISPLAY_COMPONENT_SMALLER_WIDTH));
-		addLabeledRange(panel, 10, new JLabel("Oxidized lipid Ox range (optional): "), 
+
+/**
+ * 
+ * @author Leonida M. Lamp
+ *
+ */
+public class MassListCreatorPanel extends JPanel 
+{
+	private static final long serialVersionUID = 1L;
+	
+	public final static String CHAIN_LIST_FOLDER = "./fattyAcids/";
+	public final static String CHAIN_LIST_SUFFIX = ".xlsx";
+	private final static String COMMAND_ADDUCT_NAME = "adductName";
+	private final static String COMMAND_ADDUCT_FORMULA = "adductFormula";
+	private final static String COMMAND_ADDUCT_CHARGE= "adductCharge";
+	private final static String COMMAND_ADDUCT_EXPORT= "adductExport";
+	
+	private final static String COMMAND_CLASS_NAME = "className";
+	private final static String COMMAND_CLASS_CHAIN_NUM= "classChainNum";
+	private final static String COMMAND_CLASS_FORMULA= "classFormula";
+	private final static String COMMAND_CLASS_FA_CHAIN_LIST= "classFAChainList";
+	private final static String COMMAND_CLASS_ADDUCT_LIST= "classAdductList";
+	private final static String COMMAND_CLASS_CHAIN_C_MIN= "classChainMin";
+	private final static String COMMAND_CLASS_DB_MIN= "classDBMin";
+	private final static String COMMAND_CLASS_RT_MIN= "classRtMin";
+	private final static String COMMAND_CLASS_OH= "classOH";
+	private final static String COMMAND_CLASS_OH_MIN= "classOhMin";
+	private final static String COMMAND_CLASS_OX_MIN= "classOxMin";
+	private final static String COMMAND_CLASS_ADDUCT_INSENSITIVE_RT_FILTER= "classRTFilter";
+	private final static String COMMAND_CLASS_PICK_BEST= "classPickBest";
+	private final static String COMMAND_CLASS_EXPORT= "classExport";
+	
+	private final static String OUT_OPEN= "outOpen";
+	
+	public final static String EXPORT_OPTION_NEG = "negative ion mode";
+	public final static String EXPORT_OPTION_POS = "positive ion mode";
+	public final static String EXPORT_OPTION_BOTH = "both ion modes";
+	private final static String[] EXPORT_OPTIONS = new String[] {EXPORT_OPTION_NEG, EXPORT_OPTION_POS, EXPORT_OPTION_BOTH};
+	private final static String COMMAND_EXPORT_OPTIONS = "exportOptions";
+	private final static String EXPORT = "export";
+	
+	
+	private final static String PLACEHOLDER_OUT_PATH = "Enter path and file name for the mass list export.";
+	
+	private final static int PREFERRED_DISPLAY_COMPONENT_WIDTH = 150;
+	private final static int PREFERRED_DISPLAY_COMPONENT_SMALLER_WIDTH = 50;
+	
+	
+	private ArrayList<AdductVO> allDefinedAdducts_;
+	private ArrayList<LipidClassVO> allDefinedLipidClasses_;
+	private String[] faChainListNames_;
+	private String[] adductListNames_;
+	private AdductVO selectedAdduct_;
+	private AdductVO tempAdduct_;
+	private LipidClassVO selectedClass_;
+	private LipidClassVO tempClass_;
+	private JPanel displayPanel_;
+	private AdductsTable adductsTable_;
+	private JPanel lipidClassPanel_;
+	private LipidClassTable lipidClassTable_;
+	private JPanel adductPanel_;
+	private JTextField outTextField_;
+	private Path previousSelection_ = null;
+	private JComboBox<String> exportOptions_;
+	
+	public MassListCreatorPanel()
+	{
+		displayPanel_ = new JPanel();
+		displayPanel_.setLayout(new GridBagLayout());
+		try
+		{
+			allDefinedAdducts_ = (new AdductParser()).parse();
+			adductListNames_ = getAdductNames();
+			allDefinedLipidClasses_ = (new LipidClassParser(allDefinedAdducts_)).parse();
+			faChainListNames_ = getFAChainListNames();
+			selectedClass_ = allDefinedLipidClasses_.get(0);
+			tempClass_ = new LipidClassVO(selectedClass_);
+			selectedAdduct_ = allDefinedAdducts_.get(0);
+			tempAdduct_ = new AdductVO(selectedAdduct_);		
+			lipidClassTable_ = new LipidClassTable("Defined lipid classes", getLipidClassNames(), selectedClass_.getLipidClass());
+			displayPanel_.add(lipidClassTable_, getDefaultGridBagConstraints(0,0, GridBagConstraints.EAST, 1, 1));
+			adductsTable_ = new AdductsTable("Defined adducts", getAdductNames(), selectedAdduct_.getAdductName());
+			displayPanel_.add(adductsTable_, getDefaultGridBagConstraints(0,1, GridBagConstraints.EAST, 1, 1));
+			lipidClassPanel_ = getLipidClassPanel(selectedClass_);
+			displayPanel_.add(lipidClassPanel_, getDefaultGridBagConstraints(1,0, GridBagConstraints.EAST, 1, 1));
+			adductPanel_ = getAdductPanel(selectedAdduct_);
+			displayPanel_.add(adductPanel_, getDefaultGridBagConstraints(1,1, GridBagConstraints.EAST, 1, 1));
+			outTextField_ = instantiatePlaceholderJTextField(PLACEHOLDER_OUT_PATH, PLACEHOLDER_OUT_PATH, 825);
+			displayPanel_.add(getOutPathPanel(outTextField_), getDefaultGridBagConstraints(0,2, GridBagConstraints.CENTER, 2, 1));
+			displayPanel_.add(instantiateJButton(EXPORT, "Export", true), getDefaultGridBagConstraints(0,3, GridBagConstraints.CENTER, 2, 1, new Insets(10, 10, 10, 10)));
+			
+			
+	  	this.add(displayPanel_);
+		}
+		catch (Exception ex)
+		{
+			this.add(new JLabel("Mass list creation interface unavailable due to invalid and/or missing content in the subfolder ./massListCreation or ./fattyAcids"));
+			this.add(new JLabel("Error message: "+ex.getMessage()));
+		}
+	}
+	
+	private LipidClassVO getVOfromName(String lipidClassName)
+	{
+		for (LipidClassVO vo : allDefinedLipidClasses_)
+		{ 
+			if (vo.getLipidClass().equals(lipidClassName))
+			{
+				return vo;
+			}
+		}
+		return null;
+	}
+	
+	private void refreshLipidClassScrollPane(String selectedLipidClassName) throws FileNotFoundException, IOException, ChemicalFormulaException
+	{
+		allDefinedLipidClasses_ = (new LipidClassParser(allDefinedAdducts_)).parse();
+		faChainListNames_ = getFAChainListNames();
+		LipidClassVO vo = getVOfromName(selectedLipidClassName);
+		if (vo != null) 
+		{
+			selectedClass_ = vo;
+			tempClass_ = new LipidClassVO(selectedClass_);
+		}
+		else
+		{
+			throw new IOException("Something went wrong with the import.");
+		}
+		displayPanel_.remove(lipidClassTable_);
+		lipidClassTable_ = new LipidClassTable("Defined lipid classes", getLipidClassNames(), selectedClass_.getLipidClass());
+		displayPanel_.add(lipidClassTable_, getDefaultGridBagConstraints(0,0, GridBagConstraints.EAST, 1, 1));
+		displayPanel_.invalidate();
+		displayPanel_.updateUI();
+	}
+	
+	private void refreshAdductScrollPane(String selectedAddductName) throws FileNotFoundException, IOException, ChemicalFormulaException
+	{
+		allDefinedAdducts_ = (new AdductParser()).parse();
+		adductListNames_ = getAdductNames();
+		for (AdductVO vo : allDefinedAdducts_)
+		{ 
+			if (vo.getAdductName().equals(selectedAddductName))
+			{
+				selectedAdduct_ = vo;
+				tempAdduct_ = new AdductVO(selectedAdduct_);
+			}
+		}
+		displayPanel_.remove(adductsTable_);
+		adductsTable_ = new AdductsTable("Defined adducts", getAdductNames(), selectedAdduct_.getAdductName());
+		displayPanel_.add(adductsTable_, getDefaultGridBagConstraints(0,1, GridBagConstraints.EAST, 1, 1));
+		displayPanel_.invalidate();
+		displayPanel_.updateUI();
+		refreshLipidClassScrollPane(selectedClass_.getLipidClass());
+		refreshLipidClassPanel();
+	}
+	
+	private void refreshAdductPanel() throws IOException
+	{
+		displayPanel_.remove(adductPanel_);
+		adductPanel_ = getAdductPanel(selectedAdduct_);
+		displayPanel_.add(adductPanel_, getDefaultGridBagConstraints(1,1, GridBagConstraints.EAST, 1, 1));
+		displayPanel_.invalidate();
+		displayPanel_.updateUI();
+	}
+	
+	private void refreshLipidClassPanel() throws IOException
+	{
+		displayPanel_.remove(lipidClassPanel_);
+		lipidClassPanel_ = getLipidClassPanel(selectedClass_);
+		displayPanel_.add(lipidClassPanel_, getDefaultGridBagConstraints(1,0, GridBagConstraints.EAST, 1, 1));
+		displayPanel_.invalidate();
+		displayPanel_.updateUI();
+	}
+	
+	private JPanel getOutPathPanel(JTextField outPathField)
+	{
+		JPanel panel = new JPanel();
+		panel.setLayout(new GridBagLayout());
+		
+		panel.add(new JLabel("Export relevant adducts for (based on sign of adduct charge): "), getDefaultGridBagConstraints(0,0, GridBagConstraints.WEST, 1, 1));
+		exportOptions_ = instantiateJComboBox(COMMAND_EXPORT_OPTIONS, EXPORT_OPTIONS, 0);
+		panel.add(exportOptions_, getDefaultGridBagConstraints(1,0, GridBagConstraints.WEST, 1, 1));
+		
+		panel.add(outPathField, getDefaultGridBagConstraints(0,1, GridBagConstraints.WEST, 2, 1));
+  	JButton outPathButton = instantiateJButton(OUT_OPEN, "Browse", true);
+		panel.add(outPathButton, getDefaultGridBagConstraints(2,1, GridBagConstraints.EAST, 1, 1, new Insets(10,10,10,10)));
+		TitledBorder border = JOptionPanel.getTitledPanelBorder("Mass list export");
+		panel.setBorder(border);
+		panel.setPreferredSize(new Dimension(975,125));
+		return panel;
+	}
+	
+	private JPanel getAdductPanel(AdductVO vo)
+	{
+		JPanel panel = new JPanel();
+		panel.setLayout(new GridBagLayout());
+		JTextField nameField = instantiateJTextField(COMMAND_ADDUCT_NAME, vo.getAdductName());
+		addLabeledTextField(panel, 0, new JLabel("Adduct name: "), nameField);
+		JTextField formulaField = instantiateJTextField(COMMAND_ADDUCT_FORMULA, vo.getFormulaString());
+		addLabeledTextField(panel, 1, new JLabel("Chemical fomula: "), formulaField);
+		JTextField chargeField = instantiateJTextField(COMMAND_ADDUCT_CHARGE, String.valueOf(vo.getCharge()));
+		addLabeledTextField(panel, 2, new JLabel("Charge: "), chargeField);
+		JPanel buttonPanel = instantiateJButtonPanel(COMMAND_ADDUCT_EXPORT, "Override this definition", "Save as new adduct definition");
+		panel.add(buttonPanel, getDefaultGridBagConstraints(0,13, GridBagConstraints.CENTER, 5, 1));
+		TitledBorder border = JOptionPanel.getTitledPanelBorder("Display / edit currently selected adduct definition");
+		panel.setBorder(border);
+		panel.setPreferredSize(new Dimension(550,175));
+		return panel;
+	}
+	
+	private JPanel getLipidClassPanel(LipidClassVO vo) throws IOException
+	{
+		JPanel panel = new JPanel();
+		panel.setLayout(new GridBagLayout());
+		JTextField nameField = instantiateJTextField(COMMAND_CLASS_NAME, vo.getLipidClass());
+		addLabeledTextField(panel, 0, new JLabel("Lipid class name: "), nameField);
+		JTextField numberChainField = instantiateJTextField(COMMAND_CLASS_CHAIN_NUM, String.valueOf(vo.getNumberOfChains()));
+		addLabeledTextField(panel, 1, new JLabel("Number of FA and/or LCB chains: "), numberChainField);
+		JTextField chemicalFormula = instantiateJTextField(COMMAND_CLASS_FORMULA, vo.getHeadGroupFormulaString());
+		addLabeledTextField(panel, 2, new JLabel("Chemical formula without chains: "), chemicalFormula);
+		JComboBox<String> faChainList = instantiateJComboBox(COMMAND_CLASS_FA_CHAIN_LIST, faChainListNames_, findSelectedFAChainListIndex(vo));
+		addLabeledComboBox(panel, 3, new JLabel("Selected FA chain list: "), faChainList);
+		JScrollPane adductList = instantiateJListScrollPane(COMMAND_CLASS_ADDUCT_LIST, adductListNames_, vo, findSelectedAdductListIndices(vo));
+		addLabeledJListScrollPane(panel, 4, new JLabel("Selected adducts (hold CNTR for multiple selection): "), adductList);
+		addLabeledRange(panel, 5, new JLabel("Total number of C atoms in the chains: "), 
+				instantiateJTextFieldRange(COMMAND_CLASS_CHAIN_C_MIN, String.valueOf(vo.getMinChainC()), String.valueOf(vo.getMaxChainC()), PREFERRED_DISPLAY_COMPONENT_SMALLER_WIDTH));
+		addLabeledRange(panel, 6, new JLabel("Total number of double bonds (C=C) in the chains: "), 
+				instantiateJTextFieldRange(COMMAND_CLASS_DB_MIN, String.valueOf(vo.getMinChainDB()), String.valueOf(vo.getMaxChainDB()), PREFERRED_DISPLAY_COMPONENT_SMALLER_WIDTH));
+		addLabeledRange(panel, 7, new JLabel("Retention time (RT) range in minutes (optional): "), 
+				instantiateJTextFieldRange(COMMAND_CLASS_RT_MIN, String.valueOf(vo.getRtRangeFrom()), String.valueOf(vo.getRtRangeTo()), PREFERRED_DISPLAY_COMPONENT_SMALLER_WIDTH));
+		JTextField ohField = instantiateJTextField(COMMAND_CLASS_OH, String.valueOf(vo.getOhNumber()));
+		addLabeledTextField(panel, 8, new JLabel("Sphingolipid OH number (optional): "), ohField);
+		addLabeledRange(panel, 9, new JLabel("Sphingolipid OH range (optional): "), 
+				instantiateJTextFieldRange(COMMAND_CLASS_OH_MIN, String.valueOf(vo.getOhRangeFrom()), String.valueOf(vo.getOhRangeTo()), PREFERRED_DISPLAY_COMPONENT_SMALLER_WIDTH));
+		addLabeledRange(panel, 10, new JLabel("Oxidized lipid Ox range (optional): "), 
 				instantiateJTextFieldRange(COMMAND_CLASS_OX_MIN, String.valueOf(vo.getOxRangeFrom()), String.valueOf(vo.getOxRangeTo()), PREFERRED_DISPLAY_COMPONENT_SMALLER_WIDTH));
-<<<<<<< HEAD
-		JCheckBox rtFilter = instantiateCheckBox(COMMAND_CLASS_ADDUCT_INSENSITIVE_RT_FILTER, vo.isAdductInsensitiveRtFilter());
-=======
-		JCheckBox rtFilter = instantiateCheckBox(COMMAND_CLASS_ADDUCT_INSENSITIVE_RT_FILTER);
->>>>>>> 81c114ac
-		addLabeledCheckBox(panel, 11, new JLabel("Enable adduct insensitive RT filter: "), rtFilter);
-		JCheckBox pickBest = instantiateCheckBox(COMMAND_CLASS_PICK_BEST, vo.isPickBestMatchBySpectrumCoverage());
-		addLabeledCheckBox(panel, 12, new JLabel("Pick best match by spectrum coverage: "), pickBest);
-		JPanel buttonPanel = instantiateJButtonPanel(COMMAND_CLASS_EXPORT, "Override this definition", "Save as new lipid class definition");
-		panel.add(buttonPanel, getDefaultGridBagConstraints(0,13, GridBagConstraints.CENTER, 5, 1));
-		
-		TitledBorder border = JOptionPanel.getTitledPanelBorder("Display / edit currently selected lipid class definition");
-		panel.setBorder(border);
-		panel.setPreferredSize(new Dimension(550,500));
-		return panel;
-	}
-	
-	private JPanel instantiateJButtonPanel(String actionCommand, String textOverride, String textSaveNew)
-	{
-		JPanel panel = new JPanel();
-		panel.setLayout(new GridBagLayout());
-		JButton buttonOverride = instantiateJButton(actionCommand, textOverride, true);
-		JButton buttonSaveNew = instantiateJButton(actionCommand, textSaveNew, false);
-		panel.add(buttonOverride, getDefaultGridBagConstraints(0,0, GridBagConstraints.WEST, 1, 1, new Insets(10, 10, 10, 10)));
-		panel.add(buttonSaveNew, getDefaultGridBagConstraints(1,0, GridBagConstraints.EAST, 1, 1, new Insets(10, 10, 10, 10)));
-		return panel;
-	}
-	
-	private JButton instantiateJButton(String actionCommand, String text, boolean isOverride)
-	{
-		JButton button = new JButton(text);
-		button.addActionListener(new ActionListener() {
-		  public void actionPerformed(ActionEvent e) 
-		  {
-		  	jButtonExecuter(actionCommand, isOverride);
-		  }
-	  });
-		return button;
-	}
-	
-	private JScrollPane instantiateJListScrollPane(String actionCommand, String[] entries, LipidClassVO vo, int[] indices) throws IOException
-	{
-		JList<String> jList = new JList<String>(entries);
-		jList.setSelectionMode(ListSelectionModel.MULTIPLE_INTERVAL_SELECTION);
-		jList.addListSelectionListener(new ListSelectionListener() {
-			@Override
-			public void valueChanged(ListSelectionEvent arg0)
-			{
-				jListScrollChangeExecuter(actionCommand, jList);
-			}
-	  });
-		jList.setSelectedIndices(indices);
-		JScrollPane scrollPane = new JScrollPane(jList);
-		scrollPane.setPreferredSize(new Dimension(PREFERRED_DISPLAY_COMPONENT_WIDTH,50));
-		return scrollPane;
-	}
-	
-	private JComboBox<String> instantiateJComboBox(String actionCommand, String[] entries, int index)
-	{
-		JComboBox<String> jComboBox = new JComboBox<String>(entries);
-		jComboBox.addActionListener(new ActionListener() {
-		  public void actionPerformed(ActionEvent e) 
-		  {
-		  	jComboBoxChangeExecuter(actionCommand, jComboBox);
-		  }
-	  });
-		jComboBox.setSelectedIndex(index);
-		jComboBox.setPreferredSize(new Dimension(PREFERRED_DISPLAY_COMPONENT_WIDTH,20));
-		return jComboBox;
-	}
-	
-	private int findSelectedFAChainListIndex(LipidClassVO vo) throws IOException
-	{
-		for (int i=0; i<faChainListNames_.length; i++)
-		{
-			if (faChainListNames_[i].equalsIgnoreCase(vo.getFaChainList()))
-			{
-				return i;
-			}
-		}
-		throw new IOException(String.format("The file defining the lipid class '%s' contains a FA chain list name that does not exist!", vo.getLipidClass()));
-	}
-	
-	private int[] findSelectedAdductListIndices(LipidClassVO vo) throws IOException
-	{
-		ArrayList<Integer> indices = new ArrayList<Integer>();
-		for (int i=0; i<adductListNames_.length; i++)
-		{
-			for (AdductVO adduct : vo.getAdducts())
-			{
-				if (adductListNames_[i].equalsIgnoreCase(adduct.getAdductName()))
+		JCheckBox rtFilter = instantiateCheckBox(COMMAND_CLASS_ADDUCT_INSENSITIVE_RT_FILTER, true); //will change with updates from other branch
+		addLabeledCheckBox(panel, 11, new JLabel("Enable adduct insensitive RT filter: "), rtFilter);
+		JCheckBox pickBest = instantiateCheckBox(COMMAND_CLASS_PICK_BEST, vo.isPickBestMatchBySpectrumCoverage());
+		addLabeledCheckBox(panel, 12, new JLabel("Pick best match by spectrum coverage: "), pickBest);
+		JPanel buttonPanel = instantiateJButtonPanel(COMMAND_CLASS_EXPORT, "Override this definition", "Save as new lipid class definition");
+		panel.add(buttonPanel, getDefaultGridBagConstraints(0,13, GridBagConstraints.CENTER, 5, 1));
+		
+		TitledBorder border = JOptionPanel.getTitledPanelBorder("Display / edit currently selected lipid class definition");
+		panel.setBorder(border);
+		panel.setPreferredSize(new Dimension(550,500));
+		return panel;
+	}
+	
+	private JPanel instantiateJButtonPanel(String actionCommand, String textOverride, String textSaveNew)
+	{
+		JPanel panel = new JPanel();
+		panel.setLayout(new GridBagLayout());
+		JButton buttonOverride = instantiateJButton(actionCommand, textOverride, true);
+		JButton buttonSaveNew = instantiateJButton(actionCommand, textSaveNew, false);
+		panel.add(buttonOverride, getDefaultGridBagConstraints(0,0, GridBagConstraints.WEST, 1, 1, new Insets(10, 10, 10, 10)));
+		panel.add(buttonSaveNew, getDefaultGridBagConstraints(1,0, GridBagConstraints.EAST, 1, 1, new Insets(10, 10, 10, 10)));
+		return panel;
+	}
+	
+	private JButton instantiateJButton(String actionCommand, String text, boolean isOverride)
+	{
+		JButton button = new JButton(text);
+		button.addActionListener(new ActionListener() {
+		  public void actionPerformed(ActionEvent e) 
+		  {
+		  	jButtonExecuter(actionCommand, isOverride);
+		  }
+	  });
+		return button;
+	}
+	
+	private JScrollPane instantiateJListScrollPane(String actionCommand, String[] entries, LipidClassVO vo, int[] indices) throws IOException
+	{
+		JList<String> jList = new JList<String>(entries);
+		jList.setSelectionMode(ListSelectionModel.MULTIPLE_INTERVAL_SELECTION);
+		jList.addListSelectionListener(new ListSelectionListener() {
+			@Override
+			public void valueChanged(ListSelectionEvent arg0)
+			{
+				jListScrollChangeExecuter(actionCommand, jList);
+			}
+	  });
+		jList.setSelectedIndices(indices);
+		JScrollPane scrollPane = new JScrollPane(jList);
+		scrollPane.setPreferredSize(new Dimension(PREFERRED_DISPLAY_COMPONENT_WIDTH,50));
+		return scrollPane;
+	}
+	
+	private JComboBox<String> instantiateJComboBox(String actionCommand, String[] entries, int index)
+	{
+		JComboBox<String> jComboBox = new JComboBox<String>(entries);
+		jComboBox.addActionListener(new ActionListener() {
+		  public void actionPerformed(ActionEvent e) 
+		  {
+		  	jComboBoxChangeExecuter(actionCommand, jComboBox);
+		  }
+	  });
+		jComboBox.setSelectedIndex(index);
+		jComboBox.setPreferredSize(new Dimension(PREFERRED_DISPLAY_COMPONENT_WIDTH,20));
+		return jComboBox;
+	}
+	
+	private int findSelectedFAChainListIndex(LipidClassVO vo) throws IOException
+	{
+		for (int i=0; i<faChainListNames_.length; i++)
+		{
+			if (faChainListNames_[i].equalsIgnoreCase(vo.getFaChainList()))
+			{
+				return i;
+			}
+		}
+		throw new IOException(String.format("The file defining the lipid class '%s' contains a FA chain list name that does not exist!", vo.getLipidClass()));
+	}
+	
+	private int[] findSelectedAdductListIndices(LipidClassVO vo) throws IOException
+	{
+		ArrayList<Integer> indices = new ArrayList<Integer>();
+		for (int i=0; i<adductListNames_.length; i++)
+		{
+			for (AdductVO adduct : vo.getAdducts())
+			{
+				if (adductListNames_[i].equalsIgnoreCase(adduct.getAdductName()))
+				{
+					indices.add(i);
+				}
+			}
+		}
+		if (indices.isEmpty())
+		{
+			throw new IOException(String.format("The file defining the lipid class '%s' does not contain any defined adducts!", vo.getLipidClass()));
+		}
+		int[] arr = new int[indices.size()];
+		for (int i=0; i<indices.size(); i++) arr[i] = indices.get(i);
+		return arr;
+	}
+	
+	private JCheckBox instantiateCheckBox(String actionCommand, boolean selected)
+	{
+		JCheckBox checkBox = new JCheckBox();
+		checkBox.addActionListener(new ActionListener() {
+			@Override
+		  public void actionPerformed(ActionEvent e) 
+		  {
+		  	jCheckBoxChangeExecuter(actionCommand, checkBox);
+		  }
+	  });
+		checkBox.setSelected(selected);
+		return checkBox;
+	}
+	
+	/**
+	 * Creates a new JTextField with the provided placeholder and a focuslistener.
+	 * @param actionCommand
+	 * @param text
+	 * @param width
+	 * @return
+	 */
+	private JTextField instantiatePlaceholderJTextField(String actionCommand, String text, Integer width)
+	{
+		JTextField field = new JTextField();
+		field.setPreferredSize(new Dimension(width,20));
+		field.setText(text);
+		field.setForeground(Color.GRAY);
+		field.addFocusListener(new FocusListener() {
+		    @Override
+		    public void focusGained(FocusEvent e) {
+		        if (field.getText().equals(text)) {
+		        	  field.setText("");
+		        	  field.setForeground(Color.BLACK);
+		        }
+		    }
+		    @Override
+		    public void focusLost(FocusEvent e) {
+		        if (field.getText().isEmpty()) {
+		        	  field.setForeground(Color.GRAY);
+		        	  field.setText(text);
+		        }
+		    }
+		    });
+		return field;
+	}
+	
+	private JTextField instantiateJTextField(String actionCommand, String text)
+	{
+		return instantiateJTextField(actionCommand, text, PREFERRED_DISPLAY_COMPONENT_WIDTH);
+	}
+	
+	private Pair<JTextField,JTextField> instantiateJTextFieldRange(String actionCommand, String textFrom, String textTo, Integer width)
+	{
+		JTextField textFieldFrom = new JTextField(textFrom);
+		textFieldFrom.setPreferredSize(new Dimension(width,20));
+		setDefaultTextFieldBorder(textFieldFrom);
+		JTextField textFieldTo = new JTextField(textTo);
+		textFieldTo.setPreferredSize(new Dimension(width,20));
+		setDefaultTextFieldBorder(textFieldTo);
+		
+		DocumentListener listener = new DocumentListener(){
+			@Override
+			public void insertUpdate(DocumentEvent e){textFieldChangeExecuterRange(actionCommand, textFieldFrom, textFieldTo);}
+			@Override
+			public void removeUpdate(DocumentEvent e){textFieldChangeExecuterRange(actionCommand, textFieldFrom, textFieldTo);}
+			@Override
+			public void changedUpdate(DocumentEvent e){textFieldChangeExecuterRange(actionCommand, textFieldFrom, textFieldTo);}
+    };
+    
+		textFieldFrom.getDocument().addDocumentListener(listener);
+		textFieldTo.getDocument().addDocumentListener(listener);
+		return new Pair<JTextField,JTextField>(textFieldFrom,textFieldTo);
+	}
+	
+	private JTextField instantiateJTextField(String actionCommand, String text, Integer width)
+	{
+		JTextField textField = new JTextField(text);
+		textField.setPreferredSize(new Dimension(width,20));
+		setDefaultTextFieldBorder(textField);
+		textField.getDocument().addDocumentListener(new DocumentListener(){
+			@Override
+			public void insertUpdate(DocumentEvent e){textFieldChangeExecuter(actionCommand, textField);}
+			@Override
+			public void removeUpdate(DocumentEvent e){textFieldChangeExecuter(actionCommand, textField);}
+			@Override
+			public void changedUpdate(DocumentEvent e){textFieldChangeExecuter(actionCommand, textField);}
+    });
+		return textField;
+	}
+	
+	private void addLabeledJListScrollPane(JPanel panel, Integer yPos, JLabel label, JScrollPane jScrollPane)
+	{
+		panel.add(label, getDefaultGridBagConstraints(0,yPos, GridBagConstraints.WEST, 2, 1));
+		panel.add(jScrollPane, getDefaultGridBagConstraints(2,yPos, GridBagConstraints.CENTER, 3, 1));
+	}
+	
+	private void addLabeledComboBox(JPanel panel, Integer yPos, JLabel label, JComboBox<String> comboBox)
+	{
+		panel.add(label, getDefaultGridBagConstraints(0,yPos, GridBagConstraints.WEST, 2, 1));
+		panel.add(comboBox, getDefaultGridBagConstraints(2,yPos, GridBagConstraints.CENTER, 3, 1));
+	}
+	
+	private void addLabeledCheckBox(JPanel panel, Integer yPos, JLabel label, JCheckBox checkBox)
+	{
+		panel.add(label, getDefaultGridBagConstraints(0,yPos, GridBagConstraints.WEST, 2, 1));
+		panel.add(checkBox, getDefaultGridBagConstraints(2,yPos, GridBagConstraints.CENTER, 3, 1));
+	}
+	
+	private void addLabeledTextField(JPanel panel, Integer yPos, JLabel label, JTextField textField)
+	{
+		panel.add(label, getDefaultGridBagConstraints(0,yPos, GridBagConstraints.WEST, 2, 1));
+		panel.add(textField, getDefaultGridBagConstraints(2,yPos, GridBagConstraints.EAST, 3, 1));
+	}
+	
+	private void addLabeledRange(JPanel panel, Integer yPos, JLabel label, Pair<JTextField,JTextField> range)
+	{
+		JLabel minField = new JLabel("From: ");
+		JLabel maxField = new JLabel("To: ");
+		panel.add(label, getDefaultGridBagConstraints(0,yPos, GridBagConstraints.WEST, 1, 1));
+		panel.add(minField, getDefaultGridBagConstraints(1,yPos, GridBagConstraints.EAST, 1, 1));
+		panel.add(range.getKey(), getDefaultGridBagConstraints(2,yPos, GridBagConstraints.WEST, 1, 1));
+		panel.add(maxField, getDefaultGridBagConstraints(3,yPos, GridBagConstraints.EAST, 1, 1));
+		panel.add(range.getValue(), getDefaultGridBagConstraints(4,yPos, GridBagConstraints.EAST, 1, 1));
+	}
+	
+	private GridBagConstraints getDefaultGridBagConstraints(int column, int row, int orientation, int width, int height, Insets insets)
+	{
+		return new GridBagConstraints(
+				column, 
+				row, 
+				width, 
+				height, 
+				0.0, 
+				0.0,
+				orientation, 
+				GridBagConstraints.NONE, 
+				insets, 
+				0, 
+				5);
+	}
+	
+	private GridBagConstraints getDefaultGridBagConstraints(int column, int row, int orientation, int width, int height)
+	{
+		return getDefaultGridBagConstraints(column, row, orientation, width, height, new Insets(2, 3, 2, 3));
+	}
+	
+	private void textFieldChangeExecuterRange(String actionCommand, JTextField textfieldFrom, JTextField textfieldTo)
+	{
+		switch (actionCommand)
+		{
+			case COMMAND_CLASS_CHAIN_C_MIN:
+				tempClass_.setMinChainC(-1);
+				tempClass_.setMaxChainC(-1);
+				try
+				{
+					int numFrom = Integer.parseInt(textfieldFrom.getText());
+					int numTo = Integer.parseInt(textfieldTo.getText());
+					
+					if (numFrom > 0 && numTo > 0 && numFrom < numTo)
+					{
+						setDefaultTextFieldBorder(textfieldFrom);
+						setDefaultTextFieldBorder(textfieldTo);
+					}	
+					else
+					{
+						setWarningTextFieldBorder(textfieldFrom);
+						setWarningTextFieldBorder(textfieldTo);
+					}
+					tempClass_.setMinChainC(numFrom);
+					tempClass_.setMaxChainC(numTo);
+				}
+				catch (NumberFormatException ex) 
+				{
+					setWarningTextFieldBorder(textfieldFrom);
+					setWarningTextFieldBorder(textfieldTo);
+				}
+				break;	
+			case COMMAND_CLASS_DB_MIN:
+				tempClass_.setMinChainDB(-1);
+				tempClass_.setMaxChainDB(-1);
+				try
+				{
+					int numFrom = Integer.parseInt(textfieldFrom.getText());
+					int numTo = Integer.parseInt(textfieldTo.getText());
+					
+					if ((numFrom < numTo) || (numFrom < 1 && numTo < 1))
+					{
+						setDefaultTextFieldBorder(textfieldFrom);
+						setDefaultTextFieldBorder(textfieldTo);
+					}	
+					else
+					{
+						setWarningTextFieldBorder(textfieldFrom);
+						setWarningTextFieldBorder(textfieldTo);
+					}
+					tempClass_.setMinChainDB(numFrom);
+					tempClass_.setMaxChainDB(numTo);
+				}
+				catch (NumberFormatException ex) 
+				{
+					setWarningTextFieldBorder(textfieldFrom);
+					setWarningTextFieldBorder(textfieldTo);
+				}
+				break;	
+			case COMMAND_CLASS_RT_MIN:
+				tempClass_.setRtRangeFrom(-1);
+				tempClass_.setRtRangeTo(-1);
+				try
+				{
+					int numFrom = Integer.parseInt(textfieldFrom.getText());
+					int numTo = Integer.parseInt(textfieldTo.getText());
+					
+					if ((numFrom < numTo) || (numFrom < 0 && numTo < 0))
+					{
+						setDefaultTextFieldBorder(textfieldFrom);
+						setDefaultTextFieldBorder(textfieldTo);
+					}	
+					else
+					{
+						setWarningTextFieldBorder(textfieldFrom);
+						setWarningTextFieldBorder(textfieldTo);
+					}
+					tempClass_.setRtRangeFrom(numFrom);
+					tempClass_.setRtRangeTo(numTo);
+				}
+				catch (NumberFormatException ex) 
+				{
+					setWarningTextFieldBorder(textfieldFrom);
+					setWarningTextFieldBorder(textfieldTo);
+				}
+				break;	
+
+			case COMMAND_CLASS_OH_MIN:
+				tempClass_.setOhRangeFrom(-1);
+				tempClass_.setOhRangeTo(-1);
+				try
+				{
+					int numFrom = Integer.parseInt(textfieldFrom.getText());
+					int numTo = Integer.parseInt(textfieldTo.getText());
+					
+					if ((numFrom < numTo) || (numFrom < 1 && numTo < 1))
+					{
+						setDefaultTextFieldBorder(textfieldFrom);
+						setDefaultTextFieldBorder(textfieldTo);
+					}	
+					else
+					{
+						setWarningTextFieldBorder(textfieldFrom);
+						setWarningTextFieldBorder(textfieldTo);
+					}
+					tempClass_.setOhRangeFrom(numFrom);
+					tempClass_.setOhRangeTo(numTo);
+				}
+				catch (NumberFormatException ex) 
+				{
+					setWarningTextFieldBorder(textfieldFrom);
+					setWarningTextFieldBorder(textfieldTo);
+				}
+				break;
+				
+			case COMMAND_CLASS_OX_MIN:
+				tempClass_.setOxRangeFrom(-1);
+				tempClass_.setOxRangeTo(-1);
+				try
+				{
+					int numFrom = Integer.parseInt(textfieldFrom.getText());
+					int numTo = Integer.parseInt(textfieldTo.getText());
+					
+					if ((numFrom < numTo) || (numFrom < 1 && numTo < 1))
+					{
+						setDefaultTextFieldBorder(textfieldFrom);
+						setDefaultTextFieldBorder(textfieldTo);
+					}	
+					else
+					{
+						setWarningTextFieldBorder(textfieldFrom);
+						setWarningTextFieldBorder(textfieldTo);
+					}
+					tempClass_.setOxRangeFrom(numFrom);
+					tempClass_.setOxRangeTo(numTo);
+				}
+				catch (NumberFormatException ex) 
+				{
+					setWarningTextFieldBorder(textfieldFrom);
+					setWarningTextFieldBorder(textfieldTo);
+				}
+				break;
+				
+			default:
+				break;
+		}
+	}
+	
+	private void textFieldChangeExecuter(String actionCommand, JTextField textfield)
+	{
+		switch (actionCommand)
+		{
+			case COMMAND_ADDUCT_NAME:
+				tempAdduct_.setAdductName(textfield.getText());
+				if (isAdductNameAvailable(textfield.getText()))
+					setDefaultTextFieldBorder(textfield);
+				else
+					setWarningTextFieldBorder(textfield);
+				break;
+			case COMMAND_ADDUCT_FORMULA:
+				try
+				{
+					tempAdduct_.setFormulaString(textfield.getText());
+					setDefaultTextFieldBorder(textfield);
+				}
+				catch (ChemicalFormulaException ex) {setWarningTextFieldBorder(textfield);}
+				break;
+			case COMMAND_ADDUCT_CHARGE:
+				try
+				{
+					tempAdduct_.setCharge(0);
+					tempAdduct_.setCharge(Integer.parseInt(textfield.getText()));
+					setDefaultTextFieldBorder(textfield);
+				}
+				catch (NumberFormatException ex) {setWarningTextFieldBorder(textfield);}
+				break;	
+			case COMMAND_CLASS_NAME:
+				tempClass_.setLipidClass(textfield.getText());
+				if (isLipidClassNameAvailable(textfield.getText()))
+					setDefaultTextFieldBorder(textfield);
+				else
+					setWarningTextFieldBorder(textfield);
+				break;
+			case COMMAND_CLASS_CHAIN_NUM:
+				tempClass_.setNumberOfChains(0);
+				try
+				{
+					int chainNum = Integer.parseInt(textfield.getText());
+					if (chainNum > 0)
+						setDefaultTextFieldBorder(textfield);
+					else
+						setWarningTextFieldBorder(textfield);
+					tempClass_.setNumberOfChains(chainNum);
+				}
+				catch (NumberFormatException ex) {setWarningTextFieldBorder(textfield);}
+				break;
+			case COMMAND_CLASS_FORMULA:
+				try
+				{
+					tempClass_.setHeadGroupFormulaString(textfield.getText());
+					setDefaultTextFieldBorder(textfield);
+				}
+				catch (ChemicalFormulaException ex) {setWarningTextFieldBorder(textfield);}
+				break;
+			case COMMAND_CLASS_OH:
+				tempClass_.setOhNumber(-1);
+				try
+				{
+					int num = Integer.parseInt(textfield.getText());
+					if (num >= 0)
+						setDefaultTextFieldBorder(textfield);
+					else
+						setWarningTextFieldBorder(textfield);
+					tempClass_.setOhNumber(num);
+				}
+				catch (NumberFormatException ex) {setWarningTextFieldBorder(textfield);}
+				break;
+				
+			default:
+				break;
+		}
+	}
+	
+	private void jListScrollChangeExecuter(String actionCommand, JList<String> jList)
+	{
+		switch (actionCommand)
+		{
+			case COMMAND_CLASS_ADDUCT_LIST:
+				ArrayList<AdductVO> selectedAdducts = new ArrayList<AdductVO>();
+				for (String adductName : jList.getSelectedValuesList())
+				{
+					for (AdductVO vo : allDefinedAdducts_)
+					{
+						if (adductName.equals(vo.getAdductName()))
+						{
+							selectedAdducts.add(vo);
+						}
+					}
+				}
+				tempClass_.setAdducts(selectedAdducts);
+				break;
+			default:
+				break;
+		}
+	}
+	
+	private void jComboBoxChangeExecuter(String actionCommand, JComboBox<String> jComboBox)
+	{
+		switch (actionCommand)
+		{
+			case COMMAND_CLASS_FA_CHAIN_LIST:
+				tempClass_.setFaChainList((String)jComboBox.getSelectedItem());
+				break;
+			default:
+				break;
+		}
+	}
+	
+	private void jCheckBoxChangeExecuter(String actionCommand, JCheckBox checkBox)
+	{
+		switch (actionCommand)
+		{
+			case COMMAND_CLASS_ADDUCT_INSENSITIVE_RT_FILTER:
+				tempClass_.setAdductInsensitiveRtFilter(checkBox.isSelected());
+				break;
+			case COMMAND_CLASS_PICK_BEST:
+				tempClass_.setPickBestMatchBySpectrumCoverage(checkBox.isSelected());
+				break;
+			default:
+				break;
+		}
+	}
+	
+	private void jButtonExecuter(String actionCommand, boolean isOverride)
+	{
+		switch (actionCommand)
+		{
+			case COMMAND_ADDUCT_EXPORT:
+				if (isAdductViable())
+				{
+					try
+					{
+						exportAdduct(isOverride);
+						refreshAdductScrollPane(selectedAdduct_.getAdductName());
+					}
+					catch (IOException | ChemicalFormulaException ex)
+					{
+						new WarningMessage(new JFrame(), "Error", "An error occurred during the export. Error message: "+ex.getMessage());
+					}
+				}
+				else
+				{
+					new WarningMessage(new JFrame(), "Error", "The adduct definition contains erroneous user-entries, please correct textfields highlighted in red before exporting.");
+				}
+				break;
+			case COMMAND_CLASS_EXPORT:
+				if (isLipidClassViable())
+				{
+					if (isLipidClassOxDefinitionViable())
+					{
+						try
+						{
+							exportLipidClass(isOverride);
+							refreshLipidClassScrollPane(selectedClass_.getLipidClass());
+						}
+						catch (IOException | ChemicalFormulaException ex)
+						{
+							new WarningMessage(new JFrame(), "Error", "An error occurred during the export. Error message: "+ex.getMessage());
+						}
+					}
+					else
+					{
+						new WarningMessage(new JFrame(), "Error", "The lipid class definition may only contain a definition for the Sphingolipid OH number and OH range (with OH number being within the OH range), OR the oxidized lipid ox range. Please correct this before the export");
+					}
+				}	
+				else
+				{
+					new WarningMessage(new JFrame(), "Error", "The lipid class definition contains erroneous user-entries, please correct textfields highlighted in red before exporting and make sure at least one adduct is selected.");
+				}
+				break;
+			case OUT_OPEN:
+				selectOutPath();
+				break;
+			case EXPORT:
+				String outPath = outTextField_.getText();
+				if (outPath.equals(PLACEHOLDER_OUT_PATH) || outPath.length() < 1)
+				{
+					new WarningMessage(new JFrame(), "Error", "A filepath to write the mass list to must be defined prior to the export!");
+				}
+				else if (lipidClassTable_.getSelectedLipidClasses().isEmpty())
+				{
+					new WarningMessage(new JFrame(), "Error", "Please select at least one lipid class prior to the export!");
+				}
+				else
 				{
-					indices.add(i);
-				}
-			}
-		}
-		if (indices.isEmpty())
-		{
-			throw new IOException(String.format("The file defining the lipid class '%s' does not contain any defined adducts!", vo.getLipidClass()));
-		}
-		int[] arr = new int[indices.size()];
-		for (int i=0; i<indices.size(); i++) arr[i] = indices.get(i);
-		return arr;
-	}
-	
-	private JCheckBox instantiateCheckBox(String actionCommand, boolean selected)
-	{
-		JCheckBox checkBox = new JCheckBox();
-		checkBox.addActionListener(new ActionListener() {
-			@Override
-		  public void actionPerformed(ActionEvent e) 
-		  {
-		  	jCheckBoxChangeExecuter(actionCommand, checkBox);
-		  }
-	  });
-		checkBox.setSelected(selected);
-		return checkBox;
-	}
-	
-	/**
-	 * Creates a new JTextField with the provided placeholder and a focuslistener.
-	 * @param actionCommand
-	 * @param text
-	 * @param width
-	 * @return
-	 */
-	private JTextField instantiatePlaceholderJTextField(String actionCommand, String text, Integer width)
-	{
-		JTextField field = new JTextField();
-		field.setPreferredSize(new Dimension(width,20));
-		field.setText(text);
-		field.setForeground(Color.GRAY);
-		field.addFocusListener(new FocusListener() {
-		    @Override
-		    public void focusGained(FocusEvent e) {
-		        if (field.getText().equals(text)) {
-		        	  field.setText("");
-		        	  field.setForeground(Color.BLACK);
-		        }
-		    }
-		    @Override
-		    public void focusLost(FocusEvent e) {
-		        if (field.getText().isEmpty()) {
-		        	  field.setForeground(Color.GRAY);
-		        	  field.setText(text);
-		        }
-		    }
-		    });
-		return field;
-	}
-	
-	private JTextField instantiateJTextField(String actionCommand, String text)
-	{
-		return instantiateJTextField(actionCommand, text, PREFERRED_DISPLAY_COMPONENT_WIDTH);
-	}
-	
-	private Pair<JTextField,JTextField> instantiateJTextFieldRange(String actionCommand, String textFrom, String textTo, Integer width)
-	{
-		JTextField textFieldFrom = new JTextField(textFrom);
-		textFieldFrom.setPreferredSize(new Dimension(width,20));
-		setDefaultTextFieldBorder(textFieldFrom);
-		JTextField textFieldTo = new JTextField(textTo);
-		textFieldTo.setPreferredSize(new Dimension(width,20));
-		setDefaultTextFieldBorder(textFieldTo);
-		
-		DocumentListener listener = new DocumentListener(){
-			@Override
-			public void insertUpdate(DocumentEvent e){textFieldChangeExecuterRange(actionCommand, textFieldFrom, textFieldTo);}
-			@Override
-			public void removeUpdate(DocumentEvent e){textFieldChangeExecuterRange(actionCommand, textFieldFrom, textFieldTo);}
-			@Override
-			public void changedUpdate(DocumentEvent e){textFieldChangeExecuterRange(actionCommand, textFieldFrom, textFieldTo);}
-    };
-    
-		textFieldFrom.getDocument().addDocumentListener(listener);
-		textFieldTo.getDocument().addDocumentListener(listener);
-		return new Pair<JTextField,JTextField>(textFieldFrom,textFieldTo);
-	}
-	
-	private JTextField instantiateJTextField(String actionCommand, String text, Integer width)
-	{
-		JTextField textField = new JTextField(text);
-		textField.setPreferredSize(new Dimension(width,20));
-		setDefaultTextFieldBorder(textField);
-		textField.getDocument().addDocumentListener(new DocumentListener(){
-			@Override
-			public void insertUpdate(DocumentEvent e){textFieldChangeExecuter(actionCommand, textField);}
-			@Override
-			public void removeUpdate(DocumentEvent e){textFieldChangeExecuter(actionCommand, textField);}
-			@Override
-			public void changedUpdate(DocumentEvent e){textFieldChangeExecuter(actionCommand, textField);}
-    });
-		return textField;
-	}
-	
-	private void addLabeledJListScrollPane(JPanel panel, Integer yPos, JLabel label, JScrollPane jScrollPane)
-	{
-		panel.add(label, getDefaultGridBagConstraints(0,yPos, GridBagConstraints.WEST, 2, 1));
-		panel.add(jScrollPane, getDefaultGridBagConstraints(2,yPos, GridBagConstraints.CENTER, 3, 1));
-	}
-	
-	private void addLabeledComboBox(JPanel panel, Integer yPos, JLabel label, JComboBox<String> comboBox)
-	{
-		panel.add(label, getDefaultGridBagConstraints(0,yPos, GridBagConstraints.WEST, 2, 1));
-		panel.add(comboBox, getDefaultGridBagConstraints(2,yPos, GridBagConstraints.CENTER, 3, 1));
-	}
-	
-	private void addLabeledCheckBox(JPanel panel, Integer yPos, JLabel label, JCheckBox checkBox)
-	{
-		panel.add(label, getDefaultGridBagConstraints(0,yPos, GridBagConstraints.WEST, 2, 1));
-		panel.add(checkBox, getDefaultGridBagConstraints(2,yPos, GridBagConstraints.CENTER, 3, 1));
-	}
-	
-	private void addLabeledTextField(JPanel panel, Integer yPos, JLabel label, JTextField textField)
-	{
-		panel.add(label, getDefaultGridBagConstraints(0,yPos, GridBagConstraints.WEST, 2, 1));
-		panel.add(textField, getDefaultGridBagConstraints(2,yPos, GridBagConstraints.EAST, 3, 1));
-	}
-	
-	private void addLabeledRange(JPanel panel, Integer yPos, JLabel label, Pair<JTextField,JTextField> range)
-	{
-		JLabel minField = new JLabel("From: ");
-		JLabel maxField = new JLabel("To: ");
-		panel.add(label, getDefaultGridBagConstraints(0,yPos, GridBagConstraints.WEST, 1, 1));
-		panel.add(minField, getDefaultGridBagConstraints(1,yPos, GridBagConstraints.EAST, 1, 1));
-		panel.add(range.getKey(), getDefaultGridBagConstraints(2,yPos, GridBagConstraints.WEST, 1, 1));
-		panel.add(maxField, getDefaultGridBagConstraints(3,yPos, GridBagConstraints.EAST, 1, 1));
-		panel.add(range.getValue(), getDefaultGridBagConstraints(4,yPos, GridBagConstraints.EAST, 1, 1));
-	}
-	
-	private GridBagConstraints getDefaultGridBagConstraints(int column, int row, int orientation, int width, int height, Insets insets)
-	{
-		return new GridBagConstraints(
-				column, 
-				row, 
-				width, 
-				height, 
-				0.0, 
-				0.0,
-				orientation, 
-				GridBagConstraints.NONE, 
-				insets, 
-				0, 
-				5);
-	}
-	
-	private GridBagConstraints getDefaultGridBagConstraints(int column, int row, int orientation, int width, int height)
-	{
-		return getDefaultGridBagConstraints(column, row, orientation, width, height, new Insets(2, 3, 2, 3));
-	}
-	
-	private void textFieldChangeExecuterRange(String actionCommand, JTextField textfieldFrom, JTextField textfieldTo)
-	{
-		switch (actionCommand)
-		{
-			case COMMAND_CLASS_CHAIN_C_MIN:
-				tempClass_.setMinChainC(-1);
-				tempClass_.setMaxChainC(-1);
-				try
-				{
-					int numFrom = Integer.parseInt(textfieldFrom.getText());
-					int numTo = Integer.parseInt(textfieldTo.getText());
-					
-					if (numFrom > 0 && numTo > 0 && numFrom < numTo)
-					{
-						setDefaultTextFieldBorder(textfieldFrom);
-						setDefaultTextFieldBorder(textfieldTo);
-					}	
-					else
-					{
-						setWarningTextFieldBorder(textfieldFrom);
-						setWarningTextFieldBorder(textfieldTo);
-					}
-					tempClass_.setMinChainC(numFrom);
-					tempClass_.setMaxChainC(numTo);
-				}
-				catch (NumberFormatException ex) 
-				{
-					setWarningTextFieldBorder(textfieldFrom);
-					setWarningTextFieldBorder(textfieldTo);
-				}
-				break;	
-			case COMMAND_CLASS_DB_MIN:
-				tempClass_.setMinChainDB(-1);
-				tempClass_.setMaxChainDB(-1);
-				try
-				{
-					int numFrom = Integer.parseInt(textfieldFrom.getText());
-					int numTo = Integer.parseInt(textfieldTo.getText());
-					
-					if ((numFrom < numTo) || (numFrom < 1 && numTo < 1))
-					{
-						setDefaultTextFieldBorder(textfieldFrom);
-						setDefaultTextFieldBorder(textfieldTo);
-					}	
-					else
-					{
-						setWarningTextFieldBorder(textfieldFrom);
-						setWarningTextFieldBorder(textfieldTo);
-					}
-					tempClass_.setMinChainDB(numFrom);
-					tempClass_.setMaxChainDB(numTo);
-				}
-				catch (NumberFormatException ex) 
-				{
-					setWarningTextFieldBorder(textfieldFrom);
-					setWarningTextFieldBorder(textfieldTo);
-				}
-				break;	
-			case COMMAND_CLASS_RT_MIN:
-				tempClass_.setRtRangeFrom(-1);
-				tempClass_.setRtRangeTo(-1);
-				try
-				{
-					int numFrom = Integer.parseInt(textfieldFrom.getText());
-					int numTo = Integer.parseInt(textfieldTo.getText());
-					
-					if ((numFrom < numTo) || (numFrom < 0 && numTo < 0))
-					{
-						setDefaultTextFieldBorder(textfieldFrom);
-						setDefaultTextFieldBorder(textfieldTo);
-					}	
-					else
-					{
-						setWarningTextFieldBorder(textfieldFrom);
-						setWarningTextFieldBorder(textfieldTo);
-					}
-					tempClass_.setRtRangeFrom(numFrom);
-					tempClass_.setRtRangeTo(numTo);
-				}
-				catch (NumberFormatException ex) 
-				{
-					setWarningTextFieldBorder(textfieldFrom);
-					setWarningTextFieldBorder(textfieldTo);
-				}
-				break;	
-
-			case COMMAND_CLASS_OH_MIN:
-				tempClass_.setOhRangeFrom(-1);
-				tempClass_.setOhRangeTo(-1);
-				try
-				{
-					int numFrom = Integer.parseInt(textfieldFrom.getText());
-					int numTo = Integer.parseInt(textfieldTo.getText());
-					
-					if ((numFrom < numTo) || (numFrom < 1 && numTo < 1))
-					{
-						setDefaultTextFieldBorder(textfieldFrom);
-						setDefaultTextFieldBorder(textfieldTo);
-					}	
-					else
-					{
-						setWarningTextFieldBorder(textfieldFrom);
-						setWarningTextFieldBorder(textfieldTo);
-					}
-					tempClass_.setOhRangeFrom(numFrom);
-					tempClass_.setOhRangeTo(numTo);
-				}
-				catch (NumberFormatException ex) 
-				{
-					setWarningTextFieldBorder(textfieldFrom);
-					setWarningTextFieldBorder(textfieldTo);
-				}
-				break;
-				
-			case COMMAND_CLASS_OX_MIN:
-				tempClass_.setOxRangeFrom(-1);
-				tempClass_.setOxRangeTo(-1);
-				try
-				{
-					int numFrom = Integer.parseInt(textfieldFrom.getText());
-					int numTo = Integer.parseInt(textfieldTo.getText());
-					
-					if ((numFrom < numTo) || (numFrom < 1 && numTo < 1))
-					{
-						setDefaultTextFieldBorder(textfieldFrom);
-						setDefaultTextFieldBorder(textfieldTo);
-					}	
-					else
-					{
-						setWarningTextFieldBorder(textfieldFrom);
-						setWarningTextFieldBorder(textfieldTo);
-					}
-					tempClass_.setOxRangeFrom(numFrom);
-					tempClass_.setOxRangeTo(numTo);
-				}
-				catch (NumberFormatException ex) 
-				{
-					setWarningTextFieldBorder(textfieldFrom);
-					setWarningTextFieldBorder(textfieldTo);
-				}
-				break;
-				
-			default:
-				break;
-		}
-	}
-	
-	private void textFieldChangeExecuter(String actionCommand, JTextField textfield)
-	{
-		switch (actionCommand)
-		{
-			case COMMAND_ADDUCT_NAME:
-				tempAdduct_.setAdductName(textfield.getText());
-				if (isAdductNameAvailable(textfield.getText()))
-					setDefaultTextFieldBorder(textfield);
-				else
-					setWarningTextFieldBorder(textfield);
-				break;
-			case COMMAND_ADDUCT_FORMULA:
-				try
-				{
-					tempAdduct_.setFormulaString(textfield.getText());
-					setDefaultTextFieldBorder(textfield);
-				}
-				catch (ChemicalFormulaException ex) {setWarningTextFieldBorder(textfield);}
-				break;
-			case COMMAND_ADDUCT_CHARGE:
-				try
-				{
-					tempAdduct_.setCharge(0);
-					tempAdduct_.setCharge(Integer.parseInt(textfield.getText()));
-					setDefaultTextFieldBorder(textfield);
-				}
-				catch (NumberFormatException ex) {setWarningTextFieldBorder(textfield);}
-				break;	
-			case COMMAND_CLASS_NAME:
-				tempClass_.setLipidClass(textfield.getText());
-				if (isLipidClassNameAvailable(textfield.getText()))
-					setDefaultTextFieldBorder(textfield);
-				else
-					setWarningTextFieldBorder(textfield);
-				break;
-			case COMMAND_CLASS_CHAIN_NUM:
-				tempClass_.setNumberOfChains(0);
-				try
-				{
-					int chainNum = Integer.parseInt(textfield.getText());
-					if (chainNum > 0)
-						setDefaultTextFieldBorder(textfield);
-					else
-						setWarningTextFieldBorder(textfield);
-					tempClass_.setNumberOfChains(chainNum);
-				}
-				catch (NumberFormatException ex) {setWarningTextFieldBorder(textfield);}
-				break;
-			case COMMAND_CLASS_FORMULA:
-				try
-				{
-					tempClass_.setHeadGroupFormulaString(textfield.getText());
-					setDefaultTextFieldBorder(textfield);
-				}
-				catch (ChemicalFormulaException ex) {setWarningTextFieldBorder(textfield);}
-				break;
-			case COMMAND_CLASS_OH:
-				tempClass_.setOhNumber(-1);
-				try
-				{
-					int num = Integer.parseInt(textfield.getText());
-					if (num >= 0)
-						setDefaultTextFieldBorder(textfield);
-					else
-						setWarningTextFieldBorder(textfield);
-					tempClass_.setOhNumber(num);
-				}
-				catch (NumberFormatException ex) {setWarningTextFieldBorder(textfield);}
-				break;
-				
-			default:
-				break;
-		}
-	}
-	
-	private void jListScrollChangeExecuter(String actionCommand, JList<String> jList)
-	{
-		switch (actionCommand)
-		{
-			case COMMAND_CLASS_ADDUCT_LIST:
-				ArrayList<AdductVO> selectedAdducts = new ArrayList<AdductVO>();
-				for (String adductName : jList.getSelectedValuesList())
-				{
-					for (AdductVO vo : allDefinedAdducts_)
-					{
-						if (adductName.equals(vo.getAdductName()))
-						{
-							selectedAdducts.add(vo);
-						}
-					}
-				}
-				tempClass_.setAdducts(selectedAdducts);
-				break;
-			default:
-				break;
-		}
-	}
-	
-	private void jComboBoxChangeExecuter(String actionCommand, JComboBox<String> jComboBox)
-	{
-		switch (actionCommand)
-		{
-			case COMMAND_CLASS_FA_CHAIN_LIST:
-				tempClass_.setFaChainList((String)jComboBox.getSelectedItem());
-				break;
-			default:
-				break;
-		}
-	}
-	
-	private void jCheckBoxChangeExecuter(String actionCommand, JCheckBox checkBox)
-	{
-		switch (actionCommand)
-		{
-			case COMMAND_CLASS_ADDUCT_INSENSITIVE_RT_FILTER:
-				tempClass_.setAdductInsensitiveRtFilter(checkBox.isSelected());
-				break;
-			case COMMAND_CLASS_PICK_BEST:
-				tempClass_.setPickBestMatchBySpectrumCoverage(checkBox.isSelected());
-				break;
-			default:
-				break;
-		}
-	}
-	
-	private void jButtonExecuter(String actionCommand, boolean isOverride)
-	{
-		switch (actionCommand)
-		{
-			case COMMAND_ADDUCT_EXPORT:
-				if (isAdductViable())
-				{
-					try
-					{
-						exportAdduct(isOverride);
-						refreshAdductScrollPane(selectedAdduct_.getAdductName());
-					}
-					catch (IOException | ChemicalFormulaException ex)
-					{
-						new WarningMessage(new JFrame(), "Error", "An error occurred during the export. Error message: "+ex.getMessage());
-					}
-				}
-				else
-				{
-					new WarningMessage(new JFrame(), "Error", "The adduct definition contains erroneous user-entries, please correct textfields highlighted in red before exporting.");
-				}
-				break;
-			case COMMAND_CLASS_EXPORT:
-				if (isLipidClassViable())
-				{
-					if (isLipidClassOxDefinitionViable())
-					{
-						try
-						{
-							exportLipidClass(isOverride);
-							refreshLipidClassScrollPane(selectedClass_.getLipidClass());
-						}
-						catch (IOException | ChemicalFormulaException ex)
-						{
-							new WarningMessage(new JFrame(), "Error", "An error occurred during the export. Error message: "+ex.getMessage());
-						}
-					}
-					else
-					{
-						new WarningMessage(new JFrame(), "Error", "The lipid class definition may only contain a definition for the Sphingolipid OH number and OH range (with OH number being within the OH range), OR the oxidized lipid ox range. Please correct this before the export");
-					}
-				}	
-				else
-				{
-					new WarningMessage(new JFrame(), "Error", "The lipid class definition contains erroneous user-entries, please correct textfields highlighted in red before exporting and make sure at least one adduct is selected.");
-				}
-				break;
-			case OUT_OPEN:
-				selectOutPath();
-				break;
-			case EXPORT:
-				String outPath = outTextField_.getText();
-				if (outPath.equals(PLACEHOLDER_OUT_PATH) || outPath.length() < 1)
-				{
-					new WarningMessage(new JFrame(), "Error", "A filepath to write the mass list to must be defined prior to the export!");
-				}
-				else if (lipidClassTable_.getSelectedLipidClasses().isEmpty())
-				{
-					new WarningMessage(new JFrame(), "Error", "Please select at least one lipid class prior to the export!");
-				}
-				else
-				{
-<<<<<<< HEAD
-					MassListExporter exporter = new MassListExporter(outPath, lipidClassTable_.getSelectedLipidClasses(), (String)exportOptions_.getSelectedItem());
-=======
-					MassListExporter exporter = new MassListExporter(outPath, lipidClassTable_.getSelectedLipidClasses());
->>>>>>> 81c114ac
-					
-					StringBuilder builder = new StringBuilder();
-					builder.append("<html>Writing the mass list to the specified file.<br>");
-					builder.append("Please wait... </html>");
-					
-					LoadingPanel waitPanel = new LoadingPanel(builder.toString());
-					
-					Thread thread = new Thread(new Runnable()
-		  		{
-		  			public void run()
-		  			{
-		  				updateUI(displayPanel_, waitPanel);
-		  				exporter.export();
-		  				updateUI(waitPanel, displayPanel_);
-		  			}
-		  		});
-		    	thread.start(); 
-		    	
-				}
-				break;
-			default:
-				break;
-		}
-	}
-	
-	private void updateUI(JPanel current, JPanel update)
-	{
-		this.remove(current);
-		this.add(update);
-		this.invalidate();
-		this.updateUI();
-	}
-	
-	/**
-	 * Sets the text of the provided JTextField to the selected file or folder path depending on the selection mode.
-	 */
-	private void selectOutPath()
-	{
-		JFileChooser chooser = new JFileChooser();
-		chooser.setFileFilter(new FileNameExtensionFilter("Only .xlsx", "xlsx"));
-		chooser.setPreferredSize(JTargetFileWizard.DEFAULT_FILE_CHOOSER_DIMENSION);
-		chooser.setFileSelectionMode(JFileChooser.FILES_ONLY);
-		chooser.setDialogTitle("Select the path for the mass list export");
-		if (previousSelection_ != null)
-		{
-			chooser.setCurrentDirectory(previousSelection_.getParent().toFile());
-		}
-		int val = chooser.showOpenDialog(new JFrame());
-		if (val == JFileChooser.APPROVE_OPTION)
-		{
-			String text = chooser.getSelectedFile().getAbsolutePath();
-			previousSelection_ = Paths.get(text);
-			outTextField_.setText(text);
-			outTextField_.setForeground(Color.BLACK);
-		}
-		else
-		{
-			return;
-		}
-	}
-	
-	private boolean isLipidClassOxDefinitionViable()
-	{
-		if (tempClass_.getOhNumber() == 0 && tempClass_.getOhRangeFrom() == 0 && tempClass_.getOhRangeTo() == 0 && tempClass_.getOxRangeFrom() == 0 && tempClass_.getOxRangeTo() == 0)
-		{
-			return true;
-		}
-		else if ((tempClass_.getOxRangeFrom() == 0 && tempClass_.getOxRangeTo() == 0)
-				&& (tempClass_.getOhNumber() > 0 && (tempClass_.getOhRangeFrom() >= 0 && tempClass_.getOhRangeFrom() < tempClass_.getOhRangeTo())
-				&& (tempClass_.getOhRangeFrom() <= tempClass_.getOhNumber() && tempClass_.getOhRangeTo() >= tempClass_.getOhNumber())))
-		{
-			return true;
-		}
-		else if ( (tempClass_.getOhNumber() == 0 && tempClass_.getOhRangeFrom() == 0 && tempClass_.getOhRangeTo() == 0)
-				&& tempClass_.getOxRangeFrom() >= 0 && tempClass_.getOxRangeFrom() < tempClass_.getOxRangeTo())
-		{
-			return true;
-		}
-		return false;
-	}
-	
-	private boolean isLipidClassViable()
-	{
-		if (isLipidClassNameAvailable(tempClass_.getLipidClass())
-				&& tempClass_.getNumberOfChains() != 0
-				&& tempClass_.getHeadgroupFormula() != null
-				&& tempClass_.getMinChainC() > 0 && tempClass_.getMinChainC() < tempClass_.getMaxChainC()
-				&& (tempClass_.getMinChainDB() >= 0 && tempClass_.getMinChainDB() < tempClass_.getMaxChainDB() || (tempClass_.getMinChainDB() == 0 && tempClass_.getMaxChainDB() == 0))
-				&& ((tempClass_.getRtRangeFrom() >= 0 && tempClass_.getRtRangeFrom() < tempClass_.getRtRangeTo()) || (tempClass_.getRtRangeFrom() < 0 && tempClass_.getRtRangeTo() < 0))
-				&& tempClass_.getOhNumber()>=0
-				&& (tempClass_.getOhRangeFrom() >= 0 && tempClass_.getOhRangeFrom() < tempClass_.getOhRangeTo() || (tempClass_.getOhRangeFrom() == 0 && tempClass_.getOhRangeTo() == 0))
-				&& (tempClass_.getOxRangeFrom() >= 0 && tempClass_.getOxRangeFrom() < tempClass_.getOxRangeTo() || (tempClass_.getOxRangeFrom() == 0 && tempClass_.getOxRangeTo() == 0))
-				&& !tempClass_.getAdducts().isEmpty()
-				)
-		{
-			return true;
-		}
-		return false;
-	}
-	
-	/**
-	 * Exports an adduct definition file
-	 * @param isOverride	true if the selected adduct definition file should be overriden / replaced with the new one
-	 */
-	private void exportAdduct(boolean isOverride)
-	{
-		if (isOverride)
-		{
-			String originalFilePath = AdductExporter.buildAdductPath(selectedAdduct_.getFileName());
-			File file = new File(originalFilePath);
-			file.delete();
-		}
-		String fileName = buildAdductFileName(tempAdduct_.getAdductName());
-		tempAdduct_.setFileName(fileName);
-		AdductExporter exporter = new AdductExporter(tempAdduct_);
-		exporter.export();
-		if (isOverride)
-		{
-			updateAdductForLipidClasses(selectedAdduct_, tempAdduct_);
-		}
-		selectedAdduct_ = tempAdduct_;
-	}
-	
-	private void updateAdductForLipidClasses(AdductVO oldAdduct, AdductVO newAdduct)
-	{
-		for (LipidClassVO vo : allDefinedLipidClasses_)
-		{
-			boolean isChanged = false;
-			ArrayList<AdductVO> newAdductVOList = new ArrayList<AdductVO>();
-			for (AdductVO adduct : vo.getAdducts())
-			{
-				if (adduct.getAdductName().equals(oldAdduct.getAdductName()))
-				{
-					newAdductVOList.add(newAdduct);
-					isChanged = true;
-				}
-				else
-				{
-					newAdductVOList.add(adduct);
-				}
-			}
-			if (isChanged)
-			{
-				vo.setAdducts(newAdductVOList);
-				exportLipidClass(vo, true);
-			}
-		}
-	}
-	
-	/**
-	 * Exports a lipid class definition file
-	 * @param isOverride	true if the selected adduct definition file should be overriden / replaced with the new one
-	 */
-	private void exportLipidClass(LipidClassVO toExport, boolean isOverride)
-	{
-		if (isOverride)
-		{
-			String originalFilePath = LipidClassExporter.buildLipidClassPath(toExport.getLipidClass());
-			File file = new File(originalFilePath);
-			file.delete();
-		}
-		LipidClassExporter exporter = new LipidClassExporter(toExport);
-		exporter.export();
-	}
-	
-	/**
-	 * Exports a lipid class definition file
-	 * @param isOverride	true if the selected adduct definition file should be overriden / replaced with the new one
-	 */
-	private void exportLipidClass(boolean isOverride)
-	{
-		if (isOverride)
-		{
-			String originalFilePath = LipidClassExporter.buildLipidClassPath(selectedClass_.getLipidClass());
-			File file = new File(originalFilePath);
-			file.delete();
-		}
-		selectedClass_ = tempClass_;
-		LipidClassExporter exporter = new LipidClassExporter(selectedClass_);
-		exporter.export();
-	}
-	
-	private String buildAdductFileName(String adductName)
-	{
-		return "adduct_"+adductName+AdductParser.ADDUCT_SUFFIX;
-	}
-	
-	private boolean isAdductViable()
-	{
-		if (isAdductNameAvailable(tempAdduct_.getAdductName())
-				&& tempAdduct_.getFormula() != null
-				&& tempAdduct_.getCharge() != 0)
-		{
-			return true;
-		}
-		return false;
-	}
-	
-	private boolean isAdductNameAvailable(String name)
-	{
-		ArrayList<AdductVO> other = new ArrayList<AdductVO>(allDefinedAdducts_);
-		other.remove(selectedAdduct_);
-		for (AdductVO vo : other)
-		{
-			if (vo.getAdductName().equalsIgnoreCase(name)) return false;
-		}
-		return true;
-	}
-	
-	private boolean isLipidClassNameAvailable(String name)
-	{
-		ArrayList<LipidClassVO> other = new ArrayList<LipidClassVO>(allDefinedLipidClasses_);
-		other.remove(selectedClass_);
-		for (LipidClassVO vo : other)
-		{
-			if (vo.getLipidClass().equalsIgnoreCase(name)) return false;
-		}
-		return true;
-	}
-	
-	private void setDefaultTextFieldBorder(JTextField textfield)
-	{
-		textfield.setBorder(BorderFactory.createLineBorder(Color.darkGray));
-	}
-	
-	private void setWarningTextFieldBorder(JTextField textfield)
-	{
-		textfield.setBorder(BorderFactory.createLineBorder(Color.red));
-	}
-	
-	private String[] getAdductNames()
-	{
-		ArrayList<String> names = new ArrayList<String>();
-		for (AdductVO vo : allDefinedAdducts_)
-		{
-			names.add(vo.getAdductName());
-		}
-		return toArray(names);
-	}
-	
-	private String[] getLipidClassNames()
-	{
-		ArrayList<String> names = new ArrayList<String>();
-		for (LipidClassVO vo : allDefinedLipidClasses_)
-		{
-			names.add(vo.getLipidClass());
-		}
-		return toArray(names);
-	}
-	
-	private String[] getFAChainListNames() throws IOException
-	{
-		ArrayList<String> names = new ArrayList<String>();
-		File folder = new File(CHAIN_LIST_FOLDER);
-		if (!folder.exists())
-		{
-			throw new IOException(String.format("The FA chain list folder '%s' does not exist!", CHAIN_LIST_FOLDER));
-		}
-		File[] fileCandidates = folder.listFiles();
-		for (int i=0; i<fileCandidates.length;i++)
-		{
-			String fileName = fileCandidates[i].getName(); 
-			if (fileName.endsWith(CHAIN_LIST_SUFFIX))
-			{
-				names.add(fileName.substring(0, fileName.indexOf(CHAIN_LIST_SUFFIX)));
-			}
-		};
-		return toArray(names);
-	}
-	
-	private String[] toArray(ArrayList<String> list)
-	{
-		String[] arr = new String[list.size()];
-		return list.toArray(arr);
-	}
-	
-	private void handleLipidClassSelection(String lipidClass) throws IOException, ChemicalFormulaException
-	{
-		for (LipidClassVO vo : allDefinedLipidClasses_)
-		{
-			if (vo.getLipidClass().equals(lipidClass))
-			{
-				selectedClass_ = vo;
-				tempClass_ = new LipidClassVO(selectedClass_);
-				refreshLipidClassPanel();
-				return;
-			}
-		}
-	}
-	
-	private void handleAdductSelection(String adduct) throws IOException, ChemicalFormulaException
-	{
-		for (AdductVO vo : allDefinedAdducts_)
-		{
-			if (vo.getAdductName().equals(adduct))
-			{
-				selectedAdduct_ = vo;
-				tempAdduct_ = new AdductVO(selectedAdduct_);
-				refreshAdductPanel();
-				return;
-			}
-		}
-	}
-	
-	
-	private class AdductsTable extends JPanel
-  {
-		private static final long serialVersionUID = 1L;
-  	private static final int COLUMN_NAME= 0;
-  	
-    private JPanel selectionTablePanel_;
-    private JTable displayTable_;
-    private JScrollPane scrollPane_;
-    
-    private AdductsTable(String title, String[] adductNames, String selected)
-    {
-    	this.setPreferredSize(new Dimension(400,175));
-    	selectionTablePanel_ = new JPanel();
-    	generateSelectionTablePanel(initializeTableData(adductNames), selected);
-    	this.setLayout(new GridBagLayout());
-    	this.add(selectionTablePanel_, getDefaultGridBagConstraints(0, 1, GridBagConstraints.CENTER, 1, 1));
-    	this.setBorder(JOptionPanel.getTitledPanelBorder(title));
-    }
-    
-    private void generateSelectionTablePanel(Object[][] tableData, String selected)
-    {
-    	String[] columnNames = { "adduct name" };
-    	BooleanTableModel model = new BooleanTableModel(tableData, columnNames);
-    	displayTable_ = new JTable(model);
-    	scrollPane_ = new JScrollPane(displayTable_);
-    	scrollPane_.setPreferredSize(new Dimension(325,125));
-    	displayTable_.setSelectionMode(ListSelectionModel.SINGLE_SELECTION);
-    	ListSelectionModel selectionModel = displayTable_.getSelectionModel();
-    	selectionModel.setAnchorSelectionIndex(model.indexOf(selected,COLUMN_NAME));
-    	selectionModel.setLeadSelectionIndex(model.indexOf(selected,COLUMN_NAME));
-    	selectionModel.addListSelectionListener(new ListSelectionListener() {
-        public void valueChanged(ListSelectionEvent e) {
-        	try
-        	{
-        		MassListCreatorPanel.this.handleAdductSelection((String)model.getValueAt(((ListSelectionModel)e.getSource()).getMaxSelectionIndex(), COLUMN_NAME));
-        	}
-        	catch (IOException | ChemicalFormulaException ex)
-        	{
-        		new WarningMessage(new JFrame(), "Warning", String.format("The definition file for the lipid class '%s' could not be parsed.", 
-        				(String)model.getValueAt(((ListSelectionModel)e.getSource()).getMaxSelectionIndex(), COLUMN_NAME)));
-        	}
-        }
-    	});
-    	selectionTablePanel_.add(scrollPane_);
-    }
-    
-    private Object[][] initializeTableData(String[] adductNames)
-    {
-    	Object[][] tableData = new Object[adductNames.length][1];
-    	for (int i=0; i<adductNames.length; i++)
-	    {
-	    	tableData[i][COLUMN_NAME] = adductNames[i];
-	    }
-    	return tableData;
-    }
-  }
-	
-	private class LipidClassTable extends JPanel
-  {
-		private static final long serialVersionUID = 1L;
-  	private static final int COLUMN_NAME= 0;
-  	private static final int COLUMN_INCLUDE = 1;
-  	
-  	private String[] lipidClassNames_;
-    private JPanel selectionTablePanel_;
-    private JTable displayTable_;
-    private JScrollPane scrollPane_;
-    private BooleanTableModel model_;
-    private HashMap<String,Boolean> lipidClassIncluded_;
-    
-    private LipidClassTable(String title, String[] lipidClassNames, String selected)
-    {
-    	this.lipidClassNames_ = lipidClassNames;
-    	this.setPreferredSize(new Dimension(400,500));
-    	selectionTablePanel_ = new JPanel();
-    	generateSelectionTablePanel(initializeTableData(lipidClassNames), selected);
-    	this.setLayout(new GridBagLayout());
-    	this.add(selectionTablePanel_, getDefaultGridBagConstraints(0, 1, GridBagConstraints.CENTER, 1, 1));
-    	this.setBorder(JOptionPanel.getTitledPanelBorder(title));
-    }
-    
-    private void generateSelectionTablePanel(Object[][] tableData, String selected)
-    {
-    	String[] columnNames = { "lipid class name", "include in mass list" };
-    	model_ = new BooleanTableModel(tableData, columnNames);
-    	displayTable_ = new JTable(model_);
-    	scrollPane_ = new JScrollPane(displayTable_);
-    	scrollPane_.setPreferredSize(new Dimension(325,450));
-    	displayTable_.setSelectionMode(ListSelectionModel.SINGLE_SELECTION);
-    	ListSelectionModel selectionModel = displayTable_.getSelectionModel();
-    	selectionModel.setAnchorSelectionIndex(model_.indexOf(selected,COLUMN_NAME));
-    	selectionModel.setLeadSelectionIndex(model_.indexOf(selected,COLUMN_NAME));
-    	selectionModel.addListSelectionListener(new ListSelectionListener() {
-        public void valueChanged(ListSelectionEvent e) {
-        	try
-        	{
-        		MassListCreatorPanel.this.handleLipidClassSelection((String)model_.getValueAt(((ListSelectionModel)e.getSource()).getMaxSelectionIndex(), COLUMN_NAME));
-        	}
-        	catch (IOException | ChemicalFormulaException ex)
-        	{
-        		new WarningMessage(new JFrame(), "Warning", String.format("The definition file for the lipid class '%s' could not be parsed.", 
-        				(String)model_.getValueAt(((ListSelectionModel)e.getSource()).getMaxSelectionIndex(), COLUMN_NAME)));
-        	}
-        }
-    	});
-    	selectionTablePanel_.add(scrollPane_);
-    }
-    
-    private Object[][] initializeTableData(String[] lipidClassNames)
-    {
-    	Object[][] tableData = new Object[lipidClassNames.length][2];
-    	lipidClassIncluded_ = new HashMap<String,Boolean>();
-    	for (int i=0; i<lipidClassNames.length; i++)
-	    {
-	    	tableData[i][COLUMN_NAME] = lipidClassNames[i];
-	      tableData[i][COLUMN_INCLUDE] = Boolean.FALSE;
-	      lipidClassIncluded_.put(lipidClassNames[i], true);
-	    }
-    	return tableData;
-    }
-    
-    private ArrayList<LipidClassVO> getSelectedLipidClasses()
-    {
-    	ArrayList<LipidClassVO> selected = new ArrayList<LipidClassVO>();
-    	for (int i=0; i<lipidClassNames_.length; i++)
-    	{
-    		if ((Boolean)model_.getValueAt(i, COLUMN_INCLUDE).equals(Boolean.TRUE))
-    		{
-    			LipidClassVO vo = getVOfromName((String)model_.getValueAt(i, COLUMN_NAME));
-    			if (vo != null) 
-    				selected.add(vo);
-    		}
-    	}
-    	return selected;
-    }
-  }
-	
-	private class BooleanTableModel extends AbstractTableModel {
-		
-		private static final long serialVersionUID = 1L;
-		
-		Object tableData_[][];
-		String[] columnNames_;
-		
-		private BooleanTableModel(Object[][] tableData, String[] columnNames)
-		{
-			this.tableData_ = tableData;
-			this.columnNames_ = columnNames;
-		}
-
-	  public int getColumnCount() {
-	    return columnNames_.length;
-	  }
-
-	  public String getColumnName(int column) {
-	    return columnNames_[column];
-	  }
-
-	  public int getRowCount() {
-	    return tableData_.length;
-	  }
-
-	  public Object getValueAt(int row, int column) {
-	    return tableData_[row][column];
-	  }
-	  
-	  @SuppressWarnings({ "rawtypes", "unchecked" })
-		public Class getColumnClass(int column) {
-	    return (getValueAt(0, column).getClass());
-	  }
-	  
-	  public int indexOf(Object firstColumnEntry, int columnNum)
-	  {
-	  	for (int i=0;i<tableData_.length;i++)
-	  	{
-	  		String data = (String)getValueAt(i, columnNum);
-	  		if (data.equals(firstColumnEntry))
-				{
-	  			return i;
-				}
-	  	}
-	  	return 0;
-	  }
-
-	  public void setValueAt(Object value, int row, int column) {
-	    tableData_[row][column] = value;
-	  }
-
-	  public boolean isCellEditable(int row, int column) {
-	    return (column != 0);
-	  }
-	}
-}
+					MassListExporter exporter = new MassListExporter(outPath, lipidClassTable_.getSelectedLipidClasses(), "test"); //will change with updates from other branch
+					
+					StringBuilder builder = new StringBuilder();
+					builder.append("<html>Writing the mass list to the specified file.<br>");
+					builder.append("Please wait... </html>");
+					
+					LoadingPanel waitPanel = new LoadingPanel(builder.toString());
+					
+					Thread thread = new Thread(new Runnable()
+		  		{
+		  			public void run()
+		  			{
+		  				updateUI(displayPanel_, waitPanel);
+		  				exporter.export();
+		  				updateUI(waitPanel, displayPanel_);
+		  			}
+		  		});
+		    	thread.start(); 
+		    	
+				}
+				break;
+			default:
+				break;
+		}
+	}
+	
+	private void updateUI(JPanel current, JPanel update)
+	{
+		this.remove(current);
+		this.add(update);
+		this.invalidate();
+		this.updateUI();
+	}
+	
+	/**
+	 * Sets the text of the provided JTextField to the selected file or folder path depending on the selection mode.
+	 */
+	private void selectOutPath()
+	{
+		JFileChooser chooser = new JFileChooser();
+		chooser.setFileFilter(new FileNameExtensionFilter("Only .xlsx", "xlsx"));
+		chooser.setPreferredSize(JTargetFileWizard.DEFAULT_FILE_CHOOSER_DIMENSION);
+		chooser.setFileSelectionMode(JFileChooser.FILES_ONLY);
+		chooser.setDialogTitle("Select the path for the mass list export");
+		if (previousSelection_ != null)
+		{
+			chooser.setCurrentDirectory(previousSelection_.getParent().toFile());
+		}
+		int val = chooser.showOpenDialog(new JFrame());
+		if (val == JFileChooser.APPROVE_OPTION)
+		{
+			String text = chooser.getSelectedFile().getAbsolutePath();
+			previousSelection_ = Paths.get(text);
+			outTextField_.setText(text);
+			outTextField_.setForeground(Color.BLACK);
+		}
+		else
+		{
+			return;
+		}
+	}
+	
+	private boolean isLipidClassOxDefinitionViable()
+	{
+		if (tempClass_.getOhNumber() == 0 && tempClass_.getOhRangeFrom() == 0 && tempClass_.getOhRangeTo() == 0 && tempClass_.getOxRangeFrom() == 0 && tempClass_.getOxRangeTo() == 0)
+		{
+			return true;
+		}
+		else if ((tempClass_.getOxRangeFrom() == 0 && tempClass_.getOxRangeTo() == 0)
+				&& (tempClass_.getOhNumber() > 0 && (tempClass_.getOhRangeFrom() >= 0 && tempClass_.getOhRangeFrom() < tempClass_.getOhRangeTo())
+				&& (tempClass_.getOhRangeFrom() <= tempClass_.getOhNumber() && tempClass_.getOhRangeTo() >= tempClass_.getOhNumber())))
+		{
+			return true;
+		}
+		else if ( (tempClass_.getOhNumber() == 0 && tempClass_.getOhRangeFrom() == 0 && tempClass_.getOhRangeTo() == 0)
+				&& tempClass_.getOxRangeFrom() >= 0 && tempClass_.getOxRangeFrom() < tempClass_.getOxRangeTo())
+		{
+			return true;
+		}
+		return false;
+	}
+	
+	private boolean isLipidClassViable()
+	{
+		if (isLipidClassNameAvailable(tempClass_.getLipidClass())
+				&& tempClass_.getNumberOfChains() != 0
+				&& tempClass_.getHeadgroupFormula() != null
+				&& tempClass_.getMinChainC() > 0 && tempClass_.getMinChainC() < tempClass_.getMaxChainC()
+				&& (tempClass_.getMinChainDB() >= 0 && tempClass_.getMinChainDB() < tempClass_.getMaxChainDB() || (tempClass_.getMinChainDB() == 0 && tempClass_.getMaxChainDB() == 0))
+				&& ((tempClass_.getRtRangeFrom() >= 0 && tempClass_.getRtRangeFrom() < tempClass_.getRtRangeTo()) || (tempClass_.getRtRangeFrom() < 0 && tempClass_.getRtRangeTo() < 0))
+				&& tempClass_.getOhNumber()>=0
+				&& (tempClass_.getOhRangeFrom() >= 0 && tempClass_.getOhRangeFrom() < tempClass_.getOhRangeTo() || (tempClass_.getOhRangeFrom() == 0 && tempClass_.getOhRangeTo() == 0))
+				&& (tempClass_.getOxRangeFrom() >= 0 && tempClass_.getOxRangeFrom() < tempClass_.getOxRangeTo() || (tempClass_.getOxRangeFrom() == 0 && tempClass_.getOxRangeTo() == 0))
+				&& !tempClass_.getAdducts().isEmpty()
+				)
+		{
+			return true;
+		}
+		return false;
+	}
+	
+	/**
+	 * Exports an adduct definition file
+	 * @param isOverride	true if the selected adduct definition file should be overriden / replaced with the new one
+	 */
+	private void exportAdduct(boolean isOverride)
+	{
+		if (isOverride)
+		{
+			String originalFilePath = AdductExporter.buildAdductPath(selectedAdduct_.getFileName());
+			File file = new File(originalFilePath);
+			file.delete();
+		}
+		String fileName = buildAdductFileName(tempAdduct_.getAdductName());
+		tempAdduct_.setFileName(fileName);
+		AdductExporter exporter = new AdductExporter(tempAdduct_);
+		exporter.export();
+		if (isOverride)
+		{
+			updateAdductForLipidClasses(selectedAdduct_, tempAdduct_);
+		}
+		selectedAdduct_ = tempAdduct_;
+	}
+	
+	private void updateAdductForLipidClasses(AdductVO oldAdduct, AdductVO newAdduct)
+	{
+		for (LipidClassVO vo : allDefinedLipidClasses_)
+		{
+			boolean isChanged = false;
+			ArrayList<AdductVO> newAdductVOList = new ArrayList<AdductVO>();
+			for (AdductVO adduct : vo.getAdducts())
+			{
+				if (adduct.getAdductName().equals(oldAdduct.getAdductName()))
+				{
+					newAdductVOList.add(newAdduct);
+					isChanged = true;
+				}
+				else
+				{
+					newAdductVOList.add(adduct);
+				}
+			}
+			if (isChanged)
+			{
+				vo.setAdducts(newAdductVOList);
+				exportLipidClass(vo, true);
+			}
+		}
+	}
+	
+	/**
+	 * Exports a lipid class definition file
+	 * @param isOverride	true if the selected adduct definition file should be overriden / replaced with the new one
+	 */
+	private void exportLipidClass(LipidClassVO toExport, boolean isOverride)
+	{
+		if (isOverride)
+		{
+			String originalFilePath = LipidClassExporter.buildLipidClassPath(toExport.getLipidClass());
+			File file = new File(originalFilePath);
+			file.delete();
+		}
+		LipidClassExporter exporter = new LipidClassExporter(toExport);
+		exporter.export();
+	}
+	
+	/**
+	 * Exports a lipid class definition file
+	 * @param isOverride	true if the selected adduct definition file should be overriden / replaced with the new one
+	 */
+	private void exportLipidClass(boolean isOverride)
+	{
+		if (isOverride)
+		{
+			String originalFilePath = LipidClassExporter.buildLipidClassPath(selectedClass_.getLipidClass());
+			File file = new File(originalFilePath);
+			file.delete();
+		}
+		selectedClass_ = tempClass_;
+		LipidClassExporter exporter = new LipidClassExporter(selectedClass_);
+		exporter.export();
+	}
+	
+	private String buildAdductFileName(String adductName)
+	{
+		return "adduct_"+adductName+AdductParser.ADDUCT_SUFFIX;
+	}
+	
+	private boolean isAdductViable()
+	{
+		if (isAdductNameAvailable(tempAdduct_.getAdductName())
+				&& tempAdduct_.getFormula() != null
+				&& tempAdduct_.getCharge() != 0)
+		{
+			return true;
+		}
+		return false;
+	}
+	
+	private boolean isAdductNameAvailable(String name)
+	{
+		ArrayList<AdductVO> other = new ArrayList<AdductVO>(allDefinedAdducts_);
+		other.remove(selectedAdduct_);
+		for (AdductVO vo : other)
+		{
+			if (vo.getAdductName().equalsIgnoreCase(name)) return false;
+		}
+		return true;
+	}
+	
+	private boolean isLipidClassNameAvailable(String name)
+	{
+		ArrayList<LipidClassVO> other = new ArrayList<LipidClassVO>(allDefinedLipidClasses_);
+		other.remove(selectedClass_);
+		for (LipidClassVO vo : other)
+		{
+			if (vo.getLipidClass().equalsIgnoreCase(name)) return false;
+		}
+		return true;
+	}
+	
+	private void setDefaultTextFieldBorder(JTextField textfield)
+	{
+		textfield.setBorder(BorderFactory.createLineBorder(Color.darkGray));
+	}
+	
+	private void setWarningTextFieldBorder(JTextField textfield)
+	{
+		textfield.setBorder(BorderFactory.createLineBorder(Color.red));
+	}
+	
+	private String[] getAdductNames()
+	{
+		ArrayList<String> names = new ArrayList<String>();
+		for (AdductVO vo : allDefinedAdducts_)
+		{
+			names.add(vo.getAdductName());
+		}
+		return toArray(names);
+	}
+	
+	private String[] getLipidClassNames()
+	{
+		ArrayList<String> names = new ArrayList<String>();
+		for (LipidClassVO vo : allDefinedLipidClasses_)
+		{
+			names.add(vo.getLipidClass());
+		}
+		return toArray(names);
+	}
+	
+	private String[] getFAChainListNames() throws IOException
+	{
+		ArrayList<String> names = new ArrayList<String>();
+		File folder = new File(CHAIN_LIST_FOLDER);
+		if (!folder.exists())
+		{
+			throw new IOException(String.format("The FA chain list folder '%s' does not exist!", CHAIN_LIST_FOLDER));
+		}
+		File[] fileCandidates = folder.listFiles();
+		for (int i=0; i<fileCandidates.length;i++)
+		{
+			String fileName = fileCandidates[i].getName(); 
+			if (fileName.endsWith(CHAIN_LIST_SUFFIX))
+			{
+				names.add(fileName.substring(0, fileName.indexOf(CHAIN_LIST_SUFFIX)));
+			}
+		};
+		return toArray(names);
+	}
+	
+	private String[] toArray(ArrayList<String> list)
+	{
+		String[] arr = new String[list.size()];
+		return list.toArray(arr);
+	}
+	
+	private void handleLipidClassSelection(String lipidClass) throws IOException, ChemicalFormulaException
+	{
+		for (LipidClassVO vo : allDefinedLipidClasses_)
+		{
+			if (vo.getLipidClass().equals(lipidClass))
+			{
+				selectedClass_ = vo;
+				tempClass_ = new LipidClassVO(selectedClass_);
+				refreshLipidClassPanel();
+				return;
+			}
+		}
+	}
+	
+	private void handleAdductSelection(String adduct) throws IOException, ChemicalFormulaException
+	{
+		for (AdductVO vo : allDefinedAdducts_)
+		{
+			if (vo.getAdductName().equals(adduct))
+			{
+				selectedAdduct_ = vo;
+				tempAdduct_ = new AdductVO(selectedAdduct_);
+				refreshAdductPanel();
+				return;
+			}
+		}
+	}
+	
+	
+	private class AdductsTable extends JPanel
+  {
+		private static final long serialVersionUID = 1L;
+  	private static final int COLUMN_NAME= 0;
+  	
+    private JPanel selectionTablePanel_;
+    private JTable displayTable_;
+    private JScrollPane scrollPane_;
+    
+    private AdductsTable(String title, String[] adductNames, String selected)
+    {
+    	this.setPreferredSize(new Dimension(400,175));
+    	selectionTablePanel_ = new JPanel();
+    	generateSelectionTablePanel(initializeTableData(adductNames), selected);
+    	this.setLayout(new GridBagLayout());
+    	this.add(selectionTablePanel_, getDefaultGridBagConstraints(0, 1, GridBagConstraints.CENTER, 1, 1));
+    	this.setBorder(JOptionPanel.getTitledPanelBorder(title));
+    }
+    
+    private void generateSelectionTablePanel(Object[][] tableData, String selected)
+    {
+    	String[] columnNames = { "adduct name" };
+    	BooleanTableModel model = new BooleanTableModel(tableData, columnNames);
+    	displayTable_ = new JTable(model);
+    	scrollPane_ = new JScrollPane(displayTable_);
+    	scrollPane_.setPreferredSize(new Dimension(325,125));
+    	displayTable_.setSelectionMode(ListSelectionModel.SINGLE_SELECTION);
+    	ListSelectionModel selectionModel = displayTable_.getSelectionModel();
+    	selectionModel.setAnchorSelectionIndex(model.indexOf(selected,COLUMN_NAME));
+    	selectionModel.setLeadSelectionIndex(model.indexOf(selected,COLUMN_NAME));
+    	selectionModel.addListSelectionListener(new ListSelectionListener() {
+        public void valueChanged(ListSelectionEvent e) {
+        	try
+        	{
+        		MassListCreatorPanel.this.handleAdductSelection((String)model.getValueAt(((ListSelectionModel)e.getSource()).getMaxSelectionIndex(), COLUMN_NAME));
+        	}
+        	catch (IOException | ChemicalFormulaException ex)
+        	{
+        		new WarningMessage(new JFrame(), "Warning", String.format("The definition file for the lipid class '%s' could not be parsed.", 
+        				(String)model.getValueAt(((ListSelectionModel)e.getSource()).getMaxSelectionIndex(), COLUMN_NAME)));
+        	}
+        }
+    	});
+    	selectionTablePanel_.add(scrollPane_);
+    }
+    
+    private Object[][] initializeTableData(String[] adductNames)
+    {
+    	Object[][] tableData = new Object[adductNames.length][1];
+    	for (int i=0; i<adductNames.length; i++)
+	    {
+	    	tableData[i][COLUMN_NAME] = adductNames[i];
+	    }
+    	return tableData;
+    }
+  }
+	
+	private class LipidClassTable extends JPanel
+  {
+		private static final long serialVersionUID = 1L;
+  	private static final int COLUMN_NAME= 0;
+  	private static final int COLUMN_INCLUDE = 1;
+  	
+  	private String[] lipidClassNames_;
+    private JPanel selectionTablePanel_;
+    private JTable displayTable_;
+    private JScrollPane scrollPane_;
+    private BooleanTableModel model_;
+    private HashMap<String,Boolean> lipidClassIncluded_;
+    
+    private LipidClassTable(String title, String[] lipidClassNames, String selected)
+    {
+    	this.lipidClassNames_ = lipidClassNames;
+    	this.setPreferredSize(new Dimension(400,500));
+    	selectionTablePanel_ = new JPanel();
+    	generateSelectionTablePanel(initializeTableData(lipidClassNames), selected);
+    	this.setLayout(new GridBagLayout());
+    	this.add(selectionTablePanel_, getDefaultGridBagConstraints(0, 1, GridBagConstraints.CENTER, 1, 1));
+    	this.setBorder(JOptionPanel.getTitledPanelBorder(title));
+    }
+    
+    private void generateSelectionTablePanel(Object[][] tableData, String selected)
+    {
+    	String[] columnNames = { "lipid class name", "include in mass list" };
+    	model_ = new BooleanTableModel(tableData, columnNames);
+    	displayTable_ = new JTable(model_);
+    	scrollPane_ = new JScrollPane(displayTable_);
+    	scrollPane_.setPreferredSize(new Dimension(325,450));
+    	displayTable_.setSelectionMode(ListSelectionModel.SINGLE_SELECTION);
+    	ListSelectionModel selectionModel = displayTable_.getSelectionModel();
+    	selectionModel.setAnchorSelectionIndex(model_.indexOf(selected,COLUMN_NAME));
+    	selectionModel.setLeadSelectionIndex(model_.indexOf(selected,COLUMN_NAME));
+    	selectionModel.addListSelectionListener(new ListSelectionListener() {
+        public void valueChanged(ListSelectionEvent e) {
+        	try
+        	{
+        		MassListCreatorPanel.this.handleLipidClassSelection((String)model_.getValueAt(((ListSelectionModel)e.getSource()).getMaxSelectionIndex(), COLUMN_NAME));
+        	}
+        	catch (IOException | ChemicalFormulaException ex)
+        	{
+        		new WarningMessage(new JFrame(), "Warning", String.format("The definition file for the lipid class '%s' could not be parsed.", 
+        				(String)model_.getValueAt(((ListSelectionModel)e.getSource()).getMaxSelectionIndex(), COLUMN_NAME)));
+        	}
+        }
+    	});
+    	selectionTablePanel_.add(scrollPane_);
+    }
+    
+    private Object[][] initializeTableData(String[] lipidClassNames)
+    {
+    	Object[][] tableData = new Object[lipidClassNames.length][2];
+    	lipidClassIncluded_ = new HashMap<String,Boolean>();
+    	for (int i=0; i<lipidClassNames.length; i++)
+	    {
+	    	tableData[i][COLUMN_NAME] = lipidClassNames[i];
+	      tableData[i][COLUMN_INCLUDE] = Boolean.FALSE;
+	      lipidClassIncluded_.put(lipidClassNames[i], true);
+	    }
+    	return tableData;
+    }
+    
+    private ArrayList<LipidClassVO> getSelectedLipidClasses()
+    {
+    	ArrayList<LipidClassVO> selected = new ArrayList<LipidClassVO>();
+    	for (int i=0; i<lipidClassNames_.length; i++)
+    	{
+    		if ((Boolean)model_.getValueAt(i, COLUMN_INCLUDE).equals(Boolean.TRUE))
+    		{
+    			LipidClassVO vo = getVOfromName((String)model_.getValueAt(i, COLUMN_NAME));
+    			if (vo != null) 
+    				selected.add(vo);
+    		}
+    	}
+    	return selected;
+    }
+  }
+	
+	private class BooleanTableModel extends AbstractTableModel {
+		
+		private static final long serialVersionUID = 1L;
+		
+		Object tableData_[][];
+		String[] columnNames_;
+		
+		private BooleanTableModel(Object[][] tableData, String[] columnNames)
+		{
+			this.tableData_ = tableData;
+			this.columnNames_ = columnNames;
+		}
+
+	  public int getColumnCount() {
+	    return columnNames_.length;
+	  }
+
+	  public String getColumnName(int column) {
+	    return columnNames_[column];
+	  }
+
+	  public int getRowCount() {
+	    return tableData_.length;
+	  }
+
+	  public Object getValueAt(int row, int column) {
+	    return tableData_[row][column];
+	  }
+	  
+	  @SuppressWarnings({ "rawtypes", "unchecked" })
+		public Class getColumnClass(int column) {
+	    return (getValueAt(0, column).getClass());
+	  }
+	  
+	  public int indexOf(Object firstColumnEntry, int columnNum)
+	  {
+	  	for (int i=0;i<tableData_.length;i++)
+	  	{
+	  		String data = (String)getValueAt(i, columnNum);
+	  		if (data.equals(firstColumnEntry))
+				{
+	  			return i;
+				}
+	  	}
+	  	return 0;
+	  }
+
+	  public void setValueAt(Object value, int row, int column) {
+	    tableData_[row][column] = value;
+	  }
+
+	  public boolean isCellEditable(int row, int column) {
+	    return (column != 0);
+	  }
+	}
+}