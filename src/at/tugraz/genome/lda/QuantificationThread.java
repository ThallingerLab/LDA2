/* 
 * This file is part of Lipid Data Analyzer
 * Lipid Data Analyzer - Automated annotation of lipid species and their molecular structures in high-throughput data from tandem mass spectrometry
 * Copyright (c) 2017 Juergen Hartler, Andreas Ziegl, Gerhard G. Thallinger, Leonida M. Lamp
 * DO NOT ALTER OR REMOVE COPYRIGHT NOTICES OR THIS FILE HEADER. 
 *  
 * This program is free software: you can redistribute it and/or modify
 * it under the terms of the GNU General Public License as published by
 * by the Free Software Foundation, either version 3 of the License, or 
 * (at your option) any later version.
 *  
 * This program is distributed in the hope that it will be useful,
 * but WITHOUT ANY WARRANTY; without even the implied warranty of
 * MERCHANTABILITY or FITNESS FOR A PARTICULAR PURPOSE. See the
 * GNU General Public License for more details. 
 *  
 * You should have received a copy of the GNU General Public License 
 * along with this program. If not, see <http://www.gnu.org/licenses/>.
 *
 * Please contact lda@genome.tugraz.at if you need additional information or 
 * have any questions.
 */

package at.tugraz.genome.lda;

import java.io.File;
import java.io.IOException;
import java.util.ArrayList;
import java.util.Collections;
import java.util.Hashtable;
import java.util.Iterator;
import java.util.LinkedHashMap;
import java.util.List;
import java.util.Set;
import java.util.Timer;
import java.util.TimerTask;
import java.util.Vector;

import javax.swing.JFrame;

import at.tugraz.genome.lda.alex123.RdbOutputWriter;
import at.tugraz.genome.lda.alex123.vos.TargetlistEntry;
import at.tugraz.genome.lda.exception.ChemicalFormulaException;
import at.tugraz.genome.lda.exception.ExportException;
import at.tugraz.genome.lda.exception.HydroxylationEncodingException;
import at.tugraz.genome.lda.exception.LipidCombinameEncodingException;
import at.tugraz.genome.lda.exception.NoRuleException;
import at.tugraz.genome.lda.exception.RulesException;
import at.tugraz.genome.lda.export.QuantificationResultExporter;
import at.tugraz.genome.lda.msn.LipidomicsMSnSet;
import at.tugraz.genome.lda.msn.MSnAnalyzer;
import at.tugraz.genome.lda.msn.OtherAdductChecker;
import at.tugraz.genome.lda.msn.PostQuantificationProcessor;
import at.tugraz.genome.lda.msn.RulesContainer;
import at.tugraz.genome.lda.msn.hydroxy.parser.HydroxyEncoding;
import at.tugraz.genome.lda.msn.vos.FattyAcidVO;
import at.tugraz.genome.lda.msn.vos.RtPredictVO;
import at.tugraz.genome.lda.parser.MassListParser;
import at.tugraz.genome.lda.quantification.LipidParameterSet;
import at.tugraz.genome.lda.quantification.LipidomicsAnalyzer;
import at.tugraz.genome.lda.quantification.QuantificationResult;
import at.tugraz.genome.lda.swing.Range;
import at.tugraz.genome.lda.utils.StaticUtils;
import at.tugraz.genome.lda.vos.DoubleStringVO;
import at.tugraz.genome.lda.vos.DoubleBondPositionVO;
import at.tugraz.genome.lda.vos.QuantVO;
import at.tugraz.genome.maspectras.parser.exceptions.SpectrummillParserException;
import at.tugraz.genome.maspectras.quantification.CgException;
import at.tugraz.genome.maspectras.quantification.CgProbe;
import at.tugraz.genome.maspectras.utils.StringUtils;
import at.tugraz.genome.voutils.GeneralComparator;

/**
 * 
 * @author Juergen Hartler
 * @author Leonida M. Lamp
 *
 */
public class QuantificationThread extends Thread
{
  private String chromFile_;
  private String chromFileName_;
  private String quantFile_;
  private String resultFile_;
//  private float mzTolerance_;
  private float minusTime_;
  private float plusTime_;
  private boolean finished_ = false;
  private int amountOfIsotopes_;
  private int isotopesMustMatch_;
  private String errorString_ = null;
  private boolean searchUnknownTime_ = false;
  private float basePeakCutoff_;
  private float rtShift_;
  
  private int totalAmountOfLipids_;
  private int currentLipidCount_;
  private String currentLipid_;
  private int numberOfProcessors_;
  /** the ion mode of the search: true for positive, and false for negative; required only for ALEX123*/
  private boolean ionMode_;
  /** in the case of MSnFirst: in the first round analytes not containing MSn spectra are added to an hash - in the second round normal quantitation*/
  private boolean msnRoundFinished_;
  /** was the task started by the command line interface*/
  private boolean cli_;
  
  private Hashtable<Integer,Boolean> availableThreads_;
  private Hashtable<Integer,LipidomicsAnalyzer> analyzers_;
  private Hashtable<Integer,SingleQuantThread> threads_;
  private Hashtable<String,Hashtable<String,Hashtable<String,Integer>>> quantStatus_;
  /** in the case of MSnFirst: this hash contains all spectra where no MSn spectra are present*/
  private Hashtable<String,Hashtable<String,Hashtable<String,QuantVO>>> onlyMS1DataPresent_;
  private Hashtable<String,Hashtable<String,Hashtable<String,Hashtable<String,LipidParameterSet>>>> results_;
  private Hashtable<String,Hashtable<String,Hashtable<String,Hashtable<String,LipidParameterSet>>>> ms2Removed_;
  /** if a peak split has to be removed because a split partner has a wrong retention time, the unsplit peak version is stored*/
  private Hashtable<String,Hashtable<String,Hashtable<String,Hashtable<String,LipidParameterSet>>>> unsplittedPeaks_;
  
  private Hashtable<Integer,String> threadToClass_;
  private Hashtable<Integer,String> threadToAnalyte_;
  private Hashtable<Integer,String> threadToMod_;
  
  private long startCalcTime_;
  
  private Timer timer_;
  
  /** in the case of MSnFirst: contains LM-Models and suggestions for the next range for quantitation*/
  private Hashtable<String,Hashtable<String,RtPredictVO>> latestRtPredictions_; 
  
  private final static int STATUS_WAITING = 0;
  private final static int STATUS_CALCULATING = 1;
  private final static int STATUS_FINISHED = 2;
  
    
  public QuantificationThread(String chromFile,String quantFile,String resultFile,//float mzTolerance, 
      float minusTime, float plusTime, int amountOfIsotopes, int isotopesMustMatch, boolean searchUnknownTime,
      float basePeakCutoff, float rtShift, int numberOfProcessors, boolean ionMode, boolean cli){
    super();
    this.chromFile_ = chromFile;
    this.chromFileName_ = StringUtils.getJustFileName(chromFile);
    this.quantFile_ = quantFile;
    this.resultFile_ = resultFile;
    this.minusTime_ = minusTime;
    this.plusTime_ = plusTime;
    this.amountOfIsotopes_ = amountOfIsotopes;
    this.isotopesMustMatch_ = isotopesMustMatch;
    errorString_ = null;
    this.searchUnknownTime_ = searchUnknownTime;
    this.basePeakCutoff_ = basePeakCutoff;
    rtShift_ = rtShift;
    finished_ = false;
    numberOfProcessors_ = numberOfProcessors;
    this.ionMode_ = ionMode;
    this.cli_ = cli;
    
  }
  
  public void run(){
    try{
      startAutomatedLipidomicsQuantification(chromFile_, quantFile_,resultFile_, //mzTolerance_,
          minusTime_,plusTime_,amountOfIsotopes_,isotopesMustMatch_, searchUnknownTime_,basePeakCutoff_,rtShift_,
          numberOfProcessors_,ionMode_);
    } catch (Exception ex){
      ex.printStackTrace();
      errorString_ = ex.toString();
      this.finished_ = true;
      
    }
  }
  
  public String getChromFile() {
    return this.chromFile_;
  }
  public String getResultFile() {
    return this.resultFile_;
  }
  
  public boolean finished(){
    if (finished_ && this.timer_!=null)
      this.timer_.cancel();
    return this.finished_;
  }
  
  public String getErrorString(){
    return this.errorString_;
  }
  
  @SuppressWarnings({ "unchecked", "deprecation" })
  private void startAutomatedLipidomicsQuantification(String chromFile,String quantFile, String resultFile, //float mzTolerance,
      float minusTime, float plusTime, int amountOfIsotopes, int isotopesMustMatch, boolean searchUnknownTime, float basePeakCutoff,
      float rtShift, int numberOfProcessors, boolean ionMode) throws Exception{
    startCalcTime_ = System.currentTimeMillis();
    totalAmountOfLipids_ = -1;
    currentLipidCount_ = -1;
    currentLipid_ = "";
    msnRoundFinished_ = false;
    latestRtPredictions_ = new Hashtable<String,Hashtable<String,RtPredictVO>>();
    String pureFile = chromFile.substring(0,chromFile.lastIndexOf("."));
    String errorMessage = StaticUtils.existChromNecessaryFiles(pureFile);
    if (errorMessage!=null && errorMessage.length()>0) throw new Exception(errorMessage);
    String[] chromPaths = StringUtils.getChromFilePaths(pureFile+".chrom");
    float[] maxRetTimes = initThreadMonitors(chromPaths, numberOfProcessors, basePeakCutoff);
    float highestRetTime = maxRetTimes[1];
    float lowestRetTime = maxRetTimes[0];
    @SuppressWarnings("rawtypes")
    Vector quantContent = null;
    File quant = new File(quantFile);
    if (quant.isFile() && (quant.getName().endsWith(".xls") || quant.getName().endsWith(".xlsx"))){
      quantContent = (new MassListParser(quantFile, minusTime, plusTime, amountOfIsotopes, isotopesMustMatch, searchUnknownTime, rtShift, lowestRetTime, highestRetTime)).getResultsVector();
    } else if ((quant.isFile() && quant.getName().endsWith(".txt")) || quant.isDirectory()){
      quantContent = (new MassListParser(quantFile, minusTime, plusTime, amountOfIsotopes,
          isotopesMustMatch, searchUnknownTime, basePeakCutoff, rtShift, lowestRetTime, highestRetTime, true, ionMode)).getResultsVector();
    }
    if (quantContent!=null){
      LinkedHashMap<String,Integer> classSequence = (LinkedHashMap<String,Integer>)quantContent.get(0);
 // LL    Hashtable<String,Vector<String>> analyteSequence = (Hashtable<String,Vector<String>>)quantContent.get(1);
      LinkedHashMap<String,Vector<String>> analyteSequence = (LinkedHashMap<String,Vector<String>>)quantContent.get(1);
    
      totalAmountOfLipids_ = 0;
      for (String className : classSequence.keySet()) totalAmountOfLipids_ += analyteSequence.get(className).size();
      timer_ = new java.util.Timer();
      timer_.schedule(new ThreadSupervisor(quantContent,basePeakCutoff,resultFile), 10, 100);
    } else {
      this.errorString_ = "The quantification file/folder does not contain any usable files";
      this.finished_ = true;
    }
  }
  
  public int getTotalAmountOfLipids()
  {
    return totalAmountOfLipids_;
  }

  public int getCurrentLipidCount()
  {
    return currentLipidCount_;
  }

  public String getCurrentLipid()
  {
    return currentLipid_;
  }

  private static boolean isWithinRemovedBoundaries(CgProbe probe, Vector<CgProbe> removedProbes){
    boolean isWithinBoundaries = false;
    
    for (CgProbe removedProbe : removedProbes){
      if ((probe.LowerValley>removedProbe.LowerValley-20 && probe.UpperValley<removedProbe.UpperValley+20)||
          (removedProbe.LowerValley<probe.Peak && removedProbe.LowerValley<removedProbe.UpperValley))
        isWithinBoundaries = true;
    }
    return isWithinBoundaries;
  }
  
  public static void setAnalyzerProperties(LipidomicsAnalyzer analyzer){
    if (LipidomicsConstants.isShotgun()==LipidomicsConstants.SHOTGUN_TRUE){
      analyzer.setShotgunParameters(LipidomicsConstants.getShogunProcessing(),LipidomicsConstants.getMs2MzTolerance(),LipidomicsConstants.getMs2MzToleranceUnit());
    }else if (LipidomicsConstants.isShotgun()==LipidomicsConstants.SHOTGUN_PRM){
      analyzer.setPrmParameters(LipidomicsConstants.getChromSmoothRange(),LipidomicsConstants.getChromSmoothRepeats(),
          LipidomicsConstants.getPeakDiscardingAreaFactor(),LipidomicsConstants.getRelativeAreaCutoff(),
          LipidomicsConstants.getRelativeFarAreaCutoff(),LipidomicsConstants.getRelativeFarAreaTimeSpace(),
          LipidomicsConstants.getMs2MzTolerance(),LipidomicsConstants.getMs2MzToleranceUnit());
    }else{
      analyzer.set3DParameters(LipidomicsConstants.getChromSmoothRange(),LipidomicsConstants.getChromSmoothRepeats(),
        LipidomicsConstants.removeIfOtherIsotopePresent(),LipidomicsConstants.useNoiseCutoff(), LipidomicsConstants.getNoiseCutoffDeviationValue(),
        LipidomicsConstants.useDynamicNoiseCutoff(),
        LipidomicsConstants.getMinimumRelativeIntensity(), LipidomicsConstants.getScanStep(),
        LipidomicsConstants.getProfileMzRange(), LipidomicsConstants.getProfileTimeTolerance_(),
        LipidomicsConstants.getProfileIntThreshold_(), LipidomicsConstants.getBroaderProfileTimeTolerance_(),
        LipidomicsConstants.getProfileSmoothRange(),LipidomicsConstants.getProfileSmoothRepeats(),
        LipidomicsConstants.getProfileMeanSmoothRepeats(), LipidomicsConstants.getProfileMzMinRange(),
        LipidomicsConstants.getProfileSteepnessChange1(),LipidomicsConstants.getProfileSteepnessChange2(), 
        LipidomicsConstants.getProfileIntensityCutoff1(), LipidomicsConstants.getProfileIntensityCutoff2(), 
        LipidomicsConstants.getProfileGeneralIntCutoff(),LipidomicsConstants.getProfilePeakAcceptanceRange(), 
        LipidomicsConstants.getProfileSmoothingCorrection(), LipidomicsConstants.getProfileMaxRange(),
        LipidomicsConstants.getSmallChromMzRange(),LipidomicsConstants.getSmallChromSmoothRepeats(),
        LipidomicsConstants.getSmallChromMeanSmoothRepeats(), LipidomicsConstants.getSmallChromSmoothRange(),
        LipidomicsConstants.getSmallChromIntensityCutoff(),LipidomicsConstants.getBroadChromSmoothRepeats(),
        LipidomicsConstants.getBroadChromMeanSmoothRepeats(), LipidomicsConstants.getBroadChromSmoothRange(),
        LipidomicsConstants.getBroadChromIntensityCutoff(), LipidomicsConstants.getBroadChromSteepnessChangeNoSmall(),
        LipidomicsConstants.getBroadIntensityCutoffNoSmall(),
        LipidomicsConstants.getFinalProbeTimeCompTolerance(), LipidomicsConstants.getFinalProbeMzCompTolerance(),
        LipidomicsConstants.getOverlapDistanceDeviationFactor(), LipidomicsConstants.getOverlapPossibleIntensityThreshold(), 
        LipidomicsConstants.getOverlapSureIntensityThreshold(), LipidomicsConstants.getOverlapPeakDistanceDivisor(),
        LipidomicsConstants.getOverlapFullDistanceDivisor(), LipidomicsConstants.getPeakDiscardingAreaFactor(),
        LipidomicsConstants.getIsotopeInBetweenTime(),LipidomicsConstants.getIsoInBetweenAreaFactor(),LipidomicsConstants.getIsoInBetweenMaxTimeDistance(),
        LipidomicsConstants.getIsoNearNormalProbeTime(),LipidomicsConstants.getRelativeAreaCutoff(),
        LipidomicsConstants.getRelativeFarAreaCutoff(),LipidomicsConstants.getRelativeFarAreaTimeSpace(),
        LipidomicsConstants.getRelativeIsoInBetweenCutoff(),LipidomicsConstants.getClosePeakTimeTolerance(),
        LipidomicsConstants.getTwinInBetweenCutoff(), LipidomicsConstants.getUnionInBetweenCutoff(),
        LipidomicsConstants.getMs2MzTolerance(),LipidomicsConstants.getMs2MzToleranceUnit());
    }
  }
  
  @SuppressWarnings({ "rawtypes", "deprecation" })
  public static Vector getCorrectAnalyteSequence(String filePath, boolean ionMode) throws Exception{
    File quant = new File(filePath);
    Vector quantContent = null;
    if (quant.isFile() && (quant.getName().endsWith(".xls") || quant.getName().endsWith(".xlsx"))){
      quantContent = (new MassListParser(filePath, 0f, 0f, 0, 0, true, 0f, 0f, 0f)).getResultsVector();
    } else if ((quant.isFile() && quant.getName().endsWith(".txt")) || quant.isDirectory()){
      System.out.println("Ion mode: "+ionMode);
      quantContent = (new MassListParser(filePath, 0f, 0f, 0, 0, true, 0f, 0f, 0f, 0f, true, ionMode)).getResultsVector();
    }
    if (quantContent!=null)
      return quantContent;
    else
      return null;
  }
  
  private float[] initThreadMonitors(String[] chromPaths, int numberOfProcessors, float basePeakCutoff) throws CgException{
    availableThreads_ = new Hashtable<Integer,Boolean>();
    analyzers_ = new Hashtable<Integer,LipidomicsAnalyzer>();
    threadToClass_ = new Hashtable<Integer,String> ();
    threadToAnalyte_ = new Hashtable<Integer,String>();
    threadToMod_ = new Hashtable<Integer,String>();
    float[] maxRetTimes = new float[2];
    
    for (int i=0; i!=numberOfProcessors;i++){
      availableThreads_.put(i, true);
      LipidomicsAnalyzer analyzer = new LipidomicsAnalyzer(chromPaths[1],chromPaths[2],chromPaths[3],chromPaths[0],Settings.useCuda());
      if (i==0){
        float highestRetTime = 0;
        float lowestRetTime = Float.MAX_VALUE;
        for (float retTime : analyzer.getRetentionTimes().values()){
          if (retTime>highestRetTime) highestRetTime = retTime;
          if (retTime<lowestRetTime) lowestRetTime = retTime;
        }
        maxRetTimes[1] = highestRetTime/60;
        maxRetTimes[0] = lowestRetTime/60;
      }
      QuantificationThread.setAnalyzerProperties(analyzer);
      analyzer.setGeneralBasePeakCutoff(basePeakCutoff/3f);
      analyzers_.put(i, analyzer);
    }
    return maxRetTimes;
  }
  
  
  private class ThreadSupervisor extends TimerTask{
    private LinkedHashMap<String,Integer> classSequence_;
 // LL  private Hashtable<String,Vector<String>> analyteSequence_;
    private LinkedHashMap<String,Vector<String>> analyteSequence_;
    private Hashtable<String,Boolean> adductInsensitiveRtFilter_;
    private Hashtable<String,Boolean> bestMatchBySpectrumCoverage_;
    private Hashtable<String,Hashtable<String,Hashtable<String,QuantVO>>> quantObjects_;
    private float bpCutoff_;
    private String rsFile_;

    
    @SuppressWarnings({ "rawtypes", "unchecked" })
    protected ThreadSupervisor(Vector excelContent, float  basePeakCutoff, String resultFile){
      currentLipidCount_ = 0;
      classSequence_ = (LinkedHashMap<String,Integer>)excelContent.get(0);
   // LL  analyteSequence_ = (Hashtable<String,Vector<String>>)excelContent.get(1);
      analyteSequence_ = (LinkedHashMap<String,Vector<String>>)excelContent.get(1);
      adductInsensitiveRtFilter_ = (Hashtable<String,Boolean>)excelContent.get(2);
      bestMatchBySpectrumCoverage_ = (Hashtable<String,Boolean>)excelContent.get(3);
      quantObjects_ = (Hashtable<String,Hashtable<String,Hashtable<String,QuantVO>>>)excelContent.get(4);
      bpCutoff_ = basePeakCutoff;
      rsFile_ = resultFile;
      initThreadHashes();
    }

    public void run()
    { 
      try{
        if (!finished_)
          handleTimerEvent(classSequence_,analyteSequence_,adductInsensitiveRtFilter_,bestMatchBySpectrumCoverage_,quantObjects_,bpCutoff_,rsFile_,chromFileName_);
      } catch (Exception ex){
        ex.printStackTrace();
        errorString_ = ex.toString();
        finished_ = true;
        for (Integer analyzer : analyzers_.keySet()){
          if (analyzers_.get(analyzer).getUseCuda()){
            analyzers_.get(analyzer).getSavGolJNI().Frees();
          }
        }
      }
    }
    
    private void initThreadHashes(){
      quantStatus_ = new Hashtable<String,Hashtable<String,Hashtable<String,Integer>>>();
      results_ = new Hashtable<String,Hashtable<String,Hashtable<String,Hashtable<String,LipidParameterSet>>>>();
      ms2Removed_ = new Hashtable<String,Hashtable<String,Hashtable<String,Hashtable<String,LipidParameterSet>>>>();
      unsplittedPeaks_ = new Hashtable<String,Hashtable<String,Hashtable<String,Hashtable<String,LipidParameterSet>>>>();
      threads_ = new  Hashtable<Integer,SingleQuantThread>();
      onlyMS1DataPresent_ = new  Hashtable<String,Hashtable<String,Hashtable<String,QuantVO>>>();
      for (String className : classSequence_.keySet()){
        Hashtable<String,Hashtable<String,QuantVO>> classQuant = quantObjects_.get(className);
        Hashtable<String,Hashtable<String,Integer>> statusClass = new Hashtable<String,Hashtable<String,Integer>>();
        Hashtable<String,Hashtable<String,Hashtable<String,LipidParameterSet>>> resultsClass = new Hashtable<String,Hashtable<String,Hashtable<String,LipidParameterSet>>>();
        Hashtable<String,Hashtable<String,Hashtable<String,LipidParameterSet>>> resultsNeg = new Hashtable<String,Hashtable<String,Hashtable<String,LipidParameterSet>>>();
        Hashtable<String,Hashtable<String,Hashtable<String,LipidParameterSet>>> unsplitted = new Hashtable<String,Hashtable<String,Hashtable<String,LipidParameterSet>>>();

        for (String analyteName : analyteSequence_.get(className)){
   // LL    for (String analyteName : analytes){
          Hashtable<String,QuantVO> analyteQuant = classQuant.get(analyteName);
          Hashtable<String,Integer> status = new Hashtable<String,Integer>();
          for (String mod : analyteQuant.keySet()){
            if (analyteQuant.get(mod).isQuantifiedByOtherIsobar()) status.put(mod, STATUS_FINISHED);
            else status.put(mod, STATUS_WAITING);
          }
          statusClass.put(analyteName, status);
          resultsClass.put(analyteName, new Hashtable<String,Hashtable<String,LipidParameterSet>>());
          resultsNeg.put(analyteName, new Hashtable<String,Hashtable<String,LipidParameterSet>>());
          unsplitted.put(analyteName, new Hashtable<String,Hashtable<String,LipidParameterSet>>());
        }
        quantStatus_.put(className, statusClass);
        results_.put(className, resultsClass);
        ms2Removed_.put(className, resultsNeg);
        unsplittedPeaks_.put(className, unsplitted);
      }  
    }

  }
  
  
  private void handleTimerEvent(LinkedHashMap<String,Integer> classSequence,LinkedHashMap<String,Vector<String>> analyteSequence,
	      Hashtable<String,Boolean> adductInsensitiveRtFilter, Hashtable<String,Boolean> bestMatchBySpectrumCoverage, Hashtable<String,Hashtable<String,Hashtable<String,QuantVO>>> quantObjects,
	      float basePeakCutoff, String resultFile, String chromFile){
    
    boolean allFinished = true;
    boolean error = false;
    boolean stopThread = false;
    // find out if some of the threads are finished, read the results, and make the thread available again
    for (int i=0;i!=availableThreads_.size();i++){
      if (this.availableThreads_.get(i)==false && this.threads_.get(i)!=null && this.threads_.get(i).finished()==true){
        SingleQuantThread singleThread = this.threads_.get(i);
        String className =  threadToClass_.get(i);
        String analyte = threadToAnalyte_.get(i);
        String mod = threadToMod_.get(i);
        if (singleThread.getErrorString()!=null){
          this.errorString_ = singleThread.getErrorString();
          error = true;
          stopThread = true;
        }else{
          Hashtable<QuantVO,Hashtable<String,LipidParameterSet>> hitsAccordingToQuant = singleThread.getResults();
          Hashtable<QuantVO,Hashtable<String,LipidParameterSet>> ms2RemovedToQuant = singleThread.getMs2Removedhits();
          Hashtable<QuantVO,Hashtable<String,LipidParameterSet>> beforeSplitToQuant = singleThread.getPeaksBeforeSplit();
          
          Hashtable<String,Hashtable<QuantVO,LipidParameterSet>> msnHitsWithSameRt = groupHitsWithSameRt(hitsAccordingToQuant);
          
          for (QuantVO oneQuant : hitsAccordingToQuant.keySet()){
            Hashtable<String,LipidParameterSet> hitsOfOneMod = hitsAccordingToQuant.get(oneQuant);
            Hashtable<String,LipidParameterSet> ms2Removed = new Hashtable<String,LipidParameterSet>();
            if (ms2RemovedToQuant.containsKey(oneQuant)) ms2Removed = ms2RemovedToQuant.get(oneQuant);
            Hashtable<String,LipidParameterSet> beforeSplit = new Hashtable<String,LipidParameterSet>();
            if (beforeSplitToQuant.containsKey(oneQuant)) beforeSplit = beforeSplitToQuant.get(oneQuant);
            if (hitsOfOneMod.size()>0){
// the lines with the 4* are necessary if the prediction is based on consecutive model predictions -
// there is as well a section in the PostQuantificationProcessor that has to be activated
/****            if (msnRoundFinished_ && latestRtPredictions_.containsKey(className) && latestRtPredictions_.get(className).containsKey(mod) && latestRtPredictions_.get(className).get(mod).getCounterModel()!=null){
              RtPredictVO predVO = latestRtPredictions_.get(className).get(mod);
              Hashtable<String,LipidParameterSet> hitsOfOneModCorrected = new Hashtable<String,LipidParameterSet>();
              Hashtable<String,LipidParameterSet> ms2Removed = new Hashtable<String,LipidParameterSet>();
              System.out.println("xxxxxxxxxxxxxxxxxxx");
              for (String rt : hitsOfOneMod.keySet()){*/
// the lines with 1* are necessary if a counter model is necessary           
/*                try {
                  if (PostQuantificationProcessor.fallsOnCounterModelSide(className,mod,analyte,rt,predVO.getModel(),predVO.getCounterModel())){
                    System.out.println("!!!!!!!!!!!!!!!!!!!!!!");
                    ms2Removed.put(rt, hitsOfOneMod.get(rt));
                  }else{*/
////                    hitsOfOneModCorrected.put(rt, hitsOfOneMod.get(rt));
/*                  }
                }
                catch (RulesException | NoRuleException | IOException  | SpectrummillParserException | LMException e) {
                  hitsOfOneModCorrected.put(rt, hitsOfOneMod.get(rt));
                }*/
/****              }
              if (hitsOfOneModCorrected.size()>0) results_.get(className).get(analyte).put(mod,hitsOfOneModCorrected);
              if (ms2Removed.size()>0) ms2Removed_.get(className).get(analyte).put(mod, ms2Removed);
            } else {*/
              Hashtable<String,Hashtable<String,Hashtable<String,LipidParameterSet>>> resultsClass = new Hashtable<String,Hashtable<String,Hashtable<String,LipidParameterSet>>>();
              if (results_.containsKey(oneQuant.getAnalyteClass())) resultsClass = results_.get(oneQuant.getAnalyteClass());
              Hashtable<String,Hashtable<String,LipidParameterSet>> resultsAnalyte = new Hashtable<String,Hashtable<String,LipidParameterSet>>();
              if (resultsClass.containsKey(oneQuant.getIdString())) resultsAnalyte = resultsClass.get(oneQuant.getIdString());
              //if there are quantitations of isobaric species, the m/z value may shift into not allowed regions -
              //this routine removes highly likely false positive that fall outside the m/z region
              Hashtable<String,LipidParameterSet> newHits = new Hashtable<String,LipidParameterSet>();
              for (String rt : hitsOfOneMod.keySet()){
                LipidParameterSet set = hitsOfOneMod.get(rt);
                
                set.setOxState(oneQuant.getOxState());           
                
                boolean insideAllowedMz = false;
                if (LipidomicsConstants.isShotgun()==LipidomicsConstants.SHOTGUN_TRUE){
                  insideAllowedMz = true;
                } else {
                  for (CgProbe probe : set.getIsotopicProbes().get(0)){
                    if (((float)oneQuant.getAnalyteMass()-LipidomicsConstants.getProfilePeakAcceptanceRange())<=probe.Mz && probe.Mz<=((float)oneQuant.getAnalyteMass()+LipidomicsConstants.getProfilePeakAcceptanceRange())){
                      insideAllowedMz = true;
                      break;
                    }
                  }
                }
                if (insideAllowedMz) newHits.put(rt, set);
              }
              //if there are quantitations of isobaric species, where the the m/z is not completely the same,
              //both species are quantified, but with 3D parameters, it is hard to check if the identifications are the same
              //thus, if the same species is added the first time, all of the analytes are taken as they come from the quantitation processor
              //for the following identifications, only species are allowed that do not overlap with already identifed RT regions
              if (resultsAnalyte.containsKey(oneQuant.getModName())){
                Hashtable<String,LipidParameterSet> hashMods = resultsAnalyte.get(oneQuant.getModName());
                // if there are other hits found, and they are not overlapped by anything -> add them to the hash
                for (LipidParameterSet set : newHits.values()){
                  Vector<CgProbe> probes = set.getIsotopicProbes().get(0);
                  boolean overlap = false;
                  for (LipidParameterSet there : hashMods.values()){
                    if (overlap) break;
                    for (CgProbe probe : probes){
                      if (overlap) break;
                      for (CgProbe other : there.getIsotopicProbes().get(0)){
                        if (overlap) break;
                        if (probe.isCoveredByThisProbe(other)) overlap = true;
                        if (probe.Peak<other.Peak){
                          if (probe.UpperValley>other.LowerValley) overlap = true;
                        }else{
                          if (probe.LowerValley<other.UpperValley) overlap = true;
                        }
                      }
                    }
                  }
                  if (!overlap) hashMods.put(set.getRt(), set);
                }
              } else 
                resultsAnalyte.put(oneQuant.getModName(), newHits);
              resultsClass.put(oneQuant.getIdString(), resultsAnalyte);
              results_.put(oneQuant.getAnalyteClass(), resultsClass); 
              if (beforeSplit.size()>0){
                unsplittedPeaks_.get(oneQuant.getAnalyteClass()).get(oneQuant.getIdString()).put(oneQuant.getModName(), beforeSplit);
              }
/****            }*/
            }else if (singleThread.isMsnFirst() && !singleThread.areMSnSpectraPresent()){
              try{
 //               QuantVO quantVO = singleThread.getQuantSet();
                int msIdentOrder = RulesContainer.getMSIdentificationOrder(StaticUtils.getRuleName(oneQuant.getAnalyteClass(),oneQuant.getModName()));
                if (msIdentOrder==RulesContainer.ORDER_MSN_FIRST){
                  oneQuant.removeOtherIsobaricSpecies();
                  Hashtable<String,Hashtable<String,QuantVO>> quantClass = new Hashtable<String,Hashtable<String,QuantVO>>();
                  if (onlyMS1DataPresent_.containsKey(oneQuant.getAnalyteClass())) quantClass = onlyMS1DataPresent_.get(oneQuant.getAnalyteClass());
                  Hashtable<String,QuantVO> quantAnalyte = new Hashtable<String,QuantVO>();
                  if (quantClass.containsKey(oneQuant.getIdString())) quantAnalyte = quantClass.get(oneQuant.getIdString());
                  quantAnalyte.put(oneQuant.getModName(), oneQuant);
                  quantClass.put(oneQuant.getIdString(), quantAnalyte);
                  onlyMS1DataPresent_.put(oneQuant.getAnalyteClass(), quantClass);
                }
              } catch(Exception ex){
            }
          }
          try{
            if (RulesContainer.isRtPostprocessing(StaticUtils.getRuleName(oneQuant.getAnalyteClass(),oneQuant.getModName())) &&
                RulesContainer.correctRtForParallelModel(StaticUtils.getRuleName(oneQuant.getAnalyteClass(),oneQuant.getModName()))){
              if (ms2Removed.size()>0) ms2Removed_.get(oneQuant.getAnalyteClass()).get(oneQuant.getIdString()).put(oneQuant.getModName(), ms2Removed);
            }
          }catch(Exception ex){}
          }         
          //check if an overlapping MS2 instance has been identified and, after the m/z check, the overlap still exists
          //if not, apply the base peak rules
          for (String rt : msnHitsWithSameRt.keySet()) {
            if (msnHitsWithSameRt.get(rt) .size()<2)
              continue;
            int count = 0;
            LipidParameterSet set = null;
            QuantVO toQuant = null; 
            for (QuantVO quant : msnHitsWithSameRt.get(rt).keySet()) {
              if (results_.containsKey(quant.getAnalyteClass()) && results_.get(quant.getAnalyteClass()).containsKey(quant.getIdString()) &&
                  results_.get(quant.getAnalyteClass()).get(quant.getIdString()).containsKey(quant.getModName()) &&
                  results_.get(quant.getAnalyteClass()).get(quant.getIdString()).get(quant.getModName()).containsKey(rt)) {
                set = results_.get(quant.getAnalyteClass()).get(quant.getIdString()).get(quant.getModName()).get(rt);
                toQuant = quant;
                count++;
              }
            }
            if (count!=1 || !(set instanceof LipidomicsMSnSet))
              continue;
            try {
              MSnAnalyzer msnAnalyzer = new MSnAnalyzer(toQuant.getAnalyteClass(),toQuant.getModName(),set,singleThread.getAnalyzer(),toQuant,true,false);
              if (msnAnalyzer.checkStatus()<=LipidomicsMSnSet.DISCARD_HIT) {
                results_.get(toQuant.getAnalyteClass()).get(toQuant.getIdString()).get(toQuant.getModName()).remove(rt);
                if (results_.get(toQuant.getAnalyteClass()).get(toQuant.getIdString()).get(toQuant.getModName()).size()==0)
                  results_.get(toQuant.getAnalyteClass()).get(toQuant.getIdString()).remove(toQuant.getModName());
                if (results_.get(toQuant.getAnalyteClass()).get(toQuant.getIdString()).size()==0)
                  results_.get(toQuant.getAnalyteClass()).remove(toQuant.getIdString());
              }else {
                results_.get(toQuant.getAnalyteClass()).get(toQuant.getIdString()).get(toQuant.getModName()).put(rt, msnAnalyzer.getResult());
              }
            } catch (RulesException | IOException | SpectrummillParserException | HydroxylationEncodingException | ChemicalFormulaException | CgException | LipidCombinameEncodingException e) {
              e.printStackTrace();
            }  
          }
        }
        quantStatus_.get(className).get(analyte).put(mod, STATUS_FINISHED);
        singleThread = null;
        availableThreads_.put(i,true);
      }
    }
    // find available threads
    Vector<Integer> availableThread = new Vector<Integer>();
    if (!error){
      for (int i=0;i!=availableThreads_.size();i++){
        if (this.availableThreads_.get(i)==true) availableThread.add(i);
      }
    }
    //if there are free threads, assign jobs to them!
    int currentThreadNumber = 0;
    if (!error && availableThread.size()>0){
    	
      for (String className : classSequence.keySet()){
        if (currentThreadNumber>=availableThread.size())
          break;
        Hashtable<String,Hashtable<String,QuantVO>> classQuant = quantObjects.get(className);
        quantObjects.get(className);
        int msLevel = classSequence.get(className);

      for (String analyteName : analyteSequence.get(className)){
          if (currentThreadNumber>=availableThread.size())
            break;
          Hashtable<String,QuantVO> analyteQuant = classQuant.get(analyteName);
          int modCount = 0;
          for (String mod : analyteQuant.keySet()){
            if (currentThreadNumber>=availableThread.size())
              break;
            if (quantStatus_.get(className).get(analyteName).get(mod)==STATUS_WAITING){
              int threadIndex = (availableThread.get(currentThreadNumber));
              availableThreads_.put(threadIndex, false);
              quantStatus_.get(className).get(analyteName).put(mod,STATUS_CALCULATING);
              boolean msnFirst = false;
              if (LipidomicsConstants.isMS2() && !this.msnRoundFinished_){
                Vector<QuantVO> quants = new Vector<QuantVO>();
                quants.add(analyteQuant.get(mod));
                quants.addAll(analyteQuant.get(mod).getOtherIsobaricSpecies());
                Collections.sort(quants); /// LL
                for (int i=0; i!=quants.size();i++){
                  QuantVO quant = quants.get(i);
                  try{
                    int msIdentOrder = RulesContainer.getMSIdentificationOrder(StaticUtils.getRuleName(quant.getAnalyteClass(),quant.getModName()));
                    if (i==0 && (msIdentOrder==RulesContainer.ORDER_MSN_FIRST || msIdentOrder==RulesContainer.ORDER_MSN_ONLY)) msnFirst = true;
                    else if (msIdentOrder==RulesContainer.ORDER_MS1_FIRST) msnFirst = false;
                  } catch(Exception ex){
                  }                

                }
              }
              SingleQuantThread thread = new SingleQuantThread(analyzers_.get(threadIndex), analyteQuant.get(mod), msLevel, msnFirst);
              threads_.put(threadIndex, thread);
              threadToClass_.put(threadIndex,className);
              threadToAnalyte_.put(threadIndex,analyteName);
              threadToMod_.put(threadIndex,mod);
              thread.start();
              if (modCount==0){
//                currentLipidCount_++;
                currentLipid_ = className+" "+analyteName;
              }
              currentThreadNumber++;
            }
            modCount++;
          }
        }  
      }
      int currentLipidCount = 0;
      for (String className : quantStatus_.keySet()){
        for (String analyteName : quantStatus_.get(className).keySet()){
          Hashtable<String,Integer> modStati = quantStatus_.get(className).get(analyteName);
          boolean oneDifferent = false;
          for (Integer status : modStati.values()){
            if (status != STATUS_WAITING){
              oneDifferent = true;
              break;
            }
          }
          if (oneDifferent && !(this.onlyMS1DataPresent_.containsKey(className) && this.onlyMS1DataPresent_.get(className).containsKey(analyteName))) currentLipidCount++;
        }
      }
      currentLipidCount_ = currentLipidCount;
    }
    //check if all of the treads are finished
    if (!error && availableThread.size()>0 && currentThreadNumber == 0){
      for (String className : quantStatus_.keySet()){
        for (String analyte : quantStatus_.get(className).keySet()){
          for (String mod : quantStatus_.get(className).get(analyte).keySet()){
            if (quantStatus_.get(className).get(analyte).get(mod)!=STATUS_FINISHED){
              allFinished=false;
              break;
            }
          }
        }
      }
    } else {
      allFinished = false;
    }
    if (allFinished == true) stopThread = true;
    if (stopThread){
      // the following lines are for MSnFirst: here the LM models for the time prediction are calculated
      boolean areThereMS1HitsToProcess = false;
      msnRoundFinished_ = true;
      if (!error){
        if (onlyMS1DataPresent_.size()>0) areThereMS1HitsToProcess = true;
      }
      int countToProcess = 0;
      if (areThereMS1HitsToProcess){
/*LL*/        PostQuantificationProcessor processor = new PostQuantificationProcessor(results_,ms2Removed_,adductInsensitiveRtFilter);
        try {
/*LL*/          latestRtPredictions_ = processor.predictRetentionTimesBasedOnResults(onlyMS1DataPresent_,latestRtPredictions_);
          Hashtable<String,Hashtable<String,Boolean>> predictionFound = new Hashtable<String,Hashtable<String,Boolean>>();
          Hashtable<String,Hashtable<String,Hashtable<String,String>>> toRemove = new Hashtable<String,Hashtable<String,Hashtable<String,String>>>();
          // these reinits the quantification of analytes where an RT prediction was made
          for (String className : onlyMS1DataPresent_.keySet()){
            Hashtable<String,Hashtable<String,QuantVO>> ofClass = onlyMS1DataPresent_.get(className);
            for (String analyteName : ofClass.keySet()){
              Hashtable<String,QuantVO> ofAnalyte = ofClass.get(analyteName);
              for (String modName : ofAnalyte.keySet()){
                QuantVO vo = ofAnalyte.get(modName);
                if (vo.getRetTime()<0) continue;
                quantStatus_.get(className).get(analyteName).put(modName, STATUS_WAITING);
                countToProcess++;
                Hashtable<String,Boolean> modFound = new Hashtable<String,Boolean>();
                if (predictionFound.containsKey(className)) modFound = predictionFound.get(className);
                modFound.put(modName, true);
                predictionFound.put(className, modFound);
                Hashtable<String,Hashtable<String,String>> classToRemove = new Hashtable<String,Hashtable<String,String>>();
                if (toRemove.containsKey(className)) classToRemove = toRemove.get(className);
                Hashtable<String,String> analyteToRemove = new Hashtable<String,String>();
                if (classToRemove.containsKey(analyteName)) analyteToRemove = classToRemove.get(analyteName);
                analyteToRemove.put(modName, modName);
                classToRemove.put(analyteName, analyteToRemove);
                toRemove.put(className, classToRemove);
              }
            }
          }
          // remove hits that are already marked for quantification
          for (String className : toRemove.keySet()){
            for (String analyteName : toRemove.get(className).keySet()){
              for (String modName : toRemove.get(className).get(analyteName).keySet()){
                onlyMS1DataPresent_.get(className).get(analyteName).remove(modName);
              }
              if (onlyMS1DataPresent_.get(className).get(analyteName).size()==0) onlyMS1DataPresent_.get(className).remove(analyteName);
            }
            if (onlyMS1DataPresent_.get(className).size()==0) onlyMS1DataPresent_.remove(className);
          }
          toRemove = new Hashtable<String,Hashtable<String,Hashtable<String,String>>>();
          // these reinits the quantification of analytes where an RT prediction was made
          for (String className : onlyMS1DataPresent_.keySet()){
            Hashtable<String,Hashtable<String,QuantVO>> ofClass = onlyMS1DataPresent_.get(className);
            for (String analyteName : ofClass.keySet()){
              Hashtable<String,QuantVO> ofAnalyte = ofClass.get(analyteName);
              for (String modName : ofAnalyte.keySet()){
                if (predictionFound.containsKey(className) && predictionFound.get(className).containsKey(modName) && predictionFound.get(className).get(modName)) continue;
                quantStatus_.get(className).get(analyteName).put(modName, STATUS_WAITING);
                countToProcess++;
                ofAnalyte.remove(modName);
                Hashtable<String,Hashtable<String,String>> classToRemove = new Hashtable<String,Hashtable<String,String>>();
                if (toRemove.containsKey(className)) classToRemove = toRemove.get(className);
                Hashtable<String,String> analyteToRemove = new Hashtable<String,String>();
                if (classToRemove.containsKey(analyteName)) analyteToRemove = classToRemove.get(analyteName);
                analyteToRemove.put(modName, modName);
                classToRemove.put(analyteName, analyteToRemove);
                toRemove.put(className, classToRemove);
              }
            }
          }
          // remove hits that are already marked for quantification
          for (String className : toRemove.keySet()){
            for (String analyteName : toRemove.get(className).keySet()){
              for (String modName : toRemove.get(className).get(analyteName).keySet()){
                onlyMS1DataPresent_.get(className).get(analyteName).remove(modName);
              }
              if (onlyMS1DataPresent_.get(className).get(analyteName).size()==0) onlyMS1DataPresent_.get(className).remove(analyteName);
            }
            if (onlyMS1DataPresent_.get(className).size()==0) onlyMS1DataPresent_.remove(className);
          }
        }
        catch (Exception e) {
          e.printStackTrace();
          new WarningMessage(new JFrame(), "Warning","Post processing could not be executed because of: "+e.getMessage()+"!");
        }
      }
      //TODO: this is only here to prevent an endless loop
      if (countToProcess>0) stopThread = false;
    }
    if (stopThread){
      if (!error){
        //check here for results that need other adducts to be correct
        if (LipidomicsConstants.isShotgun()!=LipidomicsConstants.SHOTGUN_TRUE) {
 /*LL*/         try {
 /*LL*/           results_ = OtherAdductChecker.checkTheResultsForOtherAdducts(results_,unsplittedPeaks_,quantObjects,analyzers_.get(0),classSequence,analyteSequence);
 /*LL*/         }
 /*LL*/         catch (CgException | LipidCombinameEncodingException e) {
 /*LL*/           e.printStackTrace();
  /*LL*/        }
        }
        if (LipidomicsConstants.isShotgun()!=LipidomicsConstants.SHOTGUN_TRUE && LipidomicsConstants.isMS2()){
 /*LL*/         PostQuantificationProcessor processor = new PostQuantificationProcessor(results_,ms2Removed_,adductInsensitiveRtFilter);
          try {
 /*LL*/           results_ = processor.chooseMoreLikelyOne(quantObjects);
          }
          catch (Exception e) {
            e.printStackTrace();
            new WarningMessage(new JFrame(), "Warning","Choose more likely one could not be executed because of: "+e.getMessage()+"!");
          }
          try {
/*LL*/            results_ = processor.processData();
          }
          catch (Exception e) {
            e.printStackTrace();
            new WarningMessage(new JFrame(), "Warning","Post processing could not be executed because of: "+e.getMessage()+"!");
          }
/*LL*/          results_ = reuniteWronglySeparatedPeaks(results_,quantObjects,unsplittedPeaks_);
        }
        //so that the checkTheResultsForOtherAdducts is really 100% correct, remove all hits that fall below the
        //base peak cutoff, and execute OtherAdductChecker.checkTheResultsForOtherAdducts again
        if (LipidomicsConstants.isShotgun()!=LipidomicsConstants.SHOTGUN_TRUE) {
  /*LL*/        try {
  /*LL*/          OtherAdductChecker.removePeaksThatFallBelowTheBasepeakCutoff(results_,extractHighestArea()*(basePeakCutoff/1000f));
    /*LL*/        results_ = OtherAdductChecker.checkTheResultsForOtherAdducts(results_,unsplittedPeaks_,quantObjects,analyzers_.get(0),classSequence,analyteSequence);
   /*LL*/       }
 /*LL*/         catch (CgException | LipidCombinameEncodingException e) {
  /*LL*/          e.printStackTrace();
  /*LL*/        }
        }
        executeFinalProcesses(classSequence,analyteSequence,quantObjects,basePeakCutoff,resultFile,chromFile,bestMatchBySpectrumCoverage);
      }
      finished_ = true;
      for (Integer analyzer : analyzers_.keySet()){
        if (analyzers_.get(analyzer).getUseCuda()){
          analyzers_.get(analyzer).getSavGolJNI().Frees();
        }
      }
    }
  }
  
  /**
   * this looks if all except one partner were removed from a splitted peak instance -  if so, the original peak is restored and percental splits are removed
   * @param results the results of the quantitation procedure
   * @param quantObjects the objects defining the quantitation parameters
   * @param unsplittedPeaks_ the unsplitted peak instances - if present
   * @return
   */
  private Hashtable<String,Hashtable<String,Hashtable<String,Hashtable<String,LipidParameterSet>>>> reuniteWronglySeparatedPeaks(Hashtable<String,Hashtable<String,Hashtable<String,Hashtable<String,LipidParameterSet>>>>results,
      Hashtable<String,Hashtable<String,Hashtable<String,QuantVO>>> quantObjects, Hashtable<String,Hashtable<String,Hashtable<String,Hashtable<String,LipidParameterSet>>>> unsplittedPeaks_){
    Hashtable<String,Hashtable<String,Hashtable<String,Hashtable<String,LipidParameterSet>>>> result = new Hashtable<String,Hashtable<String,Hashtable<String,Hashtable<String,LipidParameterSet>>>>();
    for (String className : results.keySet()){
      Hashtable<String,Hashtable<String,Hashtable<String,LipidParameterSet>>> classResult = new Hashtable<String,Hashtable<String,Hashtable<String,LipidParameterSet>>>();
      Hashtable<String,Hashtable<String,QuantVO>> quantsOfClass = quantObjects.get(className);
//      if (unsplittedPeaks_.containsKey(className)){
      Hashtable<String,Hashtable<String,Hashtable<String,LipidParameterSet>>> oldClassResult = results.get(className);
//      Hashtable<String,Hashtable<String,Hashtable<String,LipidParameterSet>>> unsplittedOfClass = unsplittedPeaks_.get(className);
      for (String analyte : oldClassResult.keySet()){
        Hashtable<String,Hashtable<String,LipidParameterSet>> analyteResults = new Hashtable<String,Hashtable<String,LipidParameterSet>>();
        Hashtable<String,QuantVO> quantsOfAnalyte = quantsOfClass.get(analyte);
//        if (unsplittedOfClass.containsKey(analyte)){
        Hashtable<String,Hashtable<String,LipidParameterSet>> oldAnalyteResults = oldClassResult.get(analyte);
//        Hashtable<String,Hashtable<String,LipidParameterSet>> unsplittedOfAnalyte = unsplittedOfClass.get(analyte);
        for (String mod : oldAnalyteResults.keySet()){
          Hashtable<String,LipidParameterSet> modResults = new Hashtable<String,LipidParameterSet>();
          QuantVO quant = quantsOfAnalyte.get(mod);
          Vector<QuantVO> quants = new Vector<QuantVO>();
          quants.add(quant);
          quants.addAll(quant.getOtherIsobaricSpecies());
//          if (unsplittedOfAnalyte.containsKey(mod) && quants.size()>1){
          Hashtable<String,LipidParameterSet> oldModResults = oldAnalyteResults.get(mod);
          Hashtable<String,LipidParameterSet> unsplittedMod = new Hashtable<String,LipidParameterSet>();
          if (unsplittedPeaks_.containsKey(className) && unsplittedPeaks_.get(className).containsKey(analyte) &&
              unsplittedPeaks_.get(className).get(analyte).containsKey(mod))
            unsplittedMod = unsplittedPeaks_.get(className).get(analyte).get(mod);
          for (String rt: oldModResults.keySet()){
            LipidParameterSet set = oldModResults.get(rt);
            if (!splittingPartnerPresent(quants,className,analyte,mod,rt,results)){
//            if (unsplittedMod.containsKey(rt) && !splittingPartnerPresent(quants,className,analyte,mod,rt,results)){
              // this is for MS1 splits
              if (unsplittedMod.containsKey(rt)){
                set = unsplittedMod.get(rt);
              }else{
                set.setPercentalSplit(-1f);
              }
            }
            modResults.put(rt, set);
            
          }
//              }else{
//                modResults = oldAnalyteResults.get(mod);
//              }
            if (modResults.size()>0) analyteResults.put(mod, modResults);
            }
//          }else{
//            analyteResults = oldClassResult.get(analyte);
//          }
          if (analyteResults.size()>0) classResult.put(analyte, analyteResults);
        }
//      }else{
//        classResult = result.get(className);
//      }
      result.put(className, classResult);
    }
    return result;
  }
  
  /**
   * checks for a given rt time of a certain identified peak, if there is a splitting partner present
   * if there is no more partner present, the split will be removed
   * @param quants the potential splitting partners (the objects defes the quantitation parameters)
   * @param className the lipid class
   * @param analyte the analyte name
   * @param mod the adduct of the analyte
   * @param rt the retention time of the peak
   * @param result the results of the quantitation procedure 
   * @return true if there are the splitting partners still present
   */
  private boolean splittingPartnerPresent(Vector<QuantVO> quants, String className, String analyte, String mod,
      String rt, Hashtable<String,Hashtable<String,Hashtable<String,Hashtable<String,LipidParameterSet>>>> result){
    boolean partnerThere = false;
    for (QuantVO quant: quants){
      String quantAnalName = quant.getIdString();
      if (quant.getAnalyteClass().equalsIgnoreCase(className)&&quantAnalName.equalsIgnoreCase(analyte) &&
          quant.getModName().equalsIgnoreCase(mod)) continue;
//      System.out.println("other");
//      System.out.println(quant.getAnalyteClass()+";"+result.containsKey(quant.getAnalyteClass()));
//      if (result.containsKey(quant.getAnalyteClass())) System.out.println(1);
//      if (result.get(quant.getAnalyteClass()).containsKey(quantAnalName)) System.out.println(2);
//      if (result.get(quant.getAnalyteClass()).get(quantAnalName).containsKey(quant.getModName())) System.out.println(3);
//      if (result.get(quant.getAnalyteClass()).get(quantAnalName).get(quant.getModName()).containsKey(rt)) System.out.println(4);
      if (result.containsKey(quant.getAnalyteClass()) && result.get(quant.getAnalyteClass()).containsKey(quantAnalName)&&
          result.get(quant.getAnalyteClass()).get(quantAnalName).containsKey(quant.getModName())&&
          result.get(quant.getAnalyteClass()).get(quantAnalName).get(quant.getModName()).containsKey(rt)){
        partnerThere = true;
        break;
      }
    }
    return partnerThere;
  }
  
  @SuppressWarnings("unchecked")
  private void executeFinalProcesses(LinkedHashMap<String,Integer> classSequence,LinkedHashMap<String,Vector<String>> analyteSequence,
	      Hashtable<String,Hashtable<String,Hashtable<String,QuantVO>>> quantObjects, float basePeakCutoff, String resultFile, String chromFile, Hashtable<String,Boolean> bestMatchBySpectrumCoverage){
    Hashtable<String,Vector<LipidParameterSet>> sheetParams = new Hashtable<String,Vector<LipidParameterSet>>();
    boolean omegaInfoAvailable = false;
    for (String className : classSequence.keySet()){
      Vector<LipidParameterSet> params = new Vector<LipidParameterSet>();
      Hashtable<String,Hashtable<String,QuantVO>> classQuant = quantObjects.get(className);
      for (String analyteName : analyteSequence.get(className)){
        Hashtable<String,QuantVO> analyteQuant = classQuant.get(analyteName);
        for (String mod : analyteQuant.keySet()){
          if (!omegaInfoAvailable && !analyteQuant.get(mod).getInfoForOmegaAssignment().isEmpty()) omegaInfoAvailable = true;
          if (results_.containsKey(className) && results_.get(className).containsKey(analyteName) && results_.get(className).get(analyteName).containsKey(mod)&&(results_.get(className).get(analyteName).get(mod)!=null)){
            Hashtable<String,LipidParameterSet> hitsOfOneMod = results_.get(className).get(analyteName).get(mod);
            if (LipidomicsConstants.isShotgun()==LipidomicsConstants.SHOTGUN_TRUE){
              for (String key:hitsOfOneMod.keySet()) params.add(hitsOfOneMod.get(key));
            }else{
              List<DoubleStringVO> keys = new ArrayList<DoubleStringVO>();
              for (String key:hitsOfOneMod.keySet()) {
                keys.add(new DoubleStringVO(key,Double.valueOf(key)));
              }
              Collections.sort(keys,new GeneralComparator("at.tugraz.genome.lda.vos.DoubleStringVO", "getValue", "java.lang.Double"));
              for (DoubleStringVO key : keys){
                params.add(hitsOfOneMod.get(key.getKey()));
              }
            }
          }  
        }
      }
      sheetParams.put(className, params);
    }  
    
    
    float highestArea = extractHighestArea();
    float cutOffValue = (basePeakCutoff/1000f)*highestArea;
    Hashtable<String,Vector<LipidParameterSet>> correctedParams = new Hashtable<String,Vector<LipidParameterSet>>();
    for (String sheetName : sheetParams.keySet()){
      Vector<LipidParameterSet> params = sheetParams.get(sheetName);
      Vector<LipidParameterSet> corrected = new Vector<LipidParameterSet>();
      for (LipidParameterSet param : params){
        boolean acceptProbe = false;
        if (LipidomicsConstants.isShotgun()==LipidomicsConstants.SHOTGUN_TRUE){
          acceptProbe = true;
        }else{
          if (param.getIsotopicProbes().size()>0){
            Vector<CgProbe> newIsoProbes = new Vector<CgProbe>();
            Vector<CgProbe> removedProbes = new Vector<CgProbe>();
            for (CgProbe probe : param.getIsotopicProbes().get(0)){
              if (probe.Area>cutOffValue)
                newIsoProbes.add(probe);
              else
                removedProbes.add(probe);
            }
            if (newIsoProbes.size()==param.getIsotopicProbes().get(0).size()){
              acceptProbe = true;
            }else if (removedProbes.size()==param.getIsotopicProbes().get(0).size()){
            }else{
              Vector<Vector<CgProbe>> isotopicProbes = new Vector<Vector<CgProbe>>();
              isotopicProbes.add(newIsoProbes);
              if (param.getIsotopicProbes().size()>1){
                for (int i=1;i!=param.getIsotopicProbes().size();i++){
                  Vector<CgProbe> newProbes = new Vector<CgProbe>();
                  for (CgProbe probe : param.getIsotopicProbes().get(i)){
                    if (!isWithinRemovedBoundaries(probe,removedProbes))
                      newProbes.add(probe);
                    else {
                      if (isWithinRemovedBoundaries(probe,newIsoProbes))
                        newProbes.add(probe);
                    }
                  }
                  isotopicProbes.add(newProbes);
                }  
              }
              param.setIsotopicProbes(isotopicProbes);
              acceptProbe = true;
            }
          }
        }
        if (acceptProbe)
          corrected.add(param);
      }
      correctedParams.put(sheetName, corrected);
    }
    
    if (omegaInfoAvailable) {
      applyOmegaInfo(correctedParams, classSequence, analyteSequence, quantObjects);
      LipidParameterSet.setOmegaInformationAvailable(true);
    }
    
    long timeMilliSeconds = (System.currentTimeMillis()-startCalcTime_);
    System.out.println(String.format("Required time: %s minutes, %s seconds", timeMilliSeconds/(60*1000), timeMilliSeconds%(60*1000)/1000));
    
    try {
      LipidomicsConstants constants = LipidomicsConstants.getInstance();
      constants.setRawFileName(chromFile);
      boolean isAlexTargetList = false;
      Hashtable<String,Boolean> alexTargetlistUsed = new Hashtable<String,Boolean>();
      if (Settings.useAlex()){
        for (String className : quantObjects.keySet()){
          Hashtable<String,Hashtable<String,QuantVO>> quantsOfClass = quantObjects.get(className);
          for (Hashtable<String,QuantVO> quantsOfAnalyte : quantsOfClass.values()){
            for (QuantVO quant : quantsOfAnalyte.values()){
              if (quant instanceof TargetlistEntry){
                isAlexTargetList = true;
                if (((TargetlistEntry)quant).hasAlex123FragmentsForClass() && !alexTargetlistUsed.containsKey(className)){
                  alexTargetlistUsed.put(className, true);
                }
              }
            }
            if (isAlexTargetList) break;
          }
        }
      }
      constants.setAlexTargetlist(isAlexTargetList);
      constants.setAlexTargetlistUsed(alexTargetlistUsed);
      HydroxyEncoding[] encodings = getOnlyUsedHydroxyEncodings(correctedParams,Settings.getFaHydroxyEncoding(),Settings.getLcbHydroxyEncoding());
      QuantificationResult quantRes = new QuantificationResult(correctedParams,constants,classSequence,encodings[0],encodings[1]);
     
      QuantificationResultExporter.writeResultsToExcel(resultFile,quantRes,bestMatchBySpectrumCoverage);
      
      if (isAlexTargetList || cli_){
        String alexResultFile = new String(resultFile);
        if (alexResultFile.endsWith(".xls") || alexResultFile.endsWith(".xlsx"))
          alexResultFile = alexResultFile.substring(0,alexResultFile.lastIndexOf("."));
        alexResultFile += ".tab";
        Vector<QuantificationResult> results = new Vector<QuantificationResult>();
        results.add(quantRes);
        RdbOutputWriter rdbWriter = new RdbOutputWriter();
        Hashtable<String,Vector<String>> analyteSeq = new Hashtable<String, Vector<String>>();
        analyteSeq.putAll(analyteSequence);
 //       rdbWriter.write(alexResultFile, results, classSequence, analyteSequence, quantObjects);
        rdbWriter.write(alexResultFile, results, classSequence, analyteSeq, quantObjects);
      }
    } catch (ExportException ex) {
      new WarningMessage(new JFrame(), "Error", ex.getMessage());
    }
    catch (Exception e) {
      e.printStackTrace();
      this.errorString_ = e.toString();
    }
  }
  
  //TODO: starting here is the omega stuff
  
  /**
   * Applies information about omega labels where enough evidence is present
   * @param correctedParams Hashtable containing only accepted isotopic probes
   * @param classSequence Class names in correctedParams, analyteSequence and quantObjects
   * @param analyteSequence Analytes in each class
   * @param quantObjects
   * @return correctedParams with added omega information
   */
  private void applyOmegaInfo(
      Hashtable<String,Vector<LipidParameterSet>> correctedParams, 
      LinkedHashMap<String,Integer> classSequence,
      LinkedHashMap<String,Vector<String>> analyteSequence,
      Hashtable<String,Hashtable<String,Hashtable<String,QuantVO>>> quantObjects) 
  {
    //deconvoluting the Hashtables
    for (String className : classSequence.keySet()){
      Hashtable<String,Hashtable<String,QuantVO>> classQuant = quantObjects.get(className);
      Vector<LipidParameterSet> setsOfClass = correctedParams.get(className);
      for (String analyteName : analyteSequence.get(className)){
        Hashtable<String,QuantVO> analyteQuant = classQuant.get(analyteName);
        for (String mod : analyteQuant.keySet()){
          Vector<DoubleBondPositionVO> infoForOmegaAssignment = analyteQuant.get(mod).getInfoForOmegaAssignment();
          if (!infoForOmegaAssignment.isEmpty()) {
            try {
              if (Integer.parseInt(RulesContainer.getAmountOfChains(StaticUtils.getRuleName(className, mod))) < 2) {
                addOmegaInformationToParameterSets(setsOfClass,analyteName,infoForOmegaAssignment,false);
              } 
            } catch (RulesException | NoRuleException | IOException | SpectrummillParserException ex) {
              System.out.println(ex.getMessage());
            }

            //add omega info to species requiring MSn evidence
            addOmegaInformationToParameterSets(setsOfClass,analyteName,infoForOmegaAssignment,true);
          }
        }
      }
    }
  }
  
  /**
   * If the available evidence is sufficient, omega information is added
   * @param lipidParameterSet
   * @param analyteName
   * @param infoForOmegaAssignment
   * @param needsMSnEvidence Lipid species with only one chain do not require MSn evidence for assignment
   */
  private void addOmegaInformationToParameterSets(Vector<LipidParameterSet> lipidParameterSets,
      String analyteName, Vector<DoubleBondPositionVO> infoForOmegaAssignment, boolean needsMSnEvidence) {
    for (int i = 0; i < lipidParameterSets.size(); i++) {
      if ((!needsMSnEvidence || (needsMSnEvidence && (lipidParameterSets.get(i) instanceof LipidomicsMSnSet)) 
          && !(lipidParameterSets.get(i).hasOmegaInformation()))) {
        LipidParameterSet param = lipidParameterSets.get(i);
        if (param.getNameStringWithoutRt().equals(analyteName)) {
          Range[] peakRanges = StaticUtils.determinePeakRanges(param);
          Range peakLimits = peakRanges[0];
          Range mediumAccuracy = peakRanges[1];
          Range highAccuracy = peakRanges[2];
          
          Iterator<DoubleBondPositionVO> it = infoForOmegaAssignment.iterator();
          while(it.hasNext()) {
          	//creating a deep copy to avoid unwanted side effects.
            DoubleBondPositionVO doubleBondPositionVO = new DoubleBondPositionVO(it.next());
            
            double expectedRetentionTime = doubleBondPositionVO.getExpectedRetentionTime();
            if (peakLimits.insideRange(expectedRetentionTime)) {
              if (mediumAccuracy.insideRange(expectedRetentionTime)) doubleBondPositionVO.setAccuracy(DoubleBondPositionVO.ACCURACY_MEDIUM);
              if (highAccuracy.insideRange(expectedRetentionTime)) doubleBondPositionVO.setAccuracy(DoubleBondPositionVO.ACCURACY_HIGH);
              
              if (needsMSnEvidence) {
                String chainCombination = getEquivalentChainCombination((LipidomicsMSnSet)param, doubleBondPositionVO);
                if (chainCombination != null) {
                  orderChainCombination(chainCombination, doubleBondPositionVO);
                  doubleBondPositionVO.setMolecularSpecies(chainCombination);
                  param.addOmegaInformation(doubleBondPositionVO);
                }
              } else if (!needsMSnEvidence) {
                String doubleBondPositionsHumanReadable = doubleBondPositionVO.getDoubleBondPositionsHumanReadable();
                doubleBondPositionVO.setMolecularSpecies(StaticUtils.getHumanReadableWODoubleBondPositions(doubleBondPositionsHumanReadable));
                param.addOmegaInformation(doubleBondPositionVO);
              }
            }
          }
          
          //sort omega information and add assignments
          Vector<DoubleBondPositionVO> paramOmegaInfo = param.getOmegaInformation();
          Collections.sort(paramOmegaInfo);
//          Vector<DoubleBondPositionVO> highAccuracyHits = StaticUtils.getHighAccuracyDoubleBondPositions(paramOmegaInfo);
//          Vector<DoubleBondPositionVO> assignedHits = StaticUtils.findUnambiguousDoubleBondPositions(highAccuracyHits);
          Vector<DoubleBondPositionVO> assignedHits = StaticUtils.findUnambiguousDoubleBondPositionsNew(param);
          for (DoubleBondPositionVO assignedHit : assignedHits) {
            assignedHit.setIsAssigned(true);
          }
        }
      }
    }
  }
  
  /**
   * Orders the Vector of FattyAcidVOs in a DoubleBondPositionVO according to a given chain combination, if it contains positional evidence
   * @param chainCombination Human readable String of a molecular species without annotated double bond positions 
   * @param doubleBondPositionVO DoubleBondPositionVO Object describing the same molecular species as chainCombination
   */
  private void orderChainCombination(String chainCombination, DoubleBondPositionVO doubleBondPositionVO) {
    String doubleBondPositionsHumanReadable = doubleBondPositionVO.getDoubleBondPositionsHumanReadable();
    if (chainCombination.contains(LipidomicsConstants.CHAIN_SEPARATOR_KNOWN_POS)) {
      doubleBondPositionsHumanReadable = orderChainsAccordingToTemplate(chainCombination, doubleBondPositionsHumanReadable);
      try {
        Vector<FattyAcidVO> orderedFattyAcids = StaticUtils.decodeFAsFromHumanReadableName(
            doubleBondPositionsHumanReadable, Settings.getFaHydroxyEncoding(),Settings.getLcbHydroxyEncoding(), false, null);
        doubleBondPositionVO.setChainCombination(orderedFattyAcids);
      } catch (LipidCombinameEncodingException ex) {
        System.out.println(ex.getMessage());
      }
    }
  }
  
  /**
   * Orders a chain combination according to a template 
   * @param equivalentChainCombination Human readable String of a molecular species without annotated double bond positions
   * @param doubleBondPositionsHumanReadable Human readable String of a molecular species with annotated double bond positions
   * @return reordered String
   */
  private String orderChainsAccordingToTemplate(String equivalentChainCombination, String doubleBondPositionsHumanReadable) {
    String[] templateArray = StaticUtils.splitChainCombinationsAtChainSeparators(equivalentChainCombination);
    String[] doubleBondPositionsArray = StaticUtils.splitChainCombinationsAtChainSeparators(doubleBondPositionsHumanReadable);
    String[] noDoubleBondPositionsArray = new String[templateArray.length];
    String[] nakedPositionsArray = new String[templateArray.length];
    String orderedChains = null;
    
    //split doubleBondPositionsArray into an Array of Strings without double bond position assignment and a second array of just the assignments
    for(int i=0; i<templateArray.length; i++) {
      noDoubleBondPositionsArray[i] = StaticUtils.getHumanReadableWODoubleBondPositions(doubleBondPositionsArray[i]);
      nakedPositionsArray[i] = doubleBondPositionsArray[i].replace(noDoubleBondPositionsArray[i], "");
    }
    
    //create String of ordered chains
    for(int i=0; i<templateArray.length; i++) {
      for (int j=0; j<templateArray.length; j++) {
        if (noDoubleBondPositionsArray[j].equals(templateArray[i])) {
          if (i==0) {
            orderedChains = templateArray[0] + nakedPositionsArray[j];
          } else {
            orderedChains += LipidomicsConstants.CHAIN_SEPARATOR_KNOWN_POS;
            orderedChains = orderedChains + templateArray[i] + nakedPositionsArray[j];
            break;
          }
        }
      }
    }
    return orderedChains;
  }
  
  /**
   * If available, the human readable String of a molecule with MSn evidence describing the same molecular species as doubleBondPositionVO is returned
   * @param lipidomicsMsnSet
   * @param doubleBondPositionVO
   * @return Human readable String of a molecular species without double bond position information
   */
  private String getEquivalentChainCombination(LipidomicsMSnSet lipidomicsMsnSet, DoubleBondPositionVO doubleBondPositionVO) {
    Set<String> mSnNamesHumanReadable = lipidomicsMsnSet.getHumanReadableNameSet();
    String doubleBondPositionsHumanReadable = doubleBondPositionVO.getDoubleBondPositionsHumanReadable();
    String equivalentChainCombination = null;
    Iterator<String> it = mSnNamesHumanReadable.iterator();
    while(it.hasNext()) {
      String mSnName = it.next();
      if (StaticUtils.isChainCombinationEquivalent(doubleBondPositionsHumanReadable, mSnName)) {
        equivalentChainCombination = mSnName;
      }
    }
    return equivalentChainCombination;
  }
  
  
  //TODO: this concludes the omega stuff
  
    
  private float extractHighestArea(){
    float highestArea = 0;
    for (Integer key : analyzers_.keySet()){
      LipidomicsAnalyzer analyzer = analyzers_.get(key);
      if (analyzer.getHighestArea()>highestArea) highestArea = analyzer.getHighestArea();
    }
    return highestArea;
  }
<<<<<<< HEAD
    
  /**
   * checks if the quantitation file contains any isobaric species - if so, this information is stored in the QuantVO
   * @param classSequence the lipid classes in sequence
   * @param analyteSequence the analytes in the lipid classes in sequence
   * @param quantObjects the hash containing the the QuantVO, which pertai information about quantitation
   * @throws RulesException exception thrown if something is wrong with an fragmentation rule
   * @throws IOException if a file is not there
   * @throws SpectrummillParserException if there is something wrong with the elementconfig.xml
   */
  private static void checkForIsobaricSpecies(LinkedHashMap<String,Integer> classSequence, LinkedHashMap<String,Vector<String>> analyteSequence,
      Hashtable<String,Hashtable<String,Hashtable<String,QuantVO>>> quantObjects) throws RulesException, IOException, SpectrummillParserException{
    Vector<String> classes = new Vector<String>(classSequence.keySet());

    // first, the analytes are put in 10Da bins
    Hashtable<Integer,Vector<QuantVO>> tenDaIsobaricClusters = new Hashtable<Integer,Vector<QuantVO>>();
    for (int i=0; i!=classes.size(); i++){
      String lipidClass = classes.get(i);
      Vector<String> analytes = analyteSequence.get(lipidClass);
      Hashtable<String,Hashtable<String,QuantVO>> quantClass = quantObjects.get(lipidClass);
      for (int j=0; j!=analytes.size(); j++){
        String anal = analytes.get(j);
        Hashtable<String,QuantVO> quantAnal = quantClass.get(anal);
        for (String mod : quantAnal.keySet()){
          QuantVO quant = quantAnal.get(mod);
          float mz = (float)quant.getAnalyteMass();
          int clusterId = getTenDaClusterId(mz);
          Vector<QuantVO> vosOfCluster = new Vector<QuantVO>();
          if (tenDaIsobaricClusters.containsKey(clusterId)) vosOfCluster = tenDaIsobaricClusters.get(clusterId);
          vosOfCluster.add(quant);
          tenDaIsobaricClusters.put(clusterId, vosOfCluster);
        }
      }
    }
    Hashtable<String,String> alreadyUsed = new Hashtable<String,String>(); 
    //second the algorithm looks for analytes which are within the tolerance in the 10Da bins
    for (int i=0; i!=classes.size(); i++){
      String lipidClass = classes.get(i);
      Vector<String> analytes = analyteSequence.get(lipidClass);
      Hashtable<String,Hashtable<String,QuantVO>> quantClass = quantObjects.get(lipidClass);
      for (int j=0; j!=analytes.size(); j++){
        String anal = analytes.get(j);
        Hashtable<String,QuantVO> quantAnal = quantClass.get(anal);
        for (String mod : quantAnal.keySet()){
          QuantVO quant1 = quantAnal.get(mod);
          if (quant1.isQuantifiedByOtherIsobar()) continue;
          
          float tol = LipidomicsConstants.getCoarseChromMzTolerance((float)quant1.getAnalyteMass());
          float sameTol = tol/5f;
          try{
            RulesContainer.getAmountOfChains(StaticUtils.getRuleName(quant1.getAnalyteClass(), quant1.getModName()));
          } catch (NoRuleException nrx) {
            if(j==0) { System.out.println(nrx.getMessage()); }
            continue;
          }
          
          float lowerMz = (float)quant1.getAnalyteMass()-tol;
          float upperMz = (float)quant1.getAnalyteMass()+tol;
          float lowerSame = (float)quant1.getAnalyteMass()-sameTol;
          float upperSame = (float)quant1.getAnalyteMass()+sameTol;
          int clusterId = getTenDaClusterId(lowerMz);
          Vector<QuantVO> toCompare = new Vector<QuantVO>();
          if (tenDaIsobaricClusters.containsKey(clusterId)) toCompare.addAll(tenDaIsobaricClusters.get(clusterId));
          if (clusterId!=getTenDaClusterId(upperMz)){
            clusterId = getTenDaClusterId(upperMz);
            if (tenDaIsobaricClusters.containsKey(clusterId)) toCompare.addAll(tenDaIsobaricClusters.get(clusterId));
          }
          for (QuantVO quant2 : toCompare){
            if (quant1.equals(quant2) || alreadyUsed.containsKey(getUniqueQuantVOString(quant2))) continue;
            
            try{
              RulesContainer.getAmountOfChains(StaticUtils.getRuleName(quant2.getAnalyteClass(), quant2.getModName()));
            } catch (NoRuleException nrx) {
              if(j==0) { System.out.println(nrx.getMessage()); }
              continue;
            }
            
            float mz2 = (float)quant2.getAnalyteMass();
            boolean similarMass = lowerMz<mz2 && mz2<upperMz;
            boolean sameMass = lowerSame<mz2 && mz2<upperSame;
            if (similarMass){
              quant1.addIsobaricSpecies(quant2);
              quant2.addIsobaricSpecies(quant1);
//              if ((quant1.getAnalyteClass().equalsIgnoreCase("P-PE")&&quant1.getIdString().equalsIgnoreCase("36:4"))||
//                  (quant2.getAnalyteClass().equalsIgnoreCase("P-PE")&&quant2.getIdString().equalsIgnoreCase("36:4")))
//                System.out.println(quant1.getAnalyteClass()+quant1.getIdString()+"_"+quant1.getModName()+"/"+quant2.getAnalyteClass()+quant2.getIdString()+"_"+quant2.getModName()+" "+quant1.getAnalyteMass()+"/"+mz2);
              if (sameMass) {
                quant2.setQuantifiedByOtherIsobar(true);
              }
            }
          }
          String idString = getUniqueQuantVOString(quant1);
          alreadyUsed.put(idString, idString);
        }
      }
    }      
  }
  
  /**
   * this string is required as unique identifiers, to avoid a repeated comparison
   * @return a unique string separateble from ohter analytes
   */
  private static String getUniqueQuantVOString(QuantVO vo){
    return vo.getAnalyteClass()+"_;%"+vo.getIdString()+"_;%"+vo.getModName();
  }
  
  /**
   * 
   * @param mz mz value
   * @return a unique integer id for a cluster of the size of 10Da
   */
  private static int getTenDaClusterId(float mz){
    return Math.round(Calculator.roundFloat(mz, 0, BigDecimal.ROUND_DOWN));
  }
  
  /**
   * parses an Alex123 target list file or a directory containing Alex123 target list files
   * @param quantFile the Alex123 file or the directory containing the Alex123 files
   * @param minusTime time tolerance in negative direction
   * @param plusTime time tolerance in positive direction
   * @param amountOfIsotopes the number of isotopes to be quantified
   * @param isotopesMustMatch the number of isotopes that have to matcht the theoretical isotopic distribution 
   * @param searchUnknownTime true if analytes have to be searched where no retention time is present
   * @param basePeakCutoff a relative cutoff value
   * @param rtShift shift of retention times in relation to the entered ones
   * @param lowestRetTime lower hard limit for the retention time
   * @param highestRetTime upper hard limit for the retention time
   * @param positiveIonMode should the targets ion positive or in negative ion mode be used for quantitation
   * @return a vector containing the targets for quantitation
   * @throws IOException if a file is not there
   * @throws SpectrummillParserException if there is something wrong with the elementconfig.xml
   * @throws AlexTargetlistParserException if there is something wrong with the target lists
   * @throws ChemicalFormulaException if there is something wrong with the chemical formulae
   * @throws RulesException if there is somehting wrong for the rule parsing
   */
  @SuppressWarnings({ "rawtypes", "unchecked" })
  private static Vector parseAlex123TargetList(String quantFile, float minusTime, float plusTime, int amountOfIsotopes, int isotopesMustMatch, boolean searchUnknownTime, float basePeakCutoff,
      float rtShift, float lowestRetTime, float highestRetTime, boolean positiveIonMode) throws IOException,SpectrummillParserException, AlexTargetlistParserException, ChemicalFormulaException, RulesException{
    File file = new File(quantFile);
    LinkedHashMap<String,LinkedHashMap<String,LinkedHashMap<String,TargetlistEntry>>> sortedEntries = null;
    if (file.isFile() && file.getName().endsWith(".txt")){
      Vector<Hashtable<Integer,Vector<TargetlistEntry>>> parsedEntries = new Vector<Hashtable<Integer,Vector<TargetlistEntry>>>();
      TargetlistParser parser = new TargetlistParser(quantFile,positiveIonMode);
      parser.parse();
      parsedEntries.add(parser.getResults());
      sortedEntries = TargetlistDirParser.sortEntriesForLDA(parsedEntries);
    }else if (file.isDirectory()){
      TargetlistDirParser dirParser = new TargetlistDirParser(quantFile,positiveIonMode);
      dirParser.parse();
      sortedEntries = dirParser.getResults();
    }
    if (sortedEntries==null || sortedEntries.size()==0)
      throw new AlexTargetlistParserException("There are unusable entries in your target list");
    
    LinkedHashMap<String,Integer> classSequence = new LinkedHashMap<String,Integer>();
    Hashtable<String,Boolean> adductInsensitiveRtFilter = new Hashtable<String,Boolean>();
    Hashtable<String,Boolean> bestMatchBySpectrumCoverage = new Hashtable<String,Boolean>();
// LL   Hashtable<String,Vector<String>> analyteSequence = new Hashtable<String,Vector<String>>();
    LinkedHashMap<String,Vector<String>> analyteSequence = new LinkedHashMap<String,Vector<String>>();
    Hashtable<String,Hashtable<String,Hashtable<String,QuantVO>>> quantObjects = new Hashtable<String,Hashtable<String,Hashtable<String,QuantVO>>>();

    //now generate the corresponding objects
    ElementConfigParser elementParser = Settings.getElementParser();
    for (String className : sortedEntries.keySet()){
      classSequence.put(className, 1);
      LinkedHashMap<String,LinkedHashMap<String,TargetlistEntry>> classEntries = sortedEntries.get(className);
      Vector<String> analytes = new Vector<String>();
      Hashtable<String,Hashtable<String,QuantVO>> quantsOfClass = new Hashtable<String,Hashtable<String,QuantVO>>();
      for (String analyteOriginalName : classEntries.keySet()){
        LinkedHashMap<String,TargetlistEntry> analyteEntries = classEntries.get(analyteOriginalName);
        String sideChain = "";
        int doubleBonds = -1;
        Hashtable<String,QuantVO> quantsOfAnalyte = new Hashtable<String,QuantVO>();
        for (String mod : analyteEntries.keySet()){
          TargetlistEntry entry = analyteEntries.get(mod);
          sideChain = entry.getAnalyteName();
          doubleBonds = entry.getDbs();
          entry.setTimeConstraints(-1, minusTime, plusTime);
          
          Hashtable<String,Integer> formAnal = StaticUtils.categorizeFormula(entry.getAnalyteFormula());
          Hashtable<String,Integer> formMod = StaticUtils.categorizeFormula(entry.getModFormula());
          String[] formulas = getFormulasAsString(formAnal,formMod,1);
//          String analyteFormula = formulas[0];
//          String modificationFormula = formulas[1];
          String chemicalFormula = formulas[2];
//          System.out.println(className+StaticUtils.generateLipidNameString(sideChain, doubleBonds)+": "+chemicalFormula);
          Object[] distris = getTheoreticalIsoDistributions(elementParser,isotopesMustMatch,amountOfIsotopes,chemicalFormula);
          Vector<Double> mustMatchProbabs = (Vector<Double>)distris[0];
          Vector<Double> probabs = (Vector<Double>)distris[1];
          int negativeStartValue = (Integer)distris[2];
          entry.setDistributionValues(mustMatchProbabs,probabs,negativeStartValue);
          
          
          quantsOfAnalyte.put(entry.getModName(), entry);
        }
        
        String analyteName = StaticUtils.generateLipidNameString(sideChain, doubleBonds, -1, "");
        analytes.add(analyteName);
        quantsOfClass.put(analyteName, quantsOfAnalyte);
      }
      quantObjects.put(className, quantsOfClass);
      analyteSequence.put(className, analytes);
      adductInsensitiveRtFilter.put(className, false);
      bestMatchBySpectrumCoverage.put(className, false);
    }
    checkForIsobaricSpecies(classSequence,analyteSequence,quantObjects);
    Vector results = new Vector();
    results.add(classSequence);
    results.add(analyteSequence);
    results.add(adductInsensitiveRtFilter);
    results.add(bestMatchBySpectrumCoverage);
    results.add(quantObjects);
    //TODO: these few lines are only for testing purposes
//    classSequence = new LinkedHashMap<String,Integer>();
//    classSequence.put("TAG", 1);
//    analyteSequence = new Hashtable<String,Vector<String>>();
//    Vector<String> analytesOfClass = new Vector<String>();
//    analytesOfClass.add("40:0");
//    analyteSequence.put("TAG", analytesOfClass);
//    Hashtable<String,Hashtable<String,Hashtable<String,QuantVO>>> quantObjects2 = new Hashtable<String,Hashtable<String,Hashtable<String,QuantVO>>>();
//    Hashtable<String,Hashtable<String,QuantVO>> ofClass = new Hashtable<String,Hashtable<String,QuantVO>>();
//    ofClass.put("40:0", quantObjects.get("TAG").get("40:0"));   
//    quantObjects2.put("TAG", ofClass);
//    results.add(classSequence);
//    results.add(analyteSequence);
//    results.add(adductInsensitiveRtFilter);
//    results.add(quantObjects2);
    return results;
  }
=======
>>>>>>> 29c4c206
  
  
  
  /**
   * method that reduced the defined OH encodings to the actually used ones
   * @param correctedParams the found results
   * @param faHydroxyEncoding the actually used OH encodings for FA moiety
   * @param lcbHydroxyEncoding the actually used OH encodings for LCB moiety
   * @return the reduced OH encodings [0] = FA; [1] = LCB
   */
  private HydroxyEncoding[] getOnlyUsedHydroxyEncodings(Hashtable<String,Vector<LipidParameterSet>> correctedParams,
      HydroxyEncoding faHydroxyEncoding, HydroxyEncoding lcbHydroxyEncoding) {
    Hashtable<String,Short> usedFaEncodings = new Hashtable<String,Short>();
    Hashtable<String,Short> usedLcbEncodings = new Hashtable<String,Short>();
    LipidomicsMSnSet msn;
    Short oh;
    for (Vector<LipidParameterSet> params : correctedParams.values()) {
      for (LipidParameterSet param : params) {
        if (!(param instanceof LipidomicsMSnSet))
          continue;
        msn = (LipidomicsMSnSet)param;
        if (msn.getStatus()<LipidomicsMSnSet.FRAGMENTS_DETECTED)
          continue;
        for (FattyAcidVO fa : msn.getInvolvedFAs().values()) {
          if (fa.getOhNumber()<0)
            continue;
          oh = (short)fa.getOhNumber();
          if (fa.getChainType()<LipidomicsConstants.CHAIN_TYPE_LCB) {
            if (usedFaEncodings.contains(oh))
              continue;
            try {
              usedFaEncodings.put(faHydroxyEncoding.getEncodedPrefix(oh),oh);
            //this exception cannot happen
            }catch (HydroxylationEncodingException e) {}
          }else if (fa.getChainType()==LipidomicsConstants.CHAIN_TYPE_LCB) {
            if (usedLcbEncodings.contains(oh))
              continue;
            try {
              usedLcbEncodings.put(lcbHydroxyEncoding.getEncodedPrefix(oh),oh);
            //this exception cannot happen
            }catch (HydroxylationEncodingException e) {}            
          }
        }
      }
    }
    
    HydroxyEncoding[] encodings = new HydroxyEncoding[2];
    encodings[0] = new HydroxyEncoding(usedFaEncodings);
    encodings[1] = new HydroxyEncoding(usedLcbEncodings);
    return encodings;
  }
  
  /**
   * this reorganizes the hash table returned from the SingleQuantTrhead, so that the retention time is the highest grouping parameter
   * @param hitsAccordingToQuant hash table returned from the SingleQuantThread
   * @return the reorganized hash table
   */
  private Hashtable<String,Hashtable<QuantVO,LipidParameterSet>> groupHitsWithSameRt(Hashtable<QuantVO,Hashtable<String,LipidParameterSet>> hitsAccordingToQuant) {
    Hashtable<String,Hashtable<QuantVO,LipidParameterSet>> sameRt = new Hashtable<String,Hashtable<QuantVO,LipidParameterSet>>();
    for (QuantVO quant : hitsAccordingToQuant.keySet()) {
      for (String rt : hitsAccordingToQuant.get(quant).keySet()) {
        Hashtable<QuantVO,LipidParameterSet> hash = new Hashtable<QuantVO,LipidParameterSet>();
        if (sameRt.containsKey(rt)) hash = sameRt.get(rt);
        hash.put(quant, hitsAccordingToQuant.get(quant).get(rt));
        sameRt.put(rt, hash);
      }
    }
    return sameRt;
  }
  
  public static boolean hasRtInfo(Hashtable<String,Vector<LipidParameterSet>> sheetParams){
    boolean hasRt = true;
    for (Vector<LipidParameterSet> params : sheetParams.values()){
      boolean hasEntry = false;
      for (LipidParameterSet param : params){
        if (param.getRt()!=null && param.getRt().length()>0) hasRt = true;
        else hasRt = false;
        hasEntry = true;
        break;
      }
      if (hasEntry) break;
    }
    return hasRt;
  }

}
<|MERGE_RESOLUTION|>--- conflicted
+++ resolved
@@ -1,1577 +1,1344 @@
-/* 
- * This file is part of Lipid Data Analyzer
- * Lipid Data Analyzer - Automated annotation of lipid species and their molecular structures in high-throughput data from tandem mass spectrometry
- * Copyright (c) 2017 Juergen Hartler, Andreas Ziegl, Gerhard G. Thallinger, Leonida M. Lamp
- * DO NOT ALTER OR REMOVE COPYRIGHT NOTICES OR THIS FILE HEADER. 
- *  
- * This program is free software: you can redistribute it and/or modify
- * it under the terms of the GNU General Public License as published by
- * by the Free Software Foundation, either version 3 of the License, or 
- * (at your option) any later version.
- *  
- * This program is distributed in the hope that it will be useful,
- * but WITHOUT ANY WARRANTY; without even the implied warranty of
- * MERCHANTABILITY or FITNESS FOR A PARTICULAR PURPOSE. See the
- * GNU General Public License for more details. 
- *  
- * You should have received a copy of the GNU General Public License 
- * along with this program. If not, see <http://www.gnu.org/licenses/>.
- *
- * Please contact lda@genome.tugraz.at if you need additional information or 
- * have any questions.
- */
-
-package at.tugraz.genome.lda;
-
-import java.io.File;
-import java.io.IOException;
-import java.util.ArrayList;
-import java.util.Collections;
-import java.util.Hashtable;
-import java.util.Iterator;
-import java.util.LinkedHashMap;
-import java.util.List;
-import java.util.Set;
-import java.util.Timer;
-import java.util.TimerTask;
-import java.util.Vector;
-
-import javax.swing.JFrame;
-
-import at.tugraz.genome.lda.alex123.RdbOutputWriter;
-import at.tugraz.genome.lda.alex123.vos.TargetlistEntry;
-import at.tugraz.genome.lda.exception.ChemicalFormulaException;
-import at.tugraz.genome.lda.exception.ExportException;
-import at.tugraz.genome.lda.exception.HydroxylationEncodingException;
-import at.tugraz.genome.lda.exception.LipidCombinameEncodingException;
-import at.tugraz.genome.lda.exception.NoRuleException;
-import at.tugraz.genome.lda.exception.RulesException;
-import at.tugraz.genome.lda.export.QuantificationResultExporter;
-import at.tugraz.genome.lda.msn.LipidomicsMSnSet;
-import at.tugraz.genome.lda.msn.MSnAnalyzer;
-import at.tugraz.genome.lda.msn.OtherAdductChecker;
-import at.tugraz.genome.lda.msn.PostQuantificationProcessor;
-import at.tugraz.genome.lda.msn.RulesContainer;
-import at.tugraz.genome.lda.msn.hydroxy.parser.HydroxyEncoding;
-import at.tugraz.genome.lda.msn.vos.FattyAcidVO;
-import at.tugraz.genome.lda.msn.vos.RtPredictVO;
-import at.tugraz.genome.lda.parser.MassListParser;
-import at.tugraz.genome.lda.quantification.LipidParameterSet;
-import at.tugraz.genome.lda.quantification.LipidomicsAnalyzer;
-import at.tugraz.genome.lda.quantification.QuantificationResult;
-import at.tugraz.genome.lda.swing.Range;
-import at.tugraz.genome.lda.utils.StaticUtils;
-import at.tugraz.genome.lda.vos.DoubleStringVO;
-import at.tugraz.genome.lda.vos.DoubleBondPositionVO;
-import at.tugraz.genome.lda.vos.QuantVO;
-import at.tugraz.genome.maspectras.parser.exceptions.SpectrummillParserException;
-import at.tugraz.genome.maspectras.quantification.CgException;
-import at.tugraz.genome.maspectras.quantification.CgProbe;
-import at.tugraz.genome.maspectras.utils.StringUtils;
-import at.tugraz.genome.voutils.GeneralComparator;
-
-/**
- * 
- * @author Juergen Hartler
- * @author Leonida M. Lamp
- *
- */
-public class QuantificationThread extends Thread
-{
-  private String chromFile_;
-  private String chromFileName_;
-  private String quantFile_;
-  private String resultFile_;
-//  private float mzTolerance_;
-  private float minusTime_;
-  private float plusTime_;
-  private boolean finished_ = false;
-  private int amountOfIsotopes_;
-  private int isotopesMustMatch_;
-  private String errorString_ = null;
-  private boolean searchUnknownTime_ = false;
-  private float basePeakCutoff_;
-  private float rtShift_;
+/* 
+ * This file is part of Lipid Data Analyzer
+ * Lipid Data Analyzer - Automated annotation of lipid species and their molecular structures in high-throughput data from tandem mass spectrometry
+ * Copyright (c) 2017 Juergen Hartler, Andreas Ziegl, Gerhard G. Thallinger, Leonida M. Lamp
+ * DO NOT ALTER OR REMOVE COPYRIGHT NOTICES OR THIS FILE HEADER. 
+ *  
+ * This program is free software: you can redistribute it and/or modify
+ * it under the terms of the GNU General Public License as published by
+ * by the Free Software Foundation, either version 3 of the License, or 
+ * (at your option) any later version.
+ *  
+ * This program is distributed in the hope that it will be useful,
+ * but WITHOUT ANY WARRANTY; without even the implied warranty of
+ * MERCHANTABILITY or FITNESS FOR A PARTICULAR PURPOSE. See the
+ * GNU General Public License for more details. 
+ *  
+ * You should have received a copy of the GNU General Public License 
+ * along with this program. If not, see <http://www.gnu.org/licenses/>.
+ *
+ * Please contact lda@genome.tugraz.at if you need additional information or 
+ * have any questions.
+ */
+
+package at.tugraz.genome.lda;
+
+import java.io.File;
+import java.io.IOException;
+import java.util.ArrayList;
+import java.util.Collections;
+import java.util.Hashtable;
+import java.util.Iterator;
+import java.util.LinkedHashMap;
+import java.util.List;
+import java.util.Set;
+import java.util.Timer;
+import java.util.TimerTask;
+import java.util.Vector;
+
+import javax.swing.JFrame;
+
+import at.tugraz.genome.lda.alex123.RdbOutputWriter;
+import at.tugraz.genome.lda.alex123.vos.TargetlistEntry;
+import at.tugraz.genome.lda.exception.ChemicalFormulaException;
+import at.tugraz.genome.lda.exception.ExportException;
+import at.tugraz.genome.lda.exception.HydroxylationEncodingException;
+import at.tugraz.genome.lda.exception.LipidCombinameEncodingException;
+import at.tugraz.genome.lda.exception.NoRuleException;
+import at.tugraz.genome.lda.exception.RulesException;
+import at.tugraz.genome.lda.export.QuantificationResultExporter;
+import at.tugraz.genome.lda.msn.LipidomicsMSnSet;
+import at.tugraz.genome.lda.msn.MSnAnalyzer;
+import at.tugraz.genome.lda.msn.OtherAdductChecker;
+import at.tugraz.genome.lda.msn.PostQuantificationProcessor;
+import at.tugraz.genome.lda.msn.RulesContainer;
+import at.tugraz.genome.lda.msn.hydroxy.parser.HydroxyEncoding;
+import at.tugraz.genome.lda.msn.vos.FattyAcidVO;
+import at.tugraz.genome.lda.msn.vos.RtPredictVO;
+import at.tugraz.genome.lda.parser.MassListParser;
+import at.tugraz.genome.lda.quantification.LipidParameterSet;
+import at.tugraz.genome.lda.quantification.LipidomicsAnalyzer;
+import at.tugraz.genome.lda.quantification.QuantificationResult;
+import at.tugraz.genome.lda.swing.Range;
+import at.tugraz.genome.lda.utils.StaticUtils;
+import at.tugraz.genome.lda.vos.DoubleStringVO;
+import at.tugraz.genome.lda.vos.DoubleBondPositionVO;
+import at.tugraz.genome.lda.vos.QuantVO;
+import at.tugraz.genome.maspectras.parser.exceptions.SpectrummillParserException;
+import at.tugraz.genome.maspectras.quantification.CgException;
+import at.tugraz.genome.maspectras.quantification.CgProbe;
+import at.tugraz.genome.maspectras.utils.StringUtils;
+import at.tugraz.genome.voutils.GeneralComparator;
+
+/**
+ * 
+ * @author Juergen Hartler
+ * @author Leonida M. Lamp
+ *
+ */
+public class QuantificationThread extends Thread
+{
+  private String chromFile_;
+  private String chromFileName_;
+  private String quantFile_;
+  private String resultFile_;
+//  private float mzTolerance_;
+  private float minusTime_;
+  private float plusTime_;
+  private boolean finished_ = false;
+  private int amountOfIsotopes_;
+  private int isotopesMustMatch_;
+  private String errorString_ = null;
+  private boolean searchUnknownTime_ = false;
+  private float basePeakCutoff_;
+  private float rtShift_;
+  
+  private int totalAmountOfLipids_;
+  private int currentLipidCount_;
+  private String currentLipid_;
+  private int numberOfProcessors_;
+  /** the ion mode of the search: true for positive, and false for negative; required only for ALEX123*/
+  private boolean ionMode_;
+  /** in the case of MSnFirst: in the first round analytes not containing MSn spectra are added to an hash - in the second round normal quantitation*/
+  private boolean msnRoundFinished_;
+  /** was the task started by the command line interface*/
+  private boolean cli_;
+  
+  private Hashtable<Integer,Boolean> availableThreads_;
+  private Hashtable<Integer,LipidomicsAnalyzer> analyzers_;
+  private Hashtable<Integer,SingleQuantThread> threads_;
+  private Hashtable<String,Hashtable<String,Hashtable<String,Integer>>> quantStatus_;
+  /** in the case of MSnFirst: this hash contains all spectra where no MSn spectra are present*/
+  private Hashtable<String,Hashtable<String,Hashtable<String,QuantVO>>> onlyMS1DataPresent_;
+  private Hashtable<String,Hashtable<String,Hashtable<String,Hashtable<String,LipidParameterSet>>>> results_;
+  private Hashtable<String,Hashtable<String,Hashtable<String,Hashtable<String,LipidParameterSet>>>> ms2Removed_;
+  /** if a peak split has to be removed because a split partner has a wrong retention time, the unsplit peak version is stored*/
+  private Hashtable<String,Hashtable<String,Hashtable<String,Hashtable<String,LipidParameterSet>>>> unsplittedPeaks_;
+  
+  private Hashtable<Integer,String> threadToClass_;
+  private Hashtable<Integer,String> threadToAnalyte_;
+  private Hashtable<Integer,String> threadToMod_;
+  
+  private long startCalcTime_;
+  
+  private Timer timer_;
+  
+  /** in the case of MSnFirst: contains LM-Models and suggestions for the next range for quantitation*/
+  private Hashtable<String,Hashtable<String,RtPredictVO>> latestRtPredictions_; 
+  
+  private final static int STATUS_WAITING = 0;
+  private final static int STATUS_CALCULATING = 1;
+  private final static int STATUS_FINISHED = 2;
+  
+    
+  public QuantificationThread(String chromFile,String quantFile,String resultFile,//float mzTolerance, 
+      float minusTime, float plusTime, int amountOfIsotopes, int isotopesMustMatch, boolean searchUnknownTime,
+      float basePeakCutoff, float rtShift, int numberOfProcessors, boolean ionMode, boolean cli){
+    super();
+    this.chromFile_ = chromFile;
+    this.chromFileName_ = StringUtils.getJustFileName(chromFile);
+    this.quantFile_ = quantFile;
+    this.resultFile_ = resultFile;
+    this.minusTime_ = minusTime;
+    this.plusTime_ = plusTime;
+    this.amountOfIsotopes_ = amountOfIsotopes;
+    this.isotopesMustMatch_ = isotopesMustMatch;
+    errorString_ = null;
+    this.searchUnknownTime_ = searchUnknownTime;
+    this.basePeakCutoff_ = basePeakCutoff;
+    rtShift_ = rtShift;
+    finished_ = false;
+    numberOfProcessors_ = numberOfProcessors;
+    this.ionMode_ = ionMode;
+    this.cli_ = cli;
+    
+  }
+  
+  public void run(){
+    try{
+      startAutomatedLipidomicsQuantification(chromFile_, quantFile_,resultFile_, //mzTolerance_,
+          minusTime_,plusTime_,amountOfIsotopes_,isotopesMustMatch_, searchUnknownTime_,basePeakCutoff_,rtShift_,
+          numberOfProcessors_,ionMode_);
+    } catch (Exception ex){
+      ex.printStackTrace();
+      errorString_ = ex.toString();
+      this.finished_ = true;
+      
+    }
+  }
+  
+  public String getChromFile() {
+    return this.chromFile_;
+  }
+  public String getResultFile() {
+    return this.resultFile_;
+  }
+  
+  public boolean finished(){
+    if (finished_ && this.timer_!=null)
+      this.timer_.cancel();
+    return this.finished_;
+  }
+  
+  public String getErrorString(){
+    return this.errorString_;
+  }
+  
+  @SuppressWarnings({ "unchecked", "deprecation" })
+  private void startAutomatedLipidomicsQuantification(String chromFile,String quantFile, String resultFile, //float mzTolerance,
+      float minusTime, float plusTime, int amountOfIsotopes, int isotopesMustMatch, boolean searchUnknownTime, float basePeakCutoff,
+      float rtShift, int numberOfProcessors, boolean ionMode) throws Exception{
+    startCalcTime_ = System.currentTimeMillis();
+    totalAmountOfLipids_ = -1;
+    currentLipidCount_ = -1;
+    currentLipid_ = "";
+    msnRoundFinished_ = false;
+    latestRtPredictions_ = new Hashtable<String,Hashtable<String,RtPredictVO>>();
+    String pureFile = chromFile.substring(0,chromFile.lastIndexOf("."));
+    String errorMessage = StaticUtils.existChromNecessaryFiles(pureFile);
+    if (errorMessage!=null && errorMessage.length()>0) throw new Exception(errorMessage);
+    String[] chromPaths = StringUtils.getChromFilePaths(pureFile+".chrom");
+    float[] maxRetTimes = initThreadMonitors(chromPaths, numberOfProcessors, basePeakCutoff);
+    float highestRetTime = maxRetTimes[1];
+    float lowestRetTime = maxRetTimes[0];
+    @SuppressWarnings("rawtypes")
+    Vector quantContent = null;
+    File quant = new File(quantFile);
+    if (quant.isFile() && (quant.getName().endsWith(".xls") || quant.getName().endsWith(".xlsx"))){
+      quantContent = (new MassListParser(quantFile, minusTime, plusTime, amountOfIsotopes, isotopesMustMatch, searchUnknownTime, rtShift, lowestRetTime, highestRetTime)).getResultsVector();
+    } else if ((quant.isFile() && quant.getName().endsWith(".txt")) || quant.isDirectory()){
+      quantContent = (new MassListParser(quantFile, minusTime, plusTime, amountOfIsotopes,
+          isotopesMustMatch, searchUnknownTime, basePeakCutoff, rtShift, lowestRetTime, highestRetTime, true, ionMode)).getResultsVector();
+    }
+    if (quantContent!=null){
+      LinkedHashMap<String,Integer> classSequence = (LinkedHashMap<String,Integer>)quantContent.get(0);
+ // LL    Hashtable<String,Vector<String>> analyteSequence = (Hashtable<String,Vector<String>>)quantContent.get(1);
+      LinkedHashMap<String,Vector<String>> analyteSequence = (LinkedHashMap<String,Vector<String>>)quantContent.get(1);
+    
+      totalAmountOfLipids_ = 0;
+      for (String className : classSequence.keySet()) totalAmountOfLipids_ += analyteSequence.get(className).size();
+      timer_ = new java.util.Timer();
+      timer_.schedule(new ThreadSupervisor(quantContent,basePeakCutoff,resultFile), 10, 100);
+    } else {
+      this.errorString_ = "The quantification file/folder does not contain any usable files";
+      this.finished_ = true;
+    }
+  }
+  
+  public int getTotalAmountOfLipids()
+  {
+    return totalAmountOfLipids_;
+  }
+
+  public int getCurrentLipidCount()
+  {
+    return currentLipidCount_;
+  }
+
+  public String getCurrentLipid()
+  {
+    return currentLipid_;
+  }
+
+  private static boolean isWithinRemovedBoundaries(CgProbe probe, Vector<CgProbe> removedProbes){
+    boolean isWithinBoundaries = false;
+    
+    for (CgProbe removedProbe : removedProbes){
+      if ((probe.LowerValley>removedProbe.LowerValley-20 && probe.UpperValley<removedProbe.UpperValley+20)||
+          (removedProbe.LowerValley<probe.Peak && removedProbe.LowerValley<removedProbe.UpperValley))
+        isWithinBoundaries = true;
+    }
+    return isWithinBoundaries;
+  }
+  
+  public static void setAnalyzerProperties(LipidomicsAnalyzer analyzer){
+    if (LipidomicsConstants.isShotgun()==LipidomicsConstants.SHOTGUN_TRUE){
+      analyzer.setShotgunParameters(LipidomicsConstants.getShogunProcessing(),LipidomicsConstants.getMs2MzTolerance(),LipidomicsConstants.getMs2MzToleranceUnit());
+    }else if (LipidomicsConstants.isShotgun()==LipidomicsConstants.SHOTGUN_PRM){
+      analyzer.setPrmParameters(LipidomicsConstants.getChromSmoothRange(),LipidomicsConstants.getChromSmoothRepeats(),
+          LipidomicsConstants.getPeakDiscardingAreaFactor(),LipidomicsConstants.getRelativeAreaCutoff(),
+          LipidomicsConstants.getRelativeFarAreaCutoff(),LipidomicsConstants.getRelativeFarAreaTimeSpace(),
+          LipidomicsConstants.getMs2MzTolerance(),LipidomicsConstants.getMs2MzToleranceUnit());
+    }else{
+      analyzer.set3DParameters(LipidomicsConstants.getChromSmoothRange(),LipidomicsConstants.getChromSmoothRepeats(),
+        LipidomicsConstants.removeIfOtherIsotopePresent(),LipidomicsConstants.useNoiseCutoff(), LipidomicsConstants.getNoiseCutoffDeviationValue(),
+        LipidomicsConstants.useDynamicNoiseCutoff(),
+        LipidomicsConstants.getMinimumRelativeIntensity(), LipidomicsConstants.getScanStep(),
+        LipidomicsConstants.getProfileMzRange(), LipidomicsConstants.getProfileTimeTolerance_(),
+        LipidomicsConstants.getProfileIntThreshold_(), LipidomicsConstants.getBroaderProfileTimeTolerance_(),
+        LipidomicsConstants.getProfileSmoothRange(),LipidomicsConstants.getProfileSmoothRepeats(),
+        LipidomicsConstants.getProfileMeanSmoothRepeats(), LipidomicsConstants.getProfileMzMinRange(),
+        LipidomicsConstants.getProfileSteepnessChange1(),LipidomicsConstants.getProfileSteepnessChange2(), 
+        LipidomicsConstants.getProfileIntensityCutoff1(), LipidomicsConstants.getProfileIntensityCutoff2(), 
+        LipidomicsConstants.getProfileGeneralIntCutoff(),LipidomicsConstants.getProfilePeakAcceptanceRange(), 
+        LipidomicsConstants.getProfileSmoothingCorrection(), LipidomicsConstants.getProfileMaxRange(),
+        LipidomicsConstants.getSmallChromMzRange(),LipidomicsConstants.getSmallChromSmoothRepeats(),
+        LipidomicsConstants.getSmallChromMeanSmoothRepeats(), LipidomicsConstants.getSmallChromSmoothRange(),
+        LipidomicsConstants.getSmallChromIntensityCutoff(),LipidomicsConstants.getBroadChromSmoothRepeats(),
+        LipidomicsConstants.getBroadChromMeanSmoothRepeats(), LipidomicsConstants.getBroadChromSmoothRange(),
+        LipidomicsConstants.getBroadChromIntensityCutoff(), LipidomicsConstants.getBroadChromSteepnessChangeNoSmall(),
+        LipidomicsConstants.getBroadIntensityCutoffNoSmall(),
+        LipidomicsConstants.getFinalProbeTimeCompTolerance(), LipidomicsConstants.getFinalProbeMzCompTolerance(),
+        LipidomicsConstants.getOverlapDistanceDeviationFactor(), LipidomicsConstants.getOverlapPossibleIntensityThreshold(), 
+        LipidomicsConstants.getOverlapSureIntensityThreshold(), LipidomicsConstants.getOverlapPeakDistanceDivisor(),
+        LipidomicsConstants.getOverlapFullDistanceDivisor(), LipidomicsConstants.getPeakDiscardingAreaFactor(),
+        LipidomicsConstants.getIsotopeInBetweenTime(),LipidomicsConstants.getIsoInBetweenAreaFactor(),LipidomicsConstants.getIsoInBetweenMaxTimeDistance(),
+        LipidomicsConstants.getIsoNearNormalProbeTime(),LipidomicsConstants.getRelativeAreaCutoff(),
+        LipidomicsConstants.getRelativeFarAreaCutoff(),LipidomicsConstants.getRelativeFarAreaTimeSpace(),
+        LipidomicsConstants.getRelativeIsoInBetweenCutoff(),LipidomicsConstants.getClosePeakTimeTolerance(),
+        LipidomicsConstants.getTwinInBetweenCutoff(), LipidomicsConstants.getUnionInBetweenCutoff(),
+        LipidomicsConstants.getMs2MzTolerance(),LipidomicsConstants.getMs2MzToleranceUnit());
+    }
+  }
+  
+  @SuppressWarnings({ "rawtypes", "deprecation" })
+  public static Vector getCorrectAnalyteSequence(String filePath, boolean ionMode) throws Exception{
+    File quant = new File(filePath);
+    Vector quantContent = null;
+    if (quant.isFile() && (quant.getName().endsWith(".xls") || quant.getName().endsWith(".xlsx"))){
+      quantContent = (new MassListParser(filePath, 0f, 0f, 0, 0, true, 0f, 0f, 0f)).getResultsVector();
+    } else if ((quant.isFile() && quant.getName().endsWith(".txt")) || quant.isDirectory()){
+      System.out.println("Ion mode: "+ionMode);
+      quantContent = (new MassListParser(filePath, 0f, 0f, 0, 0, true, 0f, 0f, 0f, 0f, true, ionMode)).getResultsVector();
+    }
+    if (quantContent!=null)
+      return quantContent;
+    else
+      return null;
+  }
+  
+  private float[] initThreadMonitors(String[] chromPaths, int numberOfProcessors, float basePeakCutoff) throws CgException{
+    availableThreads_ = new Hashtable<Integer,Boolean>();
+    analyzers_ = new Hashtable<Integer,LipidomicsAnalyzer>();
+    threadToClass_ = new Hashtable<Integer,String> ();
+    threadToAnalyte_ = new Hashtable<Integer,String>();
+    threadToMod_ = new Hashtable<Integer,String>();
+    float[] maxRetTimes = new float[2];
+    
+    for (int i=0; i!=numberOfProcessors;i++){
+      availableThreads_.put(i, true);
+      LipidomicsAnalyzer analyzer = new LipidomicsAnalyzer(chromPaths[1],chromPaths[2],chromPaths[3],chromPaths[0],Settings.useCuda());
+      if (i==0){
+        float highestRetTime = 0;
+        float lowestRetTime = Float.MAX_VALUE;
+        for (float retTime : analyzer.getRetentionTimes().values()){
+          if (retTime>highestRetTime) highestRetTime = retTime;
+          if (retTime<lowestRetTime) lowestRetTime = retTime;
+        }
+        maxRetTimes[1] = highestRetTime/60;
+        maxRetTimes[0] = lowestRetTime/60;
+      }
+      QuantificationThread.setAnalyzerProperties(analyzer);
+      analyzer.setGeneralBasePeakCutoff(basePeakCutoff/3f);
+      analyzers_.put(i, analyzer);
+    }
+    return maxRetTimes;
+  }
+  
+  
+  private class ThreadSupervisor extends TimerTask{
+    private LinkedHashMap<String,Integer> classSequence_;
+ // LL  private Hashtable<String,Vector<String>> analyteSequence_;
+    private LinkedHashMap<String,Vector<String>> analyteSequence_;
+    private Hashtable<String,Boolean> adductInsensitiveRtFilter_;
+    private Hashtable<String,Boolean> bestMatchBySpectrumCoverage_;
+    private Hashtable<String,Hashtable<String,Hashtable<String,QuantVO>>> quantObjects_;
+    private float bpCutoff_;
+    private String rsFile_;
+
+    
+    @SuppressWarnings({ "rawtypes", "unchecked" })
+    protected ThreadSupervisor(Vector excelContent, float  basePeakCutoff, String resultFile){
+      currentLipidCount_ = 0;
+      classSequence_ = (LinkedHashMap<String,Integer>)excelContent.get(0);
+   // LL  analyteSequence_ = (Hashtable<String,Vector<String>>)excelContent.get(1);
+      analyteSequence_ = (LinkedHashMap<String,Vector<String>>)excelContent.get(1);
+      adductInsensitiveRtFilter_ = (Hashtable<String,Boolean>)excelContent.get(2);
+      bestMatchBySpectrumCoverage_ = (Hashtable<String,Boolean>)excelContent.get(3);
+      quantObjects_ = (Hashtable<String,Hashtable<String,Hashtable<String,QuantVO>>>)excelContent.get(4);
+      bpCutoff_ = basePeakCutoff;
+      rsFile_ = resultFile;
+      initThreadHashes();
+    }
+
+    public void run()
+    { 
+      try{
+        if (!finished_)
+          handleTimerEvent(classSequence_,analyteSequence_,adductInsensitiveRtFilter_,bestMatchBySpectrumCoverage_,quantObjects_,bpCutoff_,rsFile_,chromFileName_);
+      } catch (Exception ex){
+        ex.printStackTrace();
+        errorString_ = ex.toString();
+        finished_ = true;
+        for (Integer analyzer : analyzers_.keySet()){
+          if (analyzers_.get(analyzer).getUseCuda()){
+            analyzers_.get(analyzer).getSavGolJNI().Frees();
+          }
+        }
+      }
+    }
+    
+    private void initThreadHashes(){
+      quantStatus_ = new Hashtable<String,Hashtable<String,Hashtable<String,Integer>>>();
+      results_ = new Hashtable<String,Hashtable<String,Hashtable<String,Hashtable<String,LipidParameterSet>>>>();
+      ms2Removed_ = new Hashtable<String,Hashtable<String,Hashtable<String,Hashtable<String,LipidParameterSet>>>>();
+      unsplittedPeaks_ = new Hashtable<String,Hashtable<String,Hashtable<String,Hashtable<String,LipidParameterSet>>>>();
+      threads_ = new  Hashtable<Integer,SingleQuantThread>();
+      onlyMS1DataPresent_ = new  Hashtable<String,Hashtable<String,Hashtable<String,QuantVO>>>();
+      for (String className : classSequence_.keySet()){
+        Hashtable<String,Hashtable<String,QuantVO>> classQuant = quantObjects_.get(className);
+        Hashtable<String,Hashtable<String,Integer>> statusClass = new Hashtable<String,Hashtable<String,Integer>>();
+        Hashtable<String,Hashtable<String,Hashtable<String,LipidParameterSet>>> resultsClass = new Hashtable<String,Hashtable<String,Hashtable<String,LipidParameterSet>>>();
+        Hashtable<String,Hashtable<String,Hashtable<String,LipidParameterSet>>> resultsNeg = new Hashtable<String,Hashtable<String,Hashtable<String,LipidParameterSet>>>();
+        Hashtable<String,Hashtable<String,Hashtable<String,LipidParameterSet>>> unsplitted = new Hashtable<String,Hashtable<String,Hashtable<String,LipidParameterSet>>>();
+
+        for (String analyteName : analyteSequence_.get(className)){
+   // LL    for (String analyteName : analytes){
+          Hashtable<String,QuantVO> analyteQuant = classQuant.get(analyteName);
+          Hashtable<String,Integer> status = new Hashtable<String,Integer>();
+          for (String mod : analyteQuant.keySet()){
+            if (analyteQuant.get(mod).isQuantifiedByOtherIsobar()) status.put(mod, STATUS_FINISHED);
+            else status.put(mod, STATUS_WAITING);
+          }
+          statusClass.put(analyteName, status);
+          resultsClass.put(analyteName, new Hashtable<String,Hashtable<String,LipidParameterSet>>());
+          resultsNeg.put(analyteName, new Hashtable<String,Hashtable<String,LipidParameterSet>>());
+          unsplitted.put(analyteName, new Hashtable<String,Hashtable<String,LipidParameterSet>>());
+        }
+        quantStatus_.put(className, statusClass);
+        results_.put(className, resultsClass);
+        ms2Removed_.put(className, resultsNeg);
+        unsplittedPeaks_.put(className, unsplitted);
+      }  
+    }
+
+  }
+  
+  
+  private void handleTimerEvent(LinkedHashMap<String,Integer> classSequence,LinkedHashMap<String,Vector<String>> analyteSequence,
+	      Hashtable<String,Boolean> adductInsensitiveRtFilter, Hashtable<String,Boolean> bestMatchBySpectrumCoverage, Hashtable<String,Hashtable<String,Hashtable<String,QuantVO>>> quantObjects,
+	      float basePeakCutoff, String resultFile, String chromFile){
+    
+    boolean allFinished = true;
+    boolean error = false;
+    boolean stopThread = false;
+    // find out if some of the threads are finished, read the results, and make the thread available again
+    for (int i=0;i!=availableThreads_.size();i++){
+      if (this.availableThreads_.get(i)==false && this.threads_.get(i)!=null && this.threads_.get(i).finished()==true){
+        SingleQuantThread singleThread = this.threads_.get(i);
+        String className =  threadToClass_.get(i);
+        String analyte = threadToAnalyte_.get(i);
+        String mod = threadToMod_.get(i);
+        if (singleThread.getErrorString()!=null){
+          this.errorString_ = singleThread.getErrorString();
+          error = true;
+          stopThread = true;
+        }else{
+          Hashtable<QuantVO,Hashtable<String,LipidParameterSet>> hitsAccordingToQuant = singleThread.getResults();
+          Hashtable<QuantVO,Hashtable<String,LipidParameterSet>> ms2RemovedToQuant = singleThread.getMs2Removedhits();
+          Hashtable<QuantVO,Hashtable<String,LipidParameterSet>> beforeSplitToQuant = singleThread.getPeaksBeforeSplit();
+          
+          Hashtable<String,Hashtable<QuantVO,LipidParameterSet>> msnHitsWithSameRt = groupHitsWithSameRt(hitsAccordingToQuant);
+          
+          for (QuantVO oneQuant : hitsAccordingToQuant.keySet()){
+            Hashtable<String,LipidParameterSet> hitsOfOneMod = hitsAccordingToQuant.get(oneQuant);
+            Hashtable<String,LipidParameterSet> ms2Removed = new Hashtable<String,LipidParameterSet>();
+            if (ms2RemovedToQuant.containsKey(oneQuant)) ms2Removed = ms2RemovedToQuant.get(oneQuant);
+            Hashtable<String,LipidParameterSet> beforeSplit = new Hashtable<String,LipidParameterSet>();
+            if (beforeSplitToQuant.containsKey(oneQuant)) beforeSplit = beforeSplitToQuant.get(oneQuant);
+            if (hitsOfOneMod.size()>0){
+// the lines with the 4* are necessary if the prediction is based on consecutive model predictions -
+// there is as well a section in the PostQuantificationProcessor that has to be activated
+/****            if (msnRoundFinished_ && latestRtPredictions_.containsKey(className) && latestRtPredictions_.get(className).containsKey(mod) && latestRtPredictions_.get(className).get(mod).getCounterModel()!=null){
+              RtPredictVO predVO = latestRtPredictions_.get(className).get(mod);
+              Hashtable<String,LipidParameterSet> hitsOfOneModCorrected = new Hashtable<String,LipidParameterSet>();
+              Hashtable<String,LipidParameterSet> ms2Removed = new Hashtable<String,LipidParameterSet>();
+              System.out.println("xxxxxxxxxxxxxxxxxxx");
+              for (String rt : hitsOfOneMod.keySet()){*/
+// the lines with 1* are necessary if a counter model is necessary           
+/*                try {
+                  if (PostQuantificationProcessor.fallsOnCounterModelSide(className,mod,analyte,rt,predVO.getModel(),predVO.getCounterModel())){
+                    System.out.println("!!!!!!!!!!!!!!!!!!!!!!");
+                    ms2Removed.put(rt, hitsOfOneMod.get(rt));
+                  }else{*/
+////                    hitsOfOneModCorrected.put(rt, hitsOfOneMod.get(rt));
+/*                  }
+                }
+                catch (RulesException | NoRuleException | IOException  | SpectrummillParserException | LMException e) {
+                  hitsOfOneModCorrected.put(rt, hitsOfOneMod.get(rt));
+                }*/
+/****              }
+              if (hitsOfOneModCorrected.size()>0) results_.get(className).get(analyte).put(mod,hitsOfOneModCorrected);
+              if (ms2Removed.size()>0) ms2Removed_.get(className).get(analyte).put(mod, ms2Removed);
+            } else {*/
+              Hashtable<String,Hashtable<String,Hashtable<String,LipidParameterSet>>> resultsClass = new Hashtable<String,Hashtable<String,Hashtable<String,LipidParameterSet>>>();
+              if (results_.containsKey(oneQuant.getAnalyteClass())) resultsClass = results_.get(oneQuant.getAnalyteClass());
+              Hashtable<String,Hashtable<String,LipidParameterSet>> resultsAnalyte = new Hashtable<String,Hashtable<String,LipidParameterSet>>();
+              if (resultsClass.containsKey(oneQuant.getIdString())) resultsAnalyte = resultsClass.get(oneQuant.getIdString());
+              //if there are quantitations of isobaric species, the m/z value may shift into not allowed regions -
+              //this routine removes highly likely false positive that fall outside the m/z region
+              Hashtable<String,LipidParameterSet> newHits = new Hashtable<String,LipidParameterSet>();
+              for (String rt : hitsOfOneMod.keySet()){
+                LipidParameterSet set = hitsOfOneMod.get(rt);
+                
+                set.setOxState(oneQuant.getOxState());           
+                
+                boolean insideAllowedMz = false;
+                if (LipidomicsConstants.isShotgun()==LipidomicsConstants.SHOTGUN_TRUE){
+                  insideAllowedMz = true;
+                } else {
+                  for (CgProbe probe : set.getIsotopicProbes().get(0)){
+                    if (((float)oneQuant.getAnalyteMass()-LipidomicsConstants.getProfilePeakAcceptanceRange())<=probe.Mz && probe.Mz<=((float)oneQuant.getAnalyteMass()+LipidomicsConstants.getProfilePeakAcceptanceRange())){
+                      insideAllowedMz = true;
+                      break;
+                    }
+                  }
+                }
+                if (insideAllowedMz) newHits.put(rt, set);
+              }
+              //if there are quantitations of isobaric species, where the the m/z is not completely the same,
+              //both species are quantified, but with 3D parameters, it is hard to check if the identifications are the same
+              //thus, if the same species is added the first time, all of the analytes are taken as they come from the quantitation processor
+              //for the following identifications, only species are allowed that do not overlap with already identifed RT regions
+              if (resultsAnalyte.containsKey(oneQuant.getModName())){
+                Hashtable<String,LipidParameterSet> hashMods = resultsAnalyte.get(oneQuant.getModName());
+                // if there are other hits found, and they are not overlapped by anything -> add them to the hash
+                for (LipidParameterSet set : newHits.values()){
+                  Vector<CgProbe> probes = set.getIsotopicProbes().get(0);
+                  boolean overlap = false;
+                  for (LipidParameterSet there : hashMods.values()){
+                    if (overlap) break;
+                    for (CgProbe probe : probes){
+                      if (overlap) break;
+                      for (CgProbe other : there.getIsotopicProbes().get(0)){
+                        if (overlap) break;
+                        if (probe.isCoveredByThisProbe(other)) overlap = true;
+                        if (probe.Peak<other.Peak){
+                          if (probe.UpperValley>other.LowerValley) overlap = true;
+                        }else{
+                          if (probe.LowerValley<other.UpperValley) overlap = true;
+                        }
+                      }
+                    }
+                  }
+                  if (!overlap) hashMods.put(set.getRt(), set);
+                }
+              } else 
+                resultsAnalyte.put(oneQuant.getModName(), newHits);
+              resultsClass.put(oneQuant.getIdString(), resultsAnalyte);
+              results_.put(oneQuant.getAnalyteClass(), resultsClass); 
+              if (beforeSplit.size()>0){
+                unsplittedPeaks_.get(oneQuant.getAnalyteClass()).get(oneQuant.getIdString()).put(oneQuant.getModName(), beforeSplit);
+              }
+/****            }*/
+            }else if (singleThread.isMsnFirst() && !singleThread.areMSnSpectraPresent()){
+              try{
+ //               QuantVO quantVO = singleThread.getQuantSet();
+                int msIdentOrder = RulesContainer.getMSIdentificationOrder(StaticUtils.getRuleName(oneQuant.getAnalyteClass(),oneQuant.getModName()));
+                if (msIdentOrder==RulesContainer.ORDER_MSN_FIRST){
+                  oneQuant.removeOtherIsobaricSpecies();
+                  Hashtable<String,Hashtable<String,QuantVO>> quantClass = new Hashtable<String,Hashtable<String,QuantVO>>();
+                  if (onlyMS1DataPresent_.containsKey(oneQuant.getAnalyteClass())) quantClass = onlyMS1DataPresent_.get(oneQuant.getAnalyteClass());
+                  Hashtable<String,QuantVO> quantAnalyte = new Hashtable<String,QuantVO>();
+                  if (quantClass.containsKey(oneQuant.getIdString())) quantAnalyte = quantClass.get(oneQuant.getIdString());
+                  quantAnalyte.put(oneQuant.getModName(), oneQuant);
+                  quantClass.put(oneQuant.getIdString(), quantAnalyte);
+                  onlyMS1DataPresent_.put(oneQuant.getAnalyteClass(), quantClass);
+                }
+              } catch(Exception ex){
+            }
+          }
+          try{
+            if (RulesContainer.isRtPostprocessing(StaticUtils.getRuleName(oneQuant.getAnalyteClass(),oneQuant.getModName())) &&
+                RulesContainer.correctRtForParallelModel(StaticUtils.getRuleName(oneQuant.getAnalyteClass(),oneQuant.getModName()))){
+              if (ms2Removed.size()>0) ms2Removed_.get(oneQuant.getAnalyteClass()).get(oneQuant.getIdString()).put(oneQuant.getModName(), ms2Removed);
+            }
+          }catch(Exception ex){}
+          }         
+          //check if an overlapping MS2 instance has been identified and, after the m/z check, the overlap still exists
+          //if not, apply the base peak rules
+          for (String rt : msnHitsWithSameRt.keySet()) {
+            if (msnHitsWithSameRt.get(rt) .size()<2)
+              continue;
+            int count = 0;
+            LipidParameterSet set = null;
+            QuantVO toQuant = null; 
+            for (QuantVO quant : msnHitsWithSameRt.get(rt).keySet()) {
+              if (results_.containsKey(quant.getAnalyteClass()) && results_.get(quant.getAnalyteClass()).containsKey(quant.getIdString()) &&
+                  results_.get(quant.getAnalyteClass()).get(quant.getIdString()).containsKey(quant.getModName()) &&
+                  results_.get(quant.getAnalyteClass()).get(quant.getIdString()).get(quant.getModName()).containsKey(rt)) {
+                set = results_.get(quant.getAnalyteClass()).get(quant.getIdString()).get(quant.getModName()).get(rt);
+                toQuant = quant;
+                count++;
+              }
+            }
+            if (count!=1 || !(set instanceof LipidomicsMSnSet))
+              continue;
+            try {
+              MSnAnalyzer msnAnalyzer = new MSnAnalyzer(toQuant.getAnalyteClass(),toQuant.getModName(),set,singleThread.getAnalyzer(),toQuant,true,false);
+              if (msnAnalyzer.checkStatus()<=LipidomicsMSnSet.DISCARD_HIT) {
+                results_.get(toQuant.getAnalyteClass()).get(toQuant.getIdString()).get(toQuant.getModName()).remove(rt);
+                if (results_.get(toQuant.getAnalyteClass()).get(toQuant.getIdString()).get(toQuant.getModName()).size()==0)
+                  results_.get(toQuant.getAnalyteClass()).get(toQuant.getIdString()).remove(toQuant.getModName());
+                if (results_.get(toQuant.getAnalyteClass()).get(toQuant.getIdString()).size()==0)
+                  results_.get(toQuant.getAnalyteClass()).remove(toQuant.getIdString());
+              }else {
+                results_.get(toQuant.getAnalyteClass()).get(toQuant.getIdString()).get(toQuant.getModName()).put(rt, msnAnalyzer.getResult());
+              }
+            } catch (RulesException | IOException | SpectrummillParserException | HydroxylationEncodingException | ChemicalFormulaException | CgException | LipidCombinameEncodingException e) {
+              e.printStackTrace();
+            }  
+          }
+        }
+        quantStatus_.get(className).get(analyte).put(mod, STATUS_FINISHED);
+        singleThread = null;
+        availableThreads_.put(i,true);
+      }
+    }
+    // find available threads
+    Vector<Integer> availableThread = new Vector<Integer>();
+    if (!error){
+      for (int i=0;i!=availableThreads_.size();i++){
+        if (this.availableThreads_.get(i)==true) availableThread.add(i);
+      }
+    }
+    //if there are free threads, assign jobs to them!
+    int currentThreadNumber = 0;
+    if (!error && availableThread.size()>0){
+    	
+      for (String className : classSequence.keySet()){
+        if (currentThreadNumber>=availableThread.size())
+          break;
+        Hashtable<String,Hashtable<String,QuantVO>> classQuant = quantObjects.get(className);
+        quantObjects.get(className);
+        int msLevel = classSequence.get(className);
+
+      for (String analyteName : analyteSequence.get(className)){
+          if (currentThreadNumber>=availableThread.size())
+            break;
+          Hashtable<String,QuantVO> analyteQuant = classQuant.get(analyteName);
+          int modCount = 0;
+          for (String mod : analyteQuant.keySet()){
+            if (currentThreadNumber>=availableThread.size())
+              break;
+            if (quantStatus_.get(className).get(analyteName).get(mod)==STATUS_WAITING){
+              int threadIndex = (availableThread.get(currentThreadNumber));
+              availableThreads_.put(threadIndex, false);
+              quantStatus_.get(className).get(analyteName).put(mod,STATUS_CALCULATING);
+              boolean msnFirst = false;
+              if (LipidomicsConstants.isMS2() && !this.msnRoundFinished_){
+                Vector<QuantVO> quants = new Vector<QuantVO>();
+                quants.add(analyteQuant.get(mod));
+                quants.addAll(analyteQuant.get(mod).getOtherIsobaricSpecies());
+                Collections.sort(quants); /// LL
+                for (int i=0; i!=quants.size();i++){
+                  QuantVO quant = quants.get(i);
+                  try{
+                    int msIdentOrder = RulesContainer.getMSIdentificationOrder(StaticUtils.getRuleName(quant.getAnalyteClass(),quant.getModName()));
+                    if (i==0 && (msIdentOrder==RulesContainer.ORDER_MSN_FIRST || msIdentOrder==RulesContainer.ORDER_MSN_ONLY)) msnFirst = true;
+                    else if (msIdentOrder==RulesContainer.ORDER_MS1_FIRST) msnFirst = false;
+                  } catch(Exception ex){
+                  }                
+
+                }
+              }
+              SingleQuantThread thread = new SingleQuantThread(analyzers_.get(threadIndex), analyteQuant.get(mod), msLevel, msnFirst);
+              threads_.put(threadIndex, thread);
+              threadToClass_.put(threadIndex,className);
+              threadToAnalyte_.put(threadIndex,analyteName);
+              threadToMod_.put(threadIndex,mod);
+              thread.start();
+              if (modCount==0){
+//                currentLipidCount_++;
+                currentLipid_ = className+" "+analyteName;
+              }
+              currentThreadNumber++;
+            }
+            modCount++;
+          }
+        }  
+      }
+      int currentLipidCount = 0;
+      for (String className : quantStatus_.keySet()){
+        for (String analyteName : quantStatus_.get(className).keySet()){
+          Hashtable<String,Integer> modStati = quantStatus_.get(className).get(analyteName);
+          boolean oneDifferent = false;
+          for (Integer status : modStati.values()){
+            if (status != STATUS_WAITING){
+              oneDifferent = true;
+              break;
+            }
+          }
+          if (oneDifferent && !(this.onlyMS1DataPresent_.containsKey(className) && this.onlyMS1DataPresent_.get(className).containsKey(analyteName))) currentLipidCount++;
+        }
+      }
+      currentLipidCount_ = currentLipidCount;
+    }
+    //check if all of the treads are finished
+    if (!error && availableThread.size()>0 && currentThreadNumber == 0){
+      for (String className : quantStatus_.keySet()){
+        for (String analyte : quantStatus_.get(className).keySet()){
+          for (String mod : quantStatus_.get(className).get(analyte).keySet()){
+            if (quantStatus_.get(className).get(analyte).get(mod)!=STATUS_FINISHED){
+              allFinished=false;
+              break;
+            }
+          }
+        }
+      }
+    } else {
+      allFinished = false;
+    }
+    if (allFinished == true) stopThread = true;
+    if (stopThread){
+      // the following lines are for MSnFirst: here the LM models for the time prediction are calculated
+      boolean areThereMS1HitsToProcess = false;
+      msnRoundFinished_ = true;
+      if (!error){
+        if (onlyMS1DataPresent_.size()>0) areThereMS1HitsToProcess = true;
+      }
+      int countToProcess = 0;
+      if (areThereMS1HitsToProcess){
+/*LL*/        PostQuantificationProcessor processor = new PostQuantificationProcessor(results_,ms2Removed_,adductInsensitiveRtFilter);
+        try {
+/*LL*/          latestRtPredictions_ = processor.predictRetentionTimesBasedOnResults(onlyMS1DataPresent_,latestRtPredictions_);
+          Hashtable<String,Hashtable<String,Boolean>> predictionFound = new Hashtable<String,Hashtable<String,Boolean>>();
+          Hashtable<String,Hashtable<String,Hashtable<String,String>>> toRemove = new Hashtable<String,Hashtable<String,Hashtable<String,String>>>();
+          // these reinits the quantification of analytes where an RT prediction was made
+          for (String className : onlyMS1DataPresent_.keySet()){
+            Hashtable<String,Hashtable<String,QuantVO>> ofClass = onlyMS1DataPresent_.get(className);
+            for (String analyteName : ofClass.keySet()){
+              Hashtable<String,QuantVO> ofAnalyte = ofClass.get(analyteName);
+              for (String modName : ofAnalyte.keySet()){
+                QuantVO vo = ofAnalyte.get(modName);
+                if (vo.getRetTime()<0) continue;
+                quantStatus_.get(className).get(analyteName).put(modName, STATUS_WAITING);
+                countToProcess++;
+                Hashtable<String,Boolean> modFound = new Hashtable<String,Boolean>();
+                if (predictionFound.containsKey(className)) modFound = predictionFound.get(className);
+                modFound.put(modName, true);
+                predictionFound.put(className, modFound);
+                Hashtable<String,Hashtable<String,String>> classToRemove = new Hashtable<String,Hashtable<String,String>>();
+                if (toRemove.containsKey(className)) classToRemove = toRemove.get(className);
+                Hashtable<String,String> analyteToRemove = new Hashtable<String,String>();
+                if (classToRemove.containsKey(analyteName)) analyteToRemove = classToRemove.get(analyteName);
+                analyteToRemove.put(modName, modName);
+                classToRemove.put(analyteName, analyteToRemove);
+                toRemove.put(className, classToRemove);
+              }
+            }
+          }
+          // remove hits that are already marked for quantification
+          for (String className : toRemove.keySet()){
+            for (String analyteName : toRemove.get(className).keySet()){
+              for (String modName : toRemove.get(className).get(analyteName).keySet()){
+                onlyMS1DataPresent_.get(className).get(analyteName).remove(modName);
+              }
+              if (onlyMS1DataPresent_.get(className).get(analyteName).size()==0) onlyMS1DataPresent_.get(className).remove(analyteName);
+            }
+            if (onlyMS1DataPresent_.get(className).size()==0) onlyMS1DataPresent_.remove(className);
+          }
+          toRemove = new Hashtable<String,Hashtable<String,Hashtable<String,String>>>();
+          // these reinits the quantification of analytes where an RT prediction was made
+          for (String className : onlyMS1DataPresent_.keySet()){
+            Hashtable<String,Hashtable<String,QuantVO>> ofClass = onlyMS1DataPresent_.get(className);
+            for (String analyteName : ofClass.keySet()){
+              Hashtable<String,QuantVO> ofAnalyte = ofClass.get(analyteName);
+              for (String modName : ofAnalyte.keySet()){
+                if (predictionFound.containsKey(className) && predictionFound.get(className).containsKey(modName) && predictionFound.get(className).get(modName)) continue;
+                quantStatus_.get(className).get(analyteName).put(modName, STATUS_WAITING);
+                countToProcess++;
+                ofAnalyte.remove(modName);
+                Hashtable<String,Hashtable<String,String>> classToRemove = new Hashtable<String,Hashtable<String,String>>();
+                if (toRemove.containsKey(className)) classToRemove = toRemove.get(className);
+                Hashtable<String,String> analyteToRemove = new Hashtable<String,String>();
+                if (classToRemove.containsKey(analyteName)) analyteToRemove = classToRemove.get(analyteName);
+                analyteToRemove.put(modName, modName);
+                classToRemove.put(analyteName, analyteToRemove);
+                toRemove.put(className, classToRemove);
+              }
+            }
+          }
+          // remove hits that are already marked for quantification
+          for (String className : toRemove.keySet()){
+            for (String analyteName : toRemove.get(className).keySet()){
+              for (String modName : toRemove.get(className).get(analyteName).keySet()){
+                onlyMS1DataPresent_.get(className).get(analyteName).remove(modName);
+              }
+              if (onlyMS1DataPresent_.get(className).get(analyteName).size()==0) onlyMS1DataPresent_.get(className).remove(analyteName);
+            }
+            if (onlyMS1DataPresent_.get(className).size()==0) onlyMS1DataPresent_.remove(className);
+          }
+        }
+        catch (Exception e) {
+          e.printStackTrace();
+          new WarningMessage(new JFrame(), "Warning","Post processing could not be executed because of: "+e.getMessage()+"!");
+        }
+      }
+      //TODO: this is only here to prevent an endless loop
+      if (countToProcess>0) stopThread = false;
+    }
+    if (stopThread){
+      if (!error){
+        //check here for results that need other adducts to be correct
+        if (LipidomicsConstants.isShotgun()!=LipidomicsConstants.SHOTGUN_TRUE) {
+ /*LL*/         try {
+ /*LL*/           results_ = OtherAdductChecker.checkTheResultsForOtherAdducts(results_,unsplittedPeaks_,quantObjects,analyzers_.get(0),classSequence,analyteSequence);
+ /*LL*/         }
+ /*LL*/         catch (CgException | LipidCombinameEncodingException e) {
+ /*LL*/           e.printStackTrace();
+  /*LL*/        }
+        }
+        if (LipidomicsConstants.isShotgun()!=LipidomicsConstants.SHOTGUN_TRUE && LipidomicsConstants.isMS2()){
+ /*LL*/         PostQuantificationProcessor processor = new PostQuantificationProcessor(results_,ms2Removed_,adductInsensitiveRtFilter);
+          try {
+ /*LL*/           results_ = processor.chooseMoreLikelyOne(quantObjects);
+          }
+          catch (Exception e) {
+            e.printStackTrace();
+            new WarningMessage(new JFrame(), "Warning","Choose more likely one could not be executed because of: "+e.getMessage()+"!");
+          }
+          try {
+/*LL*/            results_ = processor.processData();
+          }
+          catch (Exception e) {
+            e.printStackTrace();
+            new WarningMessage(new JFrame(), "Warning","Post processing could not be executed because of: "+e.getMessage()+"!");
+          }
+/*LL*/          results_ = reuniteWronglySeparatedPeaks(results_,quantObjects,unsplittedPeaks_);
+        }
+        //so that the checkTheResultsForOtherAdducts is really 100% correct, remove all hits that fall below the
+        //base peak cutoff, and execute OtherAdductChecker.checkTheResultsForOtherAdducts again
+        if (LipidomicsConstants.isShotgun()!=LipidomicsConstants.SHOTGUN_TRUE) {
+  /*LL*/        try {
+  /*LL*/          OtherAdductChecker.removePeaksThatFallBelowTheBasepeakCutoff(results_,extractHighestArea()*(basePeakCutoff/1000f));
+    /*LL*/        results_ = OtherAdductChecker.checkTheResultsForOtherAdducts(results_,unsplittedPeaks_,quantObjects,analyzers_.get(0),classSequence,analyteSequence);
+   /*LL*/       }
+ /*LL*/         catch (CgException | LipidCombinameEncodingException e) {
+  /*LL*/          e.printStackTrace();
+  /*LL*/        }
+        }
+        executeFinalProcesses(classSequence,analyteSequence,quantObjects,basePeakCutoff,resultFile,chromFile,bestMatchBySpectrumCoverage);
+      }
+      finished_ = true;
+      for (Integer analyzer : analyzers_.keySet()){
+        if (analyzers_.get(analyzer).getUseCuda()){
+          analyzers_.get(analyzer).getSavGolJNI().Frees();
+        }
+      }
+    }
+  }
+  
+  /**
+   * this looks if all except one partner were removed from a splitted peak instance -  if so, the original peak is restored and percental splits are removed
+   * @param results the results of the quantitation procedure
+   * @param quantObjects the objects defining the quantitation parameters
+   * @param unsplittedPeaks_ the unsplitted peak instances - if present
+   * @return
+   */
+  private Hashtable<String,Hashtable<String,Hashtable<String,Hashtable<String,LipidParameterSet>>>> reuniteWronglySeparatedPeaks(Hashtable<String,Hashtable<String,Hashtable<String,Hashtable<String,LipidParameterSet>>>>results,
+      Hashtable<String,Hashtable<String,Hashtable<String,QuantVO>>> quantObjects, Hashtable<String,Hashtable<String,Hashtable<String,Hashtable<String,LipidParameterSet>>>> unsplittedPeaks_){
+    Hashtable<String,Hashtable<String,Hashtable<String,Hashtable<String,LipidParameterSet>>>> result = new Hashtable<String,Hashtable<String,Hashtable<String,Hashtable<String,LipidParameterSet>>>>();
+    for (String className : results.keySet()){
+      Hashtable<String,Hashtable<String,Hashtable<String,LipidParameterSet>>> classResult = new Hashtable<String,Hashtable<String,Hashtable<String,LipidParameterSet>>>();
+      Hashtable<String,Hashtable<String,QuantVO>> quantsOfClass = quantObjects.get(className);
+//      if (unsplittedPeaks_.containsKey(className)){
+      Hashtable<String,Hashtable<String,Hashtable<String,LipidParameterSet>>> oldClassResult = results.get(className);
+//      Hashtable<String,Hashtable<String,Hashtable<String,LipidParameterSet>>> unsplittedOfClass = unsplittedPeaks_.get(className);
+      for (String analyte : oldClassResult.keySet()){
+        Hashtable<String,Hashtable<String,LipidParameterSet>> analyteResults = new Hashtable<String,Hashtable<String,LipidParameterSet>>();
+        Hashtable<String,QuantVO> quantsOfAnalyte = quantsOfClass.get(analyte);
+//        if (unsplittedOfClass.containsKey(analyte)){
+        Hashtable<String,Hashtable<String,LipidParameterSet>> oldAnalyteResults = oldClassResult.get(analyte);
+//        Hashtable<String,Hashtable<String,LipidParameterSet>> unsplittedOfAnalyte = unsplittedOfClass.get(analyte);
+        for (String mod : oldAnalyteResults.keySet()){
+          Hashtable<String,LipidParameterSet> modResults = new Hashtable<String,LipidParameterSet>();
+          QuantVO quant = quantsOfAnalyte.get(mod);
+          Vector<QuantVO> quants = new Vector<QuantVO>();
+          quants.add(quant);
+          quants.addAll(quant.getOtherIsobaricSpecies());
+//          if (unsplittedOfAnalyte.containsKey(mod) && quants.size()>1){
+          Hashtable<String,LipidParameterSet> oldModResults = oldAnalyteResults.get(mod);
+          Hashtable<String,LipidParameterSet> unsplittedMod = new Hashtable<String,LipidParameterSet>();
+          if (unsplittedPeaks_.containsKey(className) && unsplittedPeaks_.get(className).containsKey(analyte) &&
+              unsplittedPeaks_.get(className).get(analyte).containsKey(mod))
+            unsplittedMod = unsplittedPeaks_.get(className).get(analyte).get(mod);
+          for (String rt: oldModResults.keySet()){
+            LipidParameterSet set = oldModResults.get(rt);
+            if (!splittingPartnerPresent(quants,className,analyte,mod,rt,results)){
+//            if (unsplittedMod.containsKey(rt) && !splittingPartnerPresent(quants,className,analyte,mod,rt,results)){
+              // this is for MS1 splits
+              if (unsplittedMod.containsKey(rt)){
+                set = unsplittedMod.get(rt);
+              }else{
+                set.setPercentalSplit(-1f);
+              }
+            }
+            modResults.put(rt, set);
+            
+          }
+//              }else{
+//                modResults = oldAnalyteResults.get(mod);
+//              }
+            if (modResults.size()>0) analyteResults.put(mod, modResults);
+            }
+//          }else{
+//            analyteResults = oldClassResult.get(analyte);
+//          }
+          if (analyteResults.size()>0) classResult.put(analyte, analyteResults);
+        }
+//      }else{
+//        classResult = result.get(className);
+//      }
+      result.put(className, classResult);
+    }
+    return result;
+  }
+  
+  /**
+   * checks for a given rt time of a certain identified peak, if there is a splitting partner present
+   * if there is no more partner present, the split will be removed
+   * @param quants the potential splitting partners (the objects defes the quantitation parameters)
+   * @param className the lipid class
+   * @param analyte the analyte name
+   * @param mod the adduct of the analyte
+   * @param rt the retention time of the peak
+   * @param result the results of the quantitation procedure 
+   * @return true if there are the splitting partners still present
+   */
+  private boolean splittingPartnerPresent(Vector<QuantVO> quants, String className, String analyte, String mod,
+      String rt, Hashtable<String,Hashtable<String,Hashtable<String,Hashtable<String,LipidParameterSet>>>> result){
+    boolean partnerThere = false;
+    for (QuantVO quant: quants){
+      String quantAnalName = quant.getIdString();
+      if (quant.getAnalyteClass().equalsIgnoreCase(className)&&quantAnalName.equalsIgnoreCase(analyte) &&
+          quant.getModName().equalsIgnoreCase(mod)) continue;
+//      System.out.println("other");
+//      System.out.println(quant.getAnalyteClass()+";"+result.containsKey(quant.getAnalyteClass()));
+//      if (result.containsKey(quant.getAnalyteClass())) System.out.println(1);
+//      if (result.get(quant.getAnalyteClass()).containsKey(quantAnalName)) System.out.println(2);
+//      if (result.get(quant.getAnalyteClass()).get(quantAnalName).containsKey(quant.getModName())) System.out.println(3);
+//      if (result.get(quant.getAnalyteClass()).get(quantAnalName).get(quant.getModName()).containsKey(rt)) System.out.println(4);
+      if (result.containsKey(quant.getAnalyteClass()) && result.get(quant.getAnalyteClass()).containsKey(quantAnalName)&&
+          result.get(quant.getAnalyteClass()).get(quantAnalName).containsKey(quant.getModName())&&
+          result.get(quant.getAnalyteClass()).get(quantAnalName).get(quant.getModName()).containsKey(rt)){
+        partnerThere = true;
+        break;
+      }
+    }
+    return partnerThere;
+  }
+  
+  @SuppressWarnings("unchecked")
+  private void executeFinalProcesses(LinkedHashMap<String,Integer> classSequence,LinkedHashMap<String,Vector<String>> analyteSequence,
+	      Hashtable<String,Hashtable<String,Hashtable<String,QuantVO>>> quantObjects, float basePeakCutoff, String resultFile, String chromFile, Hashtable<String,Boolean> bestMatchBySpectrumCoverage){
+    Hashtable<String,Vector<LipidParameterSet>> sheetParams = new Hashtable<String,Vector<LipidParameterSet>>();
+    boolean omegaInfoAvailable = false;
+    for (String className : classSequence.keySet()){
+      Vector<LipidParameterSet> params = new Vector<LipidParameterSet>();
+      Hashtable<String,Hashtable<String,QuantVO>> classQuant = quantObjects.get(className);
+      for (String analyteName : analyteSequence.get(className)){
+        Hashtable<String,QuantVO> analyteQuant = classQuant.get(analyteName);
+        for (String mod : analyteQuant.keySet()){
+          if (!omegaInfoAvailable && !analyteQuant.get(mod).getInfoForOmegaAssignment().isEmpty()) omegaInfoAvailable = true;
+          if (results_.containsKey(className) && results_.get(className).containsKey(analyteName) && results_.get(className).get(analyteName).containsKey(mod)&&(results_.get(className).get(analyteName).get(mod)!=null)){
+            Hashtable<String,LipidParameterSet> hitsOfOneMod = results_.get(className).get(analyteName).get(mod);
+            if (LipidomicsConstants.isShotgun()==LipidomicsConstants.SHOTGUN_TRUE){
+              for (String key:hitsOfOneMod.keySet()) params.add(hitsOfOneMod.get(key));
+            }else{
+              List<DoubleStringVO> keys = new ArrayList<DoubleStringVO>();
+              for (String key:hitsOfOneMod.keySet()) {
+                keys.add(new DoubleStringVO(key,Double.valueOf(key)));
+              }
+              Collections.sort(keys,new GeneralComparator("at.tugraz.genome.lda.vos.DoubleStringVO", "getValue", "java.lang.Double"));
+              for (DoubleStringVO key : keys){
+                params.add(hitsOfOneMod.get(key.getKey()));
+              }
+            }
+          }  
+        }
+      }
+      sheetParams.put(className, params);
+    }  
+    
+    
+    float highestArea = extractHighestArea();
+    float cutOffValue = (basePeakCutoff/1000f)*highestArea;
+    Hashtable<String,Vector<LipidParameterSet>> correctedParams = new Hashtable<String,Vector<LipidParameterSet>>();
+    for (String sheetName : sheetParams.keySet()){
+      Vector<LipidParameterSet> params = sheetParams.get(sheetName);
+      Vector<LipidParameterSet> corrected = new Vector<LipidParameterSet>();
+      for (LipidParameterSet param : params){
+        boolean acceptProbe = false;
+        if (LipidomicsConstants.isShotgun()==LipidomicsConstants.SHOTGUN_TRUE){
+          acceptProbe = true;
+        }else{
+          if (param.getIsotopicProbes().size()>0){
+            Vector<CgProbe> newIsoProbes = new Vector<CgProbe>();
+            Vector<CgProbe> removedProbes = new Vector<CgProbe>();
+            for (CgProbe probe : param.getIsotopicProbes().get(0)){
+              if (probe.Area>cutOffValue)
+                newIsoProbes.add(probe);
+              else
+                removedProbes.add(probe);
+            }
+            if (newIsoProbes.size()==param.getIsotopicProbes().get(0).size()){
+              acceptProbe = true;
+            }else if (removedProbes.size()==param.getIsotopicProbes().get(0).size()){
+            }else{
+              Vector<Vector<CgProbe>> isotopicProbes = new Vector<Vector<CgProbe>>();
+              isotopicProbes.add(newIsoProbes);
+              if (param.getIsotopicProbes().size()>1){
+                for (int i=1;i!=param.getIsotopicProbes().size();i++){
+                  Vector<CgProbe> newProbes = new Vector<CgProbe>();
+                  for (CgProbe probe : param.getIsotopicProbes().get(i)){
+                    if (!isWithinRemovedBoundaries(probe,removedProbes))
+                      newProbes.add(probe);
+                    else {
+                      if (isWithinRemovedBoundaries(probe,newIsoProbes))
+                        newProbes.add(probe);
+                    }
+                  }
+                  isotopicProbes.add(newProbes);
+                }  
+              }
+              param.setIsotopicProbes(isotopicProbes);
+              acceptProbe = true;
+            }
+          }
+        }
+        if (acceptProbe)
+          corrected.add(param);
+      }
+      correctedParams.put(sheetName, corrected);
+    }
+    
+    if (omegaInfoAvailable) {
+      applyOmegaInfo(correctedParams, classSequence, analyteSequence, quantObjects);
+      LipidParameterSet.setOmegaInformationAvailable(true);
+    }
+    
+    long timeMilliSeconds = (System.currentTimeMillis()-startCalcTime_);
+    System.out.println(String.format("Required time: %s minutes, %s seconds", timeMilliSeconds/(60*1000), timeMilliSeconds%(60*1000)/1000));
+    
+    try {
+      LipidomicsConstants constants = LipidomicsConstants.getInstance();
+      constants.setRawFileName(chromFile);
+      boolean isAlexTargetList = false;
+      Hashtable<String,Boolean> alexTargetlistUsed = new Hashtable<String,Boolean>();
+      if (Settings.useAlex()){
+        for (String className : quantObjects.keySet()){
+          Hashtable<String,Hashtable<String,QuantVO>> quantsOfClass = quantObjects.get(className);
+          for (Hashtable<String,QuantVO> quantsOfAnalyte : quantsOfClass.values()){
+            for (QuantVO quant : quantsOfAnalyte.values()){
+              if (quant instanceof TargetlistEntry){
+                isAlexTargetList = true;
+                if (((TargetlistEntry)quant).hasAlex123FragmentsForClass() && !alexTargetlistUsed.containsKey(className)){
+                  alexTargetlistUsed.put(className, true);
+                }
+              }
+            }
+            if (isAlexTargetList) break;
+          }
+        }
+      }
+      constants.setAlexTargetlist(isAlexTargetList);
+      constants.setAlexTargetlistUsed(alexTargetlistUsed);
+      HydroxyEncoding[] encodings = getOnlyUsedHydroxyEncodings(correctedParams,Settings.getFaHydroxyEncoding(),Settings.getLcbHydroxyEncoding());
+      QuantificationResult quantRes = new QuantificationResult(correctedParams,constants,classSequence,encodings[0],encodings[1]);
+     
+      QuantificationResultExporter.writeResultsToExcel(resultFile,quantRes,bestMatchBySpectrumCoverage);
+      
+      if (isAlexTargetList || cli_){
+        String alexResultFile = new String(resultFile);
+        if (alexResultFile.endsWith(".xls") || alexResultFile.endsWith(".xlsx"))
+          alexResultFile = alexResultFile.substring(0,alexResultFile.lastIndexOf("."));
+        alexResultFile += ".tab";
+        Vector<QuantificationResult> results = new Vector<QuantificationResult>();
+        results.add(quantRes);
+        RdbOutputWriter rdbWriter = new RdbOutputWriter();
+        Hashtable<String,Vector<String>> analyteSeq = new Hashtable<String, Vector<String>>();
+        analyteSeq.putAll(analyteSequence);
+ //       rdbWriter.write(alexResultFile, results, classSequence, analyteSequence, quantObjects);
+        rdbWriter.write(alexResultFile, results, classSequence, analyteSeq, quantObjects);
+      }
+    } catch (ExportException ex) {
+      new WarningMessage(new JFrame(), "Error", ex.getMessage());
+    }
+    catch (Exception e) {
+      e.printStackTrace();
+      this.errorString_ = e.toString();
+    }
+  }
+  
+  //TODO: starting here is the omega stuff
+  
+  /**
+   * Applies information about omega labels where enough evidence is present
+   * @param correctedParams Hashtable containing only accepted isotopic probes
+   * @param classSequence Class names in correctedParams, analyteSequence and quantObjects
+   * @param analyteSequence Analytes in each class
+   * @param quantObjects
+   * @return correctedParams with added omega information
+   */
+  private void applyOmegaInfo(
+      Hashtable<String,Vector<LipidParameterSet>> correctedParams, 
+      LinkedHashMap<String,Integer> classSequence,
+      LinkedHashMap<String,Vector<String>> analyteSequence,
+      Hashtable<String,Hashtable<String,Hashtable<String,QuantVO>>> quantObjects) 
+  {
+    //deconvoluting the Hashtables
+    for (String className : classSequence.keySet()){
+      Hashtable<String,Hashtable<String,QuantVO>> classQuant = quantObjects.get(className);
+      Vector<LipidParameterSet> setsOfClass = correctedParams.get(className);
+      for (String analyteName : analyteSequence.get(className)){
+        Hashtable<String,QuantVO> analyteQuant = classQuant.get(analyteName);
+        for (String mod : analyteQuant.keySet()){
+          Vector<DoubleBondPositionVO> infoForOmegaAssignment = analyteQuant.get(mod).getInfoForOmegaAssignment();
+          if (!infoForOmegaAssignment.isEmpty()) {
+            try {
+              if (Integer.parseInt(RulesContainer.getAmountOfChains(StaticUtils.getRuleName(className, mod))) < 2) {
+                addOmegaInformationToParameterSets(setsOfClass,analyteName,infoForOmegaAssignment,false);
+              } 
+            } catch (RulesException | NoRuleException | IOException | SpectrummillParserException ex) {
+              System.out.println(ex.getMessage());
+            }
+
+            //add omega info to species requiring MSn evidence
+            addOmegaInformationToParameterSets(setsOfClass,analyteName,infoForOmegaAssignment,true);
+          }
+        }
+      }
+    }
+  }
+  
+  /**
+   * If the available evidence is sufficient, omega information is added
+   * @param lipidParameterSet
+   * @param analyteName
+   * @param infoForOmegaAssignment
+   * @param needsMSnEvidence Lipid species with only one chain do not require MSn evidence for assignment
+   */
+  private void addOmegaInformationToParameterSets(Vector<LipidParameterSet> lipidParameterSets,
+      String analyteName, Vector<DoubleBondPositionVO> infoForOmegaAssignment, boolean needsMSnEvidence) {
+    for (int i = 0; i < lipidParameterSets.size(); i++) {
+      if ((!needsMSnEvidence || (needsMSnEvidence && (lipidParameterSets.get(i) instanceof LipidomicsMSnSet)) 
+          && !(lipidParameterSets.get(i).hasOmegaInformation()))) {
+        LipidParameterSet param = lipidParameterSets.get(i);
+        if (param.getNameStringWithoutRt().equals(analyteName)) {
+          Range[] peakRanges = StaticUtils.determinePeakRanges(param);
+          Range peakLimits = peakRanges[0];
+          Range mediumAccuracy = peakRanges[1];
+          Range highAccuracy = peakRanges[2];
+          
+          Iterator<DoubleBondPositionVO> it = infoForOmegaAssignment.iterator();
+          while(it.hasNext()) {
+          	//creating a deep copy to avoid unwanted side effects.
+            DoubleBondPositionVO doubleBondPositionVO = new DoubleBondPositionVO(it.next());
+            
+            double expectedRetentionTime = doubleBondPositionVO.getExpectedRetentionTime();
+            if (peakLimits.insideRange(expectedRetentionTime)) {
+              if (mediumAccuracy.insideRange(expectedRetentionTime)) doubleBondPositionVO.setAccuracy(DoubleBondPositionVO.ACCURACY_MEDIUM);
+              if (highAccuracy.insideRange(expectedRetentionTime)) doubleBondPositionVO.setAccuracy(DoubleBondPositionVO.ACCURACY_HIGH);
+              
+              if (needsMSnEvidence) {
+                String chainCombination = getEquivalentChainCombination((LipidomicsMSnSet)param, doubleBondPositionVO);
+                if (chainCombination != null) {
+                  orderChainCombination(chainCombination, doubleBondPositionVO);
+                  doubleBondPositionVO.setMolecularSpecies(chainCombination);
+                  param.addOmegaInformation(doubleBondPositionVO);
+                }
+              } else if (!needsMSnEvidence) {
+                String doubleBondPositionsHumanReadable = doubleBondPositionVO.getDoubleBondPositionsHumanReadable();
+                doubleBondPositionVO.setMolecularSpecies(StaticUtils.getHumanReadableWODoubleBondPositions(doubleBondPositionsHumanReadable));
+                param.addOmegaInformation(doubleBondPositionVO);
+              }
+            }
+          }
+          
+          //sort omega information and add assignments
+          Vector<DoubleBondPositionVO> paramOmegaInfo = param.getOmegaInformation();
+          Collections.sort(paramOmegaInfo);
+//          Vector<DoubleBondPositionVO> highAccuracyHits = StaticUtils.getHighAccuracyDoubleBondPositions(paramOmegaInfo);
+//          Vector<DoubleBondPositionVO> assignedHits = StaticUtils.findUnambiguousDoubleBondPositions(highAccuracyHits);
+          Vector<DoubleBondPositionVO> assignedHits = StaticUtils.findUnambiguousDoubleBondPositionsNew(param);
+          for (DoubleBondPositionVO assignedHit : assignedHits) {
+            assignedHit.setIsAssigned(true);
+          }
+        }
+      }
+    }
+  }
+  
+  /**
+   * Orders the Vector of FattyAcidVOs in a DoubleBondPositionVO according to a given chain combination, if it contains positional evidence
+   * @param chainCombination Human readable String of a molecular species without annotated double bond positions 
+   * @param doubleBondPositionVO DoubleBondPositionVO Object describing the same molecular species as chainCombination
+   */
+  private void orderChainCombination(String chainCombination, DoubleBondPositionVO doubleBondPositionVO) {
+    String doubleBondPositionsHumanReadable = doubleBondPositionVO.getDoubleBondPositionsHumanReadable();
+    if (chainCombination.contains(LipidomicsConstants.CHAIN_SEPARATOR_KNOWN_POS)) {
+      doubleBondPositionsHumanReadable = orderChainsAccordingToTemplate(chainCombination, doubleBondPositionsHumanReadable);
+      try {
+        Vector<FattyAcidVO> orderedFattyAcids = StaticUtils.decodeFAsFromHumanReadableName(
+            doubleBondPositionsHumanReadable, Settings.getFaHydroxyEncoding(),Settings.getLcbHydroxyEncoding(), false, null);
+        doubleBondPositionVO.setChainCombination(orderedFattyAcids);
+      } catch (LipidCombinameEncodingException ex) {
+        System.out.println(ex.getMessage());
+      }
+    }
+  }
+  
+  /**
+   * Orders a chain combination according to a template 
+   * @param equivalentChainCombination Human readable String of a molecular species without annotated double bond positions
+   * @param doubleBondPositionsHumanReadable Human readable String of a molecular species with annotated double bond positions
+   * @return reordered String
+   */
+  private String orderChainsAccordingToTemplate(String equivalentChainCombination, String doubleBondPositionsHumanReadable) {
+    String[] templateArray = StaticUtils.splitChainCombinationsAtChainSeparators(equivalentChainCombination);
+    String[] doubleBondPositionsArray = StaticUtils.splitChainCombinationsAtChainSeparators(doubleBondPositionsHumanReadable);
+    String[] noDoubleBondPositionsArray = new String[templateArray.length];
+    String[] nakedPositionsArray = new String[templateArray.length];
+    String orderedChains = null;
+    
+    //split doubleBondPositionsArray into an Array of Strings without double bond position assignment and a second array of just the assignments
+    for(int i=0; i<templateArray.length; i++) {
+      noDoubleBondPositionsArray[i] = StaticUtils.getHumanReadableWODoubleBondPositions(doubleBondPositionsArray[i]);
+      nakedPositionsArray[i] = doubleBondPositionsArray[i].replace(noDoubleBondPositionsArray[i], "");
+    }
+    
+    //create String of ordered chains
+    for(int i=0; i<templateArray.length; i++) {
+      for (int j=0; j<templateArray.length; j++) {
+        if (noDoubleBondPositionsArray[j].equals(templateArray[i])) {
+          if (i==0) {
+            orderedChains = templateArray[0] + nakedPositionsArray[j];
+          } else {
+            orderedChains += LipidomicsConstants.CHAIN_SEPARATOR_KNOWN_POS;
+            orderedChains = orderedChains + templateArray[i] + nakedPositionsArray[j];
+            break;
+          }
+        }
+      }
+    }
+    return orderedChains;
+  }
+  
+  /**
+   * If available, the human readable String of a molecule with MSn evidence describing the same molecular species as doubleBondPositionVO is returned
+   * @param lipidomicsMsnSet
+   * @param doubleBondPositionVO
+   * @return Human readable String of a molecular species without double bond position information
+   */
+  private String getEquivalentChainCombination(LipidomicsMSnSet lipidomicsMsnSet, DoubleBondPositionVO doubleBondPositionVO) {
+    Set<String> mSnNamesHumanReadable = lipidomicsMsnSet.getHumanReadableNameSet();
+    String doubleBondPositionsHumanReadable = doubleBondPositionVO.getDoubleBondPositionsHumanReadable();
+    String equivalentChainCombination = null;
+    Iterator<String> it = mSnNamesHumanReadable.iterator();
+    while(it.hasNext()) {
+      String mSnName = it.next();
+      if (StaticUtils.isChainCombinationEquivalent(doubleBondPositionsHumanReadable, mSnName)) {
+        equivalentChainCombination = mSnName;
+      }
+    }
+    return equivalentChainCombination;
+  }
+  
+  
+  //TODO: this concludes the omega stuff
+  
+    
+  private float extractHighestArea(){
+    float highestArea = 0;
+    for (Integer key : analyzers_.keySet()){
+      LipidomicsAnalyzer analyzer = analyzers_.get(key);
+      if (analyzer.getHighestArea()>highestArea) highestArea = analyzer.getHighestArea();
+    }
+    return highestArea;
+  }
   
-  private int totalAmountOfLipids_;
-  private int currentLipidCount_;
-  private String currentLipid_;
-  private int numberOfProcessors_;
-  /** the ion mode of the search: true for positive, and false for negative; required only for ALEX123*/
-  private boolean ionMode_;
-  /** in the case of MSnFirst: in the first round analytes not containing MSn spectra are added to an hash - in the second round normal quantitation*/
-  private boolean msnRoundFinished_;
-  /** was the task started by the command line interface*/
-  private boolean cli_;
-  
-  private Hashtable<Integer,Boolean> availableThreads_;
-  private Hashtable<Integer,LipidomicsAnalyzer> analyzers_;
-  private Hashtable<Integer,SingleQuantThread> threads_;
-  private Hashtable<String,Hashtable<String,Hashtable<String,Integer>>> quantStatus_;
-  /** in the case of MSnFirst: this hash contains all spectra where no MSn spectra are present*/
-  private Hashtable<String,Hashtable<String,Hashtable<String,QuantVO>>> onlyMS1DataPresent_;
-  private Hashtable<String,Hashtable<String,Hashtable<String,Hashtable<String,LipidParameterSet>>>> results_;
-  private Hashtable<String,Hashtable<String,Hashtable<String,Hashtable<String,LipidParameterSet>>>> ms2Removed_;
-  /** if a peak split has to be removed because a split partner has a wrong retention time, the unsplit peak version is stored*/
-  private Hashtable<String,Hashtable<String,Hashtable<String,Hashtable<String,LipidParameterSet>>>> unsplittedPeaks_;
-  
-  private Hashtable<Integer,String> threadToClass_;
-  private Hashtable<Integer,String> threadToAnalyte_;
-  private Hashtable<Integer,String> threadToMod_;
-  
-  private long startCalcTime_;
-  
-  private Timer timer_;
-  
-  /** in the case of MSnFirst: contains LM-Models and suggestions for the next range for quantitation*/
-  private Hashtable<String,Hashtable<String,RtPredictVO>> latestRtPredictions_; 
-  
-  private final static int STATUS_WAITING = 0;
-  private final static int STATUS_CALCULATING = 1;
-  private final static int STATUS_FINISHED = 2;
-  
-    
-  public QuantificationThread(String chromFile,String quantFile,String resultFile,//float mzTolerance, 
-      float minusTime, float plusTime, int amountOfIsotopes, int isotopesMustMatch, boolean searchUnknownTime,
-      float basePeakCutoff, float rtShift, int numberOfProcessors, boolean ionMode, boolean cli){
-    super();
-    this.chromFile_ = chromFile;
-    this.chromFileName_ = StringUtils.getJustFileName(chromFile);
-    this.quantFile_ = quantFile;
-    this.resultFile_ = resultFile;
-    this.minusTime_ = minusTime;
-    this.plusTime_ = plusTime;
-    this.amountOfIsotopes_ = amountOfIsotopes;
-    this.isotopesMustMatch_ = isotopesMustMatch;
-    errorString_ = null;
-    this.searchUnknownTime_ = searchUnknownTime;
-    this.basePeakCutoff_ = basePeakCutoff;
-    rtShift_ = rtShift;
-    finished_ = false;
-    numberOfProcessors_ = numberOfProcessors;
-    this.ionMode_ = ionMode;
-    this.cli_ = cli;
-    
-  }
-  
-  public void run(){
-    try{
-      startAutomatedLipidomicsQuantification(chromFile_, quantFile_,resultFile_, //mzTolerance_,
-          minusTime_,plusTime_,amountOfIsotopes_,isotopesMustMatch_, searchUnknownTime_,basePeakCutoff_,rtShift_,
-          numberOfProcessors_,ionMode_);
-    } catch (Exception ex){
-      ex.printStackTrace();
-      errorString_ = ex.toString();
-      this.finished_ = true;
-      
-    }
-  }
-  
-  public String getChromFile() {
-    return this.chromFile_;
-  }
-  public String getResultFile() {
-    return this.resultFile_;
-  }
-  
-  public boolean finished(){
-    if (finished_ && this.timer_!=null)
-      this.timer_.cancel();
-    return this.finished_;
-  }
-  
-  public String getErrorString(){
-    return this.errorString_;
-  }
-  
-  @SuppressWarnings({ "unchecked", "deprecation" })
-  private void startAutomatedLipidomicsQuantification(String chromFile,String quantFile, String resultFile, //float mzTolerance,
-      float minusTime, float plusTime, int amountOfIsotopes, int isotopesMustMatch, boolean searchUnknownTime, float basePeakCutoff,
-      float rtShift, int numberOfProcessors, boolean ionMode) throws Exception{
-    startCalcTime_ = System.currentTimeMillis();
-    totalAmountOfLipids_ = -1;
-    currentLipidCount_ = -1;
-    currentLipid_ = "";
-    msnRoundFinished_ = false;
-    latestRtPredictions_ = new Hashtable<String,Hashtable<String,RtPredictVO>>();
-    String pureFile = chromFile.substring(0,chromFile.lastIndexOf("."));
-    String errorMessage = StaticUtils.existChromNecessaryFiles(pureFile);
-    if (errorMessage!=null && errorMessage.length()>0) throw new Exception(errorMessage);
-    String[] chromPaths = StringUtils.getChromFilePaths(pureFile+".chrom");
-    float[] maxRetTimes = initThreadMonitors(chromPaths, numberOfProcessors, basePeakCutoff);
-    float highestRetTime = maxRetTimes[1];
-    float lowestRetTime = maxRetTimes[0];
-    @SuppressWarnings("rawtypes")
-    Vector quantContent = null;
-    File quant = new File(quantFile);
-    if (quant.isFile() && (quant.getName().endsWith(".xls") || quant.getName().endsWith(".xlsx"))){
-      quantContent = (new MassListParser(quantFile, minusTime, plusTime, amountOfIsotopes, isotopesMustMatch, searchUnknownTime, rtShift, lowestRetTime, highestRetTime)).getResultsVector();
-    } else if ((quant.isFile() && quant.getName().endsWith(".txt")) || quant.isDirectory()){
-      quantContent = (new MassListParser(quantFile, minusTime, plusTime, amountOfIsotopes,
-          isotopesMustMatch, searchUnknownTime, basePeakCutoff, rtShift, lowestRetTime, highestRetTime, true, ionMode)).getResultsVector();
-    }
-    if (quantContent!=null){
-      LinkedHashMap<String,Integer> classSequence = (LinkedHashMap<String,Integer>)quantContent.get(0);
- // LL    Hashtable<String,Vector<String>> analyteSequence = (Hashtable<String,Vector<String>>)quantContent.get(1);
-      LinkedHashMap<String,Vector<String>> analyteSequence = (LinkedHashMap<String,Vector<String>>)quantContent.get(1);
-    
-      totalAmountOfLipids_ = 0;
-      for (String className : classSequence.keySet()) totalAmountOfLipids_ += analyteSequence.get(className).size();
-      timer_ = new java.util.Timer();
-      timer_.schedule(new ThreadSupervisor(quantContent,basePeakCutoff,resultFile), 10, 100);
-    } else {
-      this.errorString_ = "The quantification file/folder does not contain any usable files";
-      this.finished_ = true;
-    }
-  }
-  
-  public int getTotalAmountOfLipids()
-  {
-    return totalAmountOfLipids_;
-  }
-
-  public int getCurrentLipidCount()
-  {
-    return currentLipidCount_;
-  }
-
-  public String getCurrentLipid()
-  {
-    return currentLipid_;
-  }
-
-  private static boolean isWithinRemovedBoundaries(CgProbe probe, Vector<CgProbe> removedProbes){
-    boolean isWithinBoundaries = false;
-    
-    for (CgProbe removedProbe : removedProbes){
-      if ((probe.LowerValley>removedProbe.LowerValley-20 && probe.UpperValley<removedProbe.UpperValley+20)||
-          (removedProbe.LowerValley<probe.Peak && removedProbe.LowerValley<removedProbe.UpperValley))
-        isWithinBoundaries = true;
-    }
-    return isWithinBoundaries;
-  }
-  
-  public static void setAnalyzerProperties(LipidomicsAnalyzer analyzer){
-    if (LipidomicsConstants.isShotgun()==LipidomicsConstants.SHOTGUN_TRUE){
-      analyzer.setShotgunParameters(LipidomicsConstants.getShogunProcessing(),LipidomicsConstants.getMs2MzTolerance(),LipidomicsConstants.getMs2MzToleranceUnit());
-    }else if (LipidomicsConstants.isShotgun()==LipidomicsConstants.SHOTGUN_PRM){
-      analyzer.setPrmParameters(LipidomicsConstants.getChromSmoothRange(),LipidomicsConstants.getChromSmoothRepeats(),
-          LipidomicsConstants.getPeakDiscardingAreaFactor(),LipidomicsConstants.getRelativeAreaCutoff(),
-          LipidomicsConstants.getRelativeFarAreaCutoff(),LipidomicsConstants.getRelativeFarAreaTimeSpace(),
-          LipidomicsConstants.getMs2MzTolerance(),LipidomicsConstants.getMs2MzToleranceUnit());
-    }else{
-      analyzer.set3DParameters(LipidomicsConstants.getChromSmoothRange(),LipidomicsConstants.getChromSmoothRepeats(),
-        LipidomicsConstants.removeIfOtherIsotopePresent(),LipidomicsConstants.useNoiseCutoff(), LipidomicsConstants.getNoiseCutoffDeviationValue(),
-        LipidomicsConstants.useDynamicNoiseCutoff(),
-        LipidomicsConstants.getMinimumRelativeIntensity(), LipidomicsConstants.getScanStep(),
-        LipidomicsConstants.getProfileMzRange(), LipidomicsConstants.getProfileTimeTolerance_(),
-        LipidomicsConstants.getProfileIntThreshold_(), LipidomicsConstants.getBroaderProfileTimeTolerance_(),
-        LipidomicsConstants.getProfileSmoothRange(),LipidomicsConstants.getProfileSmoothRepeats(),
-        LipidomicsConstants.getProfileMeanSmoothRepeats(), LipidomicsConstants.getProfileMzMinRange(),
-        LipidomicsConstants.getProfileSteepnessChange1(),LipidomicsConstants.getProfileSteepnessChange2(), 
-        LipidomicsConstants.getProfileIntensityCutoff1(), LipidomicsConstants.getProfileIntensityCutoff2(), 
-        LipidomicsConstants.getProfileGeneralIntCutoff(),LipidomicsConstants.getProfilePeakAcceptanceRange(), 
-        LipidomicsConstants.getProfileSmoothingCorrection(), LipidomicsConstants.getProfileMaxRange(),
-        LipidomicsConstants.getSmallChromMzRange(),LipidomicsConstants.getSmallChromSmoothRepeats(),
-        LipidomicsConstants.getSmallChromMeanSmoothRepeats(), LipidomicsConstants.getSmallChromSmoothRange(),
-        LipidomicsConstants.getSmallChromIntensityCutoff(),LipidomicsConstants.getBroadChromSmoothRepeats(),
-        LipidomicsConstants.getBroadChromMeanSmoothRepeats(), LipidomicsConstants.getBroadChromSmoothRange(),
-        LipidomicsConstants.getBroadChromIntensityCutoff(), LipidomicsConstants.getBroadChromSteepnessChangeNoSmall(),
-        LipidomicsConstants.getBroadIntensityCutoffNoSmall(),
-        LipidomicsConstants.getFinalProbeTimeCompTolerance(), LipidomicsConstants.getFinalProbeMzCompTolerance(),
-        LipidomicsConstants.getOverlapDistanceDeviationFactor(), LipidomicsConstants.getOverlapPossibleIntensityThreshold(), 
-        LipidomicsConstants.getOverlapSureIntensityThreshold(), LipidomicsConstants.getOverlapPeakDistanceDivisor(),
-        LipidomicsConstants.getOverlapFullDistanceDivisor(), LipidomicsConstants.getPeakDiscardingAreaFactor(),
-        LipidomicsConstants.getIsotopeInBetweenTime(),LipidomicsConstants.getIsoInBetweenAreaFactor(),LipidomicsConstants.getIsoInBetweenMaxTimeDistance(),
-        LipidomicsConstants.getIsoNearNormalProbeTime(),LipidomicsConstants.getRelativeAreaCutoff(),
-        LipidomicsConstants.getRelativeFarAreaCutoff(),LipidomicsConstants.getRelativeFarAreaTimeSpace(),
-        LipidomicsConstants.getRelativeIsoInBetweenCutoff(),LipidomicsConstants.getClosePeakTimeTolerance(),
-        LipidomicsConstants.getTwinInBetweenCutoff(), LipidomicsConstants.getUnionInBetweenCutoff(),
-        LipidomicsConstants.getMs2MzTolerance(),LipidomicsConstants.getMs2MzToleranceUnit());
-    }
-  }
-  
-  @SuppressWarnings({ "rawtypes", "deprecation" })
-  public static Vector getCorrectAnalyteSequence(String filePath, boolean ionMode) throws Exception{
-    File quant = new File(filePath);
-    Vector quantContent = null;
-    if (quant.isFile() && (quant.getName().endsWith(".xls") || quant.getName().endsWith(".xlsx"))){
-      quantContent = (new MassListParser(filePath, 0f, 0f, 0, 0, true, 0f, 0f, 0f)).getResultsVector();
-    } else if ((quant.isFile() && quant.getName().endsWith(".txt")) || quant.isDirectory()){
-      System.out.println("Ion mode: "+ionMode);
-      quantContent = (new MassListParser(filePath, 0f, 0f, 0, 0, true, 0f, 0f, 0f, 0f, true, ionMode)).getResultsVector();
-    }
-    if (quantContent!=null)
-      return quantContent;
-    else
-      return null;
-  }
-  
-  private float[] initThreadMonitors(String[] chromPaths, int numberOfProcessors, float basePeakCutoff) throws CgException{
-    availableThreads_ = new Hashtable<Integer,Boolean>();
-    analyzers_ = new Hashtable<Integer,LipidomicsAnalyzer>();
-    threadToClass_ = new Hashtable<Integer,String> ();
-    threadToAnalyte_ = new Hashtable<Integer,String>();
-    threadToMod_ = new Hashtable<Integer,String>();
-    float[] maxRetTimes = new float[2];
-    
-    for (int i=0; i!=numberOfProcessors;i++){
-      availableThreads_.put(i, true);
-      LipidomicsAnalyzer analyzer = new LipidomicsAnalyzer(chromPaths[1],chromPaths[2],chromPaths[3],chromPaths[0],Settings.useCuda());
-      if (i==0){
-        float highestRetTime = 0;
-        float lowestRetTime = Float.MAX_VALUE;
-        for (float retTime : analyzer.getRetentionTimes().values()){
-          if (retTime>highestRetTime) highestRetTime = retTime;
-          if (retTime<lowestRetTime) lowestRetTime = retTime;
-        }
-        maxRetTimes[1] = highestRetTime/60;
-        maxRetTimes[0] = lowestRetTime/60;
-      }
-      QuantificationThread.setAnalyzerProperties(analyzer);
-      analyzer.setGeneralBasePeakCutoff(basePeakCutoff/3f);
-      analyzers_.put(i, analyzer);
-    }
-    return maxRetTimes;
-  }
-  
-  
-  private class ThreadSupervisor extends TimerTask{
-    private LinkedHashMap<String,Integer> classSequence_;
- // LL  private Hashtable<String,Vector<String>> analyteSequence_;
-    private LinkedHashMap<String,Vector<String>> analyteSequence_;
-    private Hashtable<String,Boolean> adductInsensitiveRtFilter_;
-    private Hashtable<String,Boolean> bestMatchBySpectrumCoverage_;
-    private Hashtable<String,Hashtable<String,Hashtable<String,QuantVO>>> quantObjects_;
-    private float bpCutoff_;
-    private String rsFile_;
-
-    
-    @SuppressWarnings({ "rawtypes", "unchecked" })
-    protected ThreadSupervisor(Vector excelContent, float  basePeakCutoff, String resultFile){
-      currentLipidCount_ = 0;
-      classSequence_ = (LinkedHashMap<String,Integer>)excelContent.get(0);
-   // LL  analyteSequence_ = (Hashtable<String,Vector<String>>)excelContent.get(1);
-      analyteSequence_ = (LinkedHashMap<String,Vector<String>>)excelContent.get(1);
-      adductInsensitiveRtFilter_ = (Hashtable<String,Boolean>)excelContent.get(2);
-      bestMatchBySpectrumCoverage_ = (Hashtable<String,Boolean>)excelContent.get(3);
-      quantObjects_ = (Hashtable<String,Hashtable<String,Hashtable<String,QuantVO>>>)excelContent.get(4);
-      bpCutoff_ = basePeakCutoff;
-      rsFile_ = resultFile;
-      initThreadHashes();
-    }
-
-    public void run()
-    { 
-      try{
-        if (!finished_)
-          handleTimerEvent(classSequence_,analyteSequence_,adductInsensitiveRtFilter_,bestMatchBySpectrumCoverage_,quantObjects_,bpCutoff_,rsFile_,chromFileName_);
-      } catch (Exception ex){
-        ex.printStackTrace();
-        errorString_ = ex.toString();
-        finished_ = true;
-        for (Integer analyzer : analyzers_.keySet()){
-          if (analyzers_.get(analyzer).getUseCuda()){
-            analyzers_.get(analyzer).getSavGolJNI().Frees();
-          }
-        }
-      }
-    }
-    
-    private void initThreadHashes(){
-      quantStatus_ = new Hashtable<String,Hashtable<String,Hashtable<String,Integer>>>();
-      results_ = new Hashtable<String,Hashtable<String,Hashtable<String,Hashtable<String,LipidParameterSet>>>>();
-      ms2Removed_ = new Hashtable<String,Hashtable<String,Hashtable<String,Hashtable<String,LipidParameterSet>>>>();
-      unsplittedPeaks_ = new Hashtable<String,Hashtable<String,Hashtable<String,Hashtable<String,LipidParameterSet>>>>();
-      threads_ = new  Hashtable<Integer,SingleQuantThread>();
-      onlyMS1DataPresent_ = new  Hashtable<String,Hashtable<String,Hashtable<String,QuantVO>>>();
-      for (String className : classSequence_.keySet()){
-        Hashtable<String,Hashtable<String,QuantVO>> classQuant = quantObjects_.get(className);
-        Hashtable<String,Hashtable<String,Integer>> statusClass = new Hashtable<String,Hashtable<String,Integer>>();
-        Hashtable<String,Hashtable<String,Hashtable<String,LipidParameterSet>>> resultsClass = new Hashtable<String,Hashtable<String,Hashtable<String,LipidParameterSet>>>();
-        Hashtable<String,Hashtable<String,Hashtable<String,LipidParameterSet>>> resultsNeg = new Hashtable<String,Hashtable<String,Hashtable<String,LipidParameterSet>>>();
-        Hashtable<String,Hashtable<String,Hashtable<String,LipidParameterSet>>> unsplitted = new Hashtable<String,Hashtable<String,Hashtable<String,LipidParameterSet>>>();
-
-        for (String analyteName : analyteSequence_.get(className)){
-   // LL    for (String analyteName : analytes){
-          Hashtable<String,QuantVO> analyteQuant = classQuant.get(analyteName);
-          Hashtable<String,Integer> status = new Hashtable<String,Integer>();
-          for (String mod : analyteQuant.keySet()){
-            if (analyteQuant.get(mod).isQuantifiedByOtherIsobar()) status.put(mod, STATUS_FINISHED);
-            else status.put(mod, STATUS_WAITING);
-          }
-          statusClass.put(analyteName, status);
-          resultsClass.put(analyteName, new Hashtable<String,Hashtable<String,LipidParameterSet>>());
-          resultsNeg.put(analyteName, new Hashtable<String,Hashtable<String,LipidParameterSet>>());
-          unsplitted.put(analyteName, new Hashtable<String,Hashtable<String,LipidParameterSet>>());
-        }
-        quantStatus_.put(className, statusClass);
-        results_.put(className, resultsClass);
-        ms2Removed_.put(className, resultsNeg);
-        unsplittedPeaks_.put(className, unsplitted);
-      }  
-    }
-
-  }
-  
-  
-  private void handleTimerEvent(LinkedHashMap<String,Integer> classSequence,LinkedHashMap<String,Vector<String>> analyteSequence,
-	      Hashtable<String,Boolean> adductInsensitiveRtFilter, Hashtable<String,Boolean> bestMatchBySpectrumCoverage, Hashtable<String,Hashtable<String,Hashtable<String,QuantVO>>> quantObjects,
-	      float basePeakCutoff, String resultFile, String chromFile){
-    
-    boolean allFinished = true;
-    boolean error = false;
-    boolean stopThread = false;
-    // find out if some of the threads are finished, read the results, and make the thread available again
-    for (int i=0;i!=availableThreads_.size();i++){
-      if (this.availableThreads_.get(i)==false && this.threads_.get(i)!=null && this.threads_.get(i).finished()==true){
-        SingleQuantThread singleThread = this.threads_.get(i);
-        String className =  threadToClass_.get(i);
-        String analyte = threadToAnalyte_.get(i);
-        String mod = threadToMod_.get(i);
-        if (singleThread.getErrorString()!=null){
-          this.errorString_ = singleThread.getErrorString();
-          error = true;
-          stopThread = true;
-        }else{
-          Hashtable<QuantVO,Hashtable<String,LipidParameterSet>> hitsAccordingToQuant = singleThread.getResults();
-          Hashtable<QuantVO,Hashtable<String,LipidParameterSet>> ms2RemovedToQuant = singleThread.getMs2Removedhits();
-          Hashtable<QuantVO,Hashtable<String,LipidParameterSet>> beforeSplitToQuant = singleThread.getPeaksBeforeSplit();
-          
-          Hashtable<String,Hashtable<QuantVO,LipidParameterSet>> msnHitsWithSameRt = groupHitsWithSameRt(hitsAccordingToQuant);
-          
-          for (QuantVO oneQuant : hitsAccordingToQuant.keySet()){
-            Hashtable<String,LipidParameterSet> hitsOfOneMod = hitsAccordingToQuant.get(oneQuant);
-            Hashtable<String,LipidParameterSet> ms2Removed = new Hashtable<String,LipidParameterSet>();
-            if (ms2RemovedToQuant.containsKey(oneQuant)) ms2Removed = ms2RemovedToQuant.get(oneQuant);
-            Hashtable<String,LipidParameterSet> beforeSplit = new Hashtable<String,LipidParameterSet>();
-            if (beforeSplitToQuant.containsKey(oneQuant)) beforeSplit = beforeSplitToQuant.get(oneQuant);
-            if (hitsOfOneMod.size()>0){
-// the lines with the 4* are necessary if the prediction is based on consecutive model predictions -
-// there is as well a section in the PostQuantificationProcessor that has to be activated
-/****            if (msnRoundFinished_ && latestRtPredictions_.containsKey(className) && latestRtPredictions_.get(className).containsKey(mod) && latestRtPredictions_.get(className).get(mod).getCounterModel()!=null){
-              RtPredictVO predVO = latestRtPredictions_.get(className).get(mod);
-              Hashtable<String,LipidParameterSet> hitsOfOneModCorrected = new Hashtable<String,LipidParameterSet>();
-              Hashtable<String,LipidParameterSet> ms2Removed = new Hashtable<String,LipidParameterSet>();
-              System.out.println("xxxxxxxxxxxxxxxxxxx");
-              for (String rt : hitsOfOneMod.keySet()){*/
-// the lines with 1* are necessary if a counter model is necessary           
-/*                try {
-                  if (PostQuantificationProcessor.fallsOnCounterModelSide(className,mod,analyte,rt,predVO.getModel(),predVO.getCounterModel())){
-                    System.out.println("!!!!!!!!!!!!!!!!!!!!!!");
-                    ms2Removed.put(rt, hitsOfOneMod.get(rt));
-                  }else{*/
-////                    hitsOfOneModCorrected.put(rt, hitsOfOneMod.get(rt));
-/*                  }
-                }
-                catch (RulesException | NoRuleException | IOException  | SpectrummillParserException | LMException e) {
-                  hitsOfOneModCorrected.put(rt, hitsOfOneMod.get(rt));
-                }*/
-/****              }
-              if (hitsOfOneModCorrected.size()>0) results_.get(className).get(analyte).put(mod,hitsOfOneModCorrected);
-              if (ms2Removed.size()>0) ms2Removed_.get(className).get(analyte).put(mod, ms2Removed);
-            } else {*/
-              Hashtable<String,Hashtable<String,Hashtable<String,LipidParameterSet>>> resultsClass = new Hashtable<String,Hashtable<String,Hashtable<String,LipidParameterSet>>>();
-              if (results_.containsKey(oneQuant.getAnalyteClass())) resultsClass = results_.get(oneQuant.getAnalyteClass());
-              Hashtable<String,Hashtable<String,LipidParameterSet>> resultsAnalyte = new Hashtable<String,Hashtable<String,LipidParameterSet>>();
-              if (resultsClass.containsKey(oneQuant.getIdString())) resultsAnalyte = resultsClass.get(oneQuant.getIdString());
-              //if there are quantitations of isobaric species, the m/z value may shift into not allowed regions -
-              //this routine removes highly likely false positive that fall outside the m/z region
-              Hashtable<String,LipidParameterSet> newHits = new Hashtable<String,LipidParameterSet>();
-              for (String rt : hitsOfOneMod.keySet()){
-                LipidParameterSet set = hitsOfOneMod.get(rt);
-                
-                set.setOxState(oneQuant.getOxState());           
-                
-                boolean insideAllowedMz = false;
-                if (LipidomicsConstants.isShotgun()==LipidomicsConstants.SHOTGUN_TRUE){
-                  insideAllowedMz = true;
-                } else {
-                  for (CgProbe probe : set.getIsotopicProbes().get(0)){
-                    if (((float)oneQuant.getAnalyteMass()-LipidomicsConstants.getProfilePeakAcceptanceRange())<=probe.Mz && probe.Mz<=((float)oneQuant.getAnalyteMass()+LipidomicsConstants.getProfilePeakAcceptanceRange())){
-                      insideAllowedMz = true;
-                      break;
-                    }
-                  }
-                }
-                if (insideAllowedMz) newHits.put(rt, set);
-              }
-              //if there are quantitations of isobaric species, where the the m/z is not completely the same,
-              //both species are quantified, but with 3D parameters, it is hard to check if the identifications are the same
-              //thus, if the same species is added the first time, all of the analytes are taken as they come from the quantitation processor
-              //for the following identifications, only species are allowed that do not overlap with already identifed RT regions
-              if (resultsAnalyte.containsKey(oneQuant.getModName())){
-                Hashtable<String,LipidParameterSet> hashMods = resultsAnalyte.get(oneQuant.getModName());
-                // if there are other hits found, and they are not overlapped by anything -> add them to the hash
-                for (LipidParameterSet set : newHits.values()){
-                  Vector<CgProbe> probes = set.getIsotopicProbes().get(0);
-                  boolean overlap = false;
-                  for (LipidParameterSet there : hashMods.values()){
-                    if (overlap) break;
-                    for (CgProbe probe : probes){
-                      if (overlap) break;
-                      for (CgProbe other : there.getIsotopicProbes().get(0)){
-                        if (overlap) break;
-                        if (probe.isCoveredByThisProbe(other)) overlap = true;
-                        if (probe.Peak<other.Peak){
-                          if (probe.UpperValley>other.LowerValley) overlap = true;
-                        }else{
-                          if (probe.LowerValley<other.UpperValley) overlap = true;
-                        }
-                      }
-                    }
-                  }
-                  if (!overlap) hashMods.put(set.getRt(), set);
-                }
-              } else 
-                resultsAnalyte.put(oneQuant.getModName(), newHits);
-              resultsClass.put(oneQuant.getIdString(), resultsAnalyte);
-              results_.put(oneQuant.getAnalyteClass(), resultsClass); 
-              if (beforeSplit.size()>0){
-                unsplittedPeaks_.get(oneQuant.getAnalyteClass()).get(oneQuant.getIdString()).put(oneQuant.getModName(), beforeSplit);
-              }
-/****            }*/
-            }else if (singleThread.isMsnFirst() && !singleThread.areMSnSpectraPresent()){
-              try{
- //               QuantVO quantVO = singleThread.getQuantSet();
-                int msIdentOrder = RulesContainer.getMSIdentificationOrder(StaticUtils.getRuleName(oneQuant.getAnalyteClass(),oneQuant.getModName()));
-                if (msIdentOrder==RulesContainer.ORDER_MSN_FIRST){
-                  oneQuant.removeOtherIsobaricSpecies();
-                  Hashtable<String,Hashtable<String,QuantVO>> quantClass = new Hashtable<String,Hashtable<String,QuantVO>>();
-                  if (onlyMS1DataPresent_.containsKey(oneQuant.getAnalyteClass())) quantClass = onlyMS1DataPresent_.get(oneQuant.getAnalyteClass());
-                  Hashtable<String,QuantVO> quantAnalyte = new Hashtable<String,QuantVO>();
-                  if (quantClass.containsKey(oneQuant.getIdString())) quantAnalyte = quantClass.get(oneQuant.getIdString());
-                  quantAnalyte.put(oneQuant.getModName(), oneQuant);
-                  quantClass.put(oneQuant.getIdString(), quantAnalyte);
-                  onlyMS1DataPresent_.put(oneQuant.getAnalyteClass(), quantClass);
-                }
-              } catch(Exception ex){
-            }
-          }
-          try{
-            if (RulesContainer.isRtPostprocessing(StaticUtils.getRuleName(oneQuant.getAnalyteClass(),oneQuant.getModName())) &&
-                RulesContainer.correctRtForParallelModel(StaticUtils.getRuleName(oneQuant.getAnalyteClass(),oneQuant.getModName()))){
-              if (ms2Removed.size()>0) ms2Removed_.get(oneQuant.getAnalyteClass()).get(oneQuant.getIdString()).put(oneQuant.getModName(), ms2Removed);
-            }
-          }catch(Exception ex){}
-          }         
-          //check if an overlapping MS2 instance has been identified and, after the m/z check, the overlap still exists
-          //if not, apply the base peak rules
-          for (String rt : msnHitsWithSameRt.keySet()) {
-            if (msnHitsWithSameRt.get(rt) .size()<2)
-              continue;
-            int count = 0;
-            LipidParameterSet set = null;
-            QuantVO toQuant = null; 
-            for (QuantVO quant : msnHitsWithSameRt.get(rt).keySet()) {
-              if (results_.containsKey(quant.getAnalyteClass()) && results_.get(quant.getAnalyteClass()).containsKey(quant.getIdString()) &&
-                  results_.get(quant.getAnalyteClass()).get(quant.getIdString()).containsKey(quant.getModName()) &&
-                  results_.get(quant.getAnalyteClass()).get(quant.getIdString()).get(quant.getModName()).containsKey(rt)) {
-                set = results_.get(quant.getAnalyteClass()).get(quant.getIdString()).get(quant.getModName()).get(rt);
-                toQuant = quant;
-                count++;
-              }
-            }
-            if (count!=1 || !(set instanceof LipidomicsMSnSet))
-              continue;
-            try {
-              MSnAnalyzer msnAnalyzer = new MSnAnalyzer(toQuant.getAnalyteClass(),toQuant.getModName(),set,singleThread.getAnalyzer(),toQuant,true,false);
-              if (msnAnalyzer.checkStatus()<=LipidomicsMSnSet.DISCARD_HIT) {
-                results_.get(toQuant.getAnalyteClass()).get(toQuant.getIdString()).get(toQuant.getModName()).remove(rt);
-                if (results_.get(toQuant.getAnalyteClass()).get(toQuant.getIdString()).get(toQuant.getModName()).size()==0)
-                  results_.get(toQuant.getAnalyteClass()).get(toQuant.getIdString()).remove(toQuant.getModName());
-                if (results_.get(toQuant.getAnalyteClass()).get(toQuant.getIdString()).size()==0)
-                  results_.get(toQuant.getAnalyteClass()).remove(toQuant.getIdString());
-              }else {
-                results_.get(toQuant.getAnalyteClass()).get(toQuant.getIdString()).get(toQuant.getModName()).put(rt, msnAnalyzer.getResult());
-              }
-            } catch (RulesException | IOException | SpectrummillParserException | HydroxylationEncodingException | ChemicalFormulaException | CgException | LipidCombinameEncodingException e) {
-              e.printStackTrace();
-            }  
-          }
-        }
-        quantStatus_.get(className).get(analyte).put(mod, STATUS_FINISHED);
-        singleThread = null;
-        availableThreads_.put(i,true);
-      }
-    }
-    // find available threads
-    Vector<Integer> availableThread = new Vector<Integer>();
-    if (!error){
-      for (int i=0;i!=availableThreads_.size();i++){
-        if (this.availableThreads_.get(i)==true) availableThread.add(i);
-      }
-    }
-    //if there are free threads, assign jobs to them!
-    int currentThreadNumber = 0;
-    if (!error && availableThread.size()>0){
-    	
-      for (String className : classSequence.keySet()){
-        if (currentThreadNumber>=availableThread.size())
-          break;
-        Hashtable<String,Hashtable<String,QuantVO>> classQuant = quantObjects.get(className);
-        quantObjects.get(className);
-        int msLevel = classSequence.get(className);
-
-      for (String analyteName : analyteSequence.get(className)){
-          if (currentThreadNumber>=availableThread.size())
-            break;
-          Hashtable<String,QuantVO> analyteQuant = classQuant.get(analyteName);
-          int modCount = 0;
-          for (String mod : analyteQuant.keySet()){
-            if (currentThreadNumber>=availableThread.size())
-              break;
-            if (quantStatus_.get(className).get(analyteName).get(mod)==STATUS_WAITING){
-              int threadIndex = (availableThread.get(currentThreadNumber));
-              availableThreads_.put(threadIndex, false);
-              quantStatus_.get(className).get(analyteName).put(mod,STATUS_CALCULATING);
-              boolean msnFirst = false;
-              if (LipidomicsConstants.isMS2() && !this.msnRoundFinished_){
-                Vector<QuantVO> quants = new Vector<QuantVO>();
-                quants.add(analyteQuant.get(mod));
-                quants.addAll(analyteQuant.get(mod).getOtherIsobaricSpecies());
-                Collections.sort(quants); /// LL
-                for (int i=0; i!=quants.size();i++){
-                  QuantVO quant = quants.get(i);
-                  try{
-                    int msIdentOrder = RulesContainer.getMSIdentificationOrder(StaticUtils.getRuleName(quant.getAnalyteClass(),quant.getModName()));
-                    if (i==0 && (msIdentOrder==RulesContainer.ORDER_MSN_FIRST || msIdentOrder==RulesContainer.ORDER_MSN_ONLY)) msnFirst = true;
-                    else if (msIdentOrder==RulesContainer.ORDER_MS1_FIRST) msnFirst = false;
-                  } catch(Exception ex){
-                  }                
-
-                }
-              }
-              SingleQuantThread thread = new SingleQuantThread(analyzers_.get(threadIndex), analyteQuant.get(mod), msLevel, msnFirst);
-              threads_.put(threadIndex, thread);
-              threadToClass_.put(threadIndex,className);
-              threadToAnalyte_.put(threadIndex,analyteName);
-              threadToMod_.put(threadIndex,mod);
-              thread.start();
-              if (modCount==0){
-//                currentLipidCount_++;
-                currentLipid_ = className+" "+analyteName;
-              }
-              currentThreadNumber++;
-            }
-            modCount++;
-          }
-        }  
-      }
-      int currentLipidCount = 0;
-      for (String className : quantStatus_.keySet()){
-        for (String analyteName : quantStatus_.get(className).keySet()){
-          Hashtable<String,Integer> modStati = quantStatus_.get(className).get(analyteName);
-          boolean oneDifferent = false;
-          for (Integer status : modStati.values()){
-            if (status != STATUS_WAITING){
-              oneDifferent = true;
-              break;
-            }
-          }
-          if (oneDifferent && !(this.onlyMS1DataPresent_.containsKey(className) && this.onlyMS1DataPresent_.get(className).containsKey(analyteName))) currentLipidCount++;
-        }
-      }
-      currentLipidCount_ = currentLipidCount;
-    }
-    //check if all of the treads are finished
-    if (!error && availableThread.size()>0 && currentThreadNumber == 0){
-      for (String className : quantStatus_.keySet()){
-        for (String analyte : quantStatus_.get(className).keySet()){
-          for (String mod : quantStatus_.get(className).get(analyte).keySet()){
-            if (quantStatus_.get(className).get(analyte).get(mod)!=STATUS_FINISHED){
-              allFinished=false;
-              break;
-            }
-          }
-        }
-      }
-    } else {
-      allFinished = false;
-    }
-    if (allFinished == true) stopThread = true;
-    if (stopThread){
-      // the following lines are for MSnFirst: here the LM models for the time prediction are calculated
-      boolean areThereMS1HitsToProcess = false;
-      msnRoundFinished_ = true;
-      if (!error){
-        if (onlyMS1DataPresent_.size()>0) areThereMS1HitsToProcess = true;
-      }
-      int countToProcess = 0;
-      if (areThereMS1HitsToProcess){
-/*LL*/        PostQuantificationProcessor processor = new PostQuantificationProcessor(results_,ms2Removed_,adductInsensitiveRtFilter);
-        try {
-/*LL*/          latestRtPredictions_ = processor.predictRetentionTimesBasedOnResults(onlyMS1DataPresent_,latestRtPredictions_);
-          Hashtable<String,Hashtable<String,Boolean>> predictionFound = new Hashtable<String,Hashtable<String,Boolean>>();
-          Hashtable<String,Hashtable<String,Hashtable<String,String>>> toRemove = new Hashtable<String,Hashtable<String,Hashtable<String,String>>>();
-          // these reinits the quantification of analytes where an RT prediction was made
-          for (String className : onlyMS1DataPresent_.keySet()){
-            Hashtable<String,Hashtable<String,QuantVO>> ofClass = onlyMS1DataPresent_.get(className);
-            for (String analyteName : ofClass.keySet()){
-              Hashtable<String,QuantVO> ofAnalyte = ofClass.get(analyteName);
-              for (String modName : ofAnalyte.keySet()){
-                QuantVO vo = ofAnalyte.get(modName);
-                if (vo.getRetTime()<0) continue;
-                quantStatus_.get(className).get(analyteName).put(modName, STATUS_WAITING);
-                countToProcess++;
-                Hashtable<String,Boolean> modFound = new Hashtable<String,Boolean>();
-                if (predictionFound.containsKey(className)) modFound = predictionFound.get(className);
-                modFound.put(modName, true);
-                predictionFound.put(className, modFound);
-                Hashtable<String,Hashtable<String,String>> classToRemove = new Hashtable<String,Hashtable<String,String>>();
-                if (toRemove.containsKey(className)) classToRemove = toRemove.get(className);
-                Hashtable<String,String> analyteToRemove = new Hashtable<String,String>();
-                if (classToRemove.containsKey(analyteName)) analyteToRemove = classToRemove.get(analyteName);
-                analyteToRemove.put(modName, modName);
-                classToRemove.put(analyteName, analyteToRemove);
-                toRemove.put(className, classToRemove);
-              }
-            }
-          }
-          // remove hits that are already marked for quantification
-          for (String className : toRemove.keySet()){
-            for (String analyteName : toRemove.get(className).keySet()){
-              for (String modName : toRemove.get(className).get(analyteName).keySet()){
-                onlyMS1DataPresent_.get(className).get(analyteName).remove(modName);
-              }
-              if (onlyMS1DataPresent_.get(className).get(analyteName).size()==0) onlyMS1DataPresent_.get(className).remove(analyteName);
-            }
-            if (onlyMS1DataPresent_.get(className).size()==0) onlyMS1DataPresent_.remove(className);
-          }
-          toRemove = new Hashtable<String,Hashtable<String,Hashtable<String,String>>>();
-          // these reinits the quantification of analytes where an RT prediction was made
-          for (String className : onlyMS1DataPresent_.keySet()){
-            Hashtable<String,Hashtable<String,QuantVO>> ofClass = onlyMS1DataPresent_.get(className);
-            for (String analyteName : ofClass.keySet()){
-              Hashtable<String,QuantVO> ofAnalyte = ofClass.get(analyteName);
-              for (String modName : ofAnalyte.keySet()){
-                if (predictionFound.containsKey(className) && predictionFound.get(className).containsKey(modName) && predictionFound.get(className).get(modName)) continue;
-                quantStatus_.get(className).get(analyteName).put(modName, STATUS_WAITING);
-                countToProcess++;
-                ofAnalyte.remove(modName);
-                Hashtable<String,Hashtable<String,String>> classToRemove = new Hashtable<String,Hashtable<String,String>>();
-                if (toRemove.containsKey(className)) classToRemove = toRemove.get(className);
-                Hashtable<String,String> analyteToRemove = new Hashtable<String,String>();
-                if (classToRemove.containsKey(analyteName)) analyteToRemove = classToRemove.get(analyteName);
-                analyteToRemove.put(modName, modName);
-                classToRemove.put(analyteName, analyteToRemove);
-                toRemove.put(className, classToRemove);
-              }
-            }
-          }
-          // remove hits that are already marked for quantification
-          for (String className : toRemove.keySet()){
-            for (String analyteName : toRemove.get(className).keySet()){
-              for (String modName : toRemove.get(className).get(analyteName).keySet()){
-                onlyMS1DataPresent_.get(className).get(analyteName).remove(modName);
-              }
-              if (onlyMS1DataPresent_.get(className).get(analyteName).size()==0) onlyMS1DataPresent_.get(className).remove(analyteName);
-            }
-            if (onlyMS1DataPresent_.get(className).size()==0) onlyMS1DataPresent_.remove(className);
-          }
-        }
-        catch (Exception e) {
-          e.printStackTrace();
-          new WarningMessage(new JFrame(), "Warning","Post processing could not be executed because of: "+e.getMessage()+"!");
-        }
-      }
-      //TODO: this is only here to prevent an endless loop
-      if (countToProcess>0) stopThread = false;
-    }
-    if (stopThread){
-      if (!error){
-        //check here for results that need other adducts to be correct
-        if (LipidomicsConstants.isShotgun()!=LipidomicsConstants.SHOTGUN_TRUE) {
- /*LL*/         try {
- /*LL*/           results_ = OtherAdductChecker.checkTheResultsForOtherAdducts(results_,unsplittedPeaks_,quantObjects,analyzers_.get(0),classSequence,analyteSequence);
- /*LL*/         }
- /*LL*/         catch (CgException | LipidCombinameEncodingException e) {
- /*LL*/           e.printStackTrace();
-  /*LL*/        }
-        }
-        if (LipidomicsConstants.isShotgun()!=LipidomicsConstants.SHOTGUN_TRUE && LipidomicsConstants.isMS2()){
- /*LL*/         PostQuantificationProcessor processor = new PostQuantificationProcessor(results_,ms2Removed_,adductInsensitiveRtFilter);
-          try {
- /*LL*/           results_ = processor.chooseMoreLikelyOne(quantObjects);
-          }
-          catch (Exception e) {
-            e.printStackTrace();
-            new WarningMessage(new JFrame(), "Warning","Choose more likely one could not be executed because of: "+e.getMessage()+"!");
-          }
-          try {
-/*LL*/            results_ = processor.processData();
-          }
-          catch (Exception e) {
-            e.printStackTrace();
-            new WarningMessage(new JFrame(), "Warning","Post processing could not be executed because of: "+e.getMessage()+"!");
-          }
-/*LL*/          results_ = reuniteWronglySeparatedPeaks(results_,quantObjects,unsplittedPeaks_);
-        }
-        //so that the checkTheResultsForOtherAdducts is really 100% correct, remove all hits that fall below the
-        //base peak cutoff, and execute OtherAdductChecker.checkTheResultsForOtherAdducts again
-        if (LipidomicsConstants.isShotgun()!=LipidomicsConstants.SHOTGUN_TRUE) {
-  /*LL*/        try {
-  /*LL*/          OtherAdductChecker.removePeaksThatFallBelowTheBasepeakCutoff(results_,extractHighestArea()*(basePeakCutoff/1000f));
-    /*LL*/        results_ = OtherAdductChecker.checkTheResultsForOtherAdducts(results_,unsplittedPeaks_,quantObjects,analyzers_.get(0),classSequence,analyteSequence);
-   /*LL*/       }
- /*LL*/         catch (CgException | LipidCombinameEncodingException e) {
-  /*LL*/          e.printStackTrace();
-  /*LL*/        }
-        }
-        executeFinalProcesses(classSequence,analyteSequence,quantObjects,basePeakCutoff,resultFile,chromFile,bestMatchBySpectrumCoverage);
-      }
-      finished_ = true;
-      for (Integer analyzer : analyzers_.keySet()){
-        if (analyzers_.get(analyzer).getUseCuda()){
-          analyzers_.get(analyzer).getSavGolJNI().Frees();
-        }
-      }
-    }
-  }
-  
-  /**
-   * this looks if all except one partner were removed from a splitted peak instance -  if so, the original peak is restored and percental splits are removed
-   * @param results the results of the quantitation procedure
-   * @param quantObjects the objects defining the quantitation parameters
-   * @param unsplittedPeaks_ the unsplitted peak instances - if present
-   * @return
-   */
-  private Hashtable<String,Hashtable<String,Hashtable<String,Hashtable<String,LipidParameterSet>>>> reuniteWronglySeparatedPeaks(Hashtable<String,Hashtable<String,Hashtable<String,Hashtable<String,LipidParameterSet>>>>results,
-      Hashtable<String,Hashtable<String,Hashtable<String,QuantVO>>> quantObjects, Hashtable<String,Hashtable<String,Hashtable<String,Hashtable<String,LipidParameterSet>>>> unsplittedPeaks_){
-    Hashtable<String,Hashtable<String,Hashtable<String,Hashtable<String,LipidParameterSet>>>> result = new Hashtable<String,Hashtable<String,Hashtable<String,Hashtable<String,LipidParameterSet>>>>();
-    for (String className : results.keySet()){
-      Hashtable<String,Hashtable<String,Hashtable<String,LipidParameterSet>>> classResult = new Hashtable<String,Hashtable<String,Hashtable<String,LipidParameterSet>>>();
-      Hashtable<String,Hashtable<String,QuantVO>> quantsOfClass = quantObjects.get(className);
-//      if (unsplittedPeaks_.containsKey(className)){
-      Hashtable<String,Hashtable<String,Hashtable<String,LipidParameterSet>>> oldClassResult = results.get(className);
-//      Hashtable<String,Hashtable<String,Hashtable<String,LipidParameterSet>>> unsplittedOfClass = unsplittedPeaks_.get(className);
-      for (String analyte : oldClassResult.keySet()){
-        Hashtable<String,Hashtable<String,LipidParameterSet>> analyteResults = new Hashtable<String,Hashtable<String,LipidParameterSet>>();
-        Hashtable<String,QuantVO> quantsOfAnalyte = quantsOfClass.get(analyte);
-//        if (unsplittedOfClass.containsKey(analyte)){
-        Hashtable<String,Hashtable<String,LipidParameterSet>> oldAnalyteResults = oldClassResult.get(analyte);
-//        Hashtable<String,Hashtable<String,LipidParameterSet>> unsplittedOfAnalyte = unsplittedOfClass.get(analyte);
-        for (String mod : oldAnalyteResults.keySet()){
-          Hashtable<String,LipidParameterSet> modResults = new Hashtable<String,LipidParameterSet>();
-          QuantVO quant = quantsOfAnalyte.get(mod);
-          Vector<QuantVO> quants = new Vector<QuantVO>();
-          quants.add(quant);
-          quants.addAll(quant.getOtherIsobaricSpecies());
-//          if (unsplittedOfAnalyte.containsKey(mod) && quants.size()>1){
-          Hashtable<String,LipidParameterSet> oldModResults = oldAnalyteResults.get(mod);
-          Hashtable<String,LipidParameterSet> unsplittedMod = new Hashtable<String,LipidParameterSet>();
-          if (unsplittedPeaks_.containsKey(className) && unsplittedPeaks_.get(className).containsKey(analyte) &&
-              unsplittedPeaks_.get(className).get(analyte).containsKey(mod))
-            unsplittedMod = unsplittedPeaks_.get(className).get(analyte).get(mod);
-          for (String rt: oldModResults.keySet()){
-            LipidParameterSet set = oldModResults.get(rt);
-            if (!splittingPartnerPresent(quants,className,analyte,mod,rt,results)){
-//            if (unsplittedMod.containsKey(rt) && !splittingPartnerPresent(quants,className,analyte,mod,rt,results)){
-              // this is for MS1 splits
-              if (unsplittedMod.containsKey(rt)){
-                set = unsplittedMod.get(rt);
-              }else{
-                set.setPercentalSplit(-1f);
-              }
-            }
-            modResults.put(rt, set);
-            
-          }
-//              }else{
-//                modResults = oldAnalyteResults.get(mod);
-//              }
-            if (modResults.size()>0) analyteResults.put(mod, modResults);
-            }
-//          }else{
-//            analyteResults = oldClassResult.get(analyte);
-//          }
-          if (analyteResults.size()>0) classResult.put(analyte, analyteResults);
-        }
-//      }else{
-//        classResult = result.get(className);
-//      }
-      result.put(className, classResult);
-    }
-    return result;
-  }
-  
-  /**
-   * checks for a given rt time of a certain identified peak, if there is a splitting partner present
-   * if there is no more partner present, the split will be removed
-   * @param quants the potential splitting partners (the objects defes the quantitation parameters)
-   * @param className the lipid class
-   * @param analyte the analyte name
-   * @param mod the adduct of the analyte
-   * @param rt the retention time of the peak
-   * @param result the results of the quantitation procedure 
-   * @return true if there are the splitting partners still present
-   */
-  private boolean splittingPartnerPresent(Vector<QuantVO> quants, String className, String analyte, String mod,
-      String rt, Hashtable<String,Hashtable<String,Hashtable<String,Hashtable<String,LipidParameterSet>>>> result){
-    boolean partnerThere = false;
-    for (QuantVO quant: quants){
-      String quantAnalName = quant.getIdString();
-      if (quant.getAnalyteClass().equalsIgnoreCase(className)&&quantAnalName.equalsIgnoreCase(analyte) &&
-          quant.getModName().equalsIgnoreCase(mod)) continue;
-//      System.out.println("other");
-//      System.out.println(quant.getAnalyteClass()+";"+result.containsKey(quant.getAnalyteClass()));
-//      if (result.containsKey(quant.getAnalyteClass())) System.out.println(1);
-//      if (result.get(quant.getAnalyteClass()).containsKey(quantAnalName)) System.out.println(2);
-//      if (result.get(quant.getAnalyteClass()).get(quantAnalName).containsKey(quant.getModName())) System.out.println(3);
-//      if (result.get(quant.getAnalyteClass()).get(quantAnalName).get(quant.getModName()).containsKey(rt)) System.out.println(4);
-      if (result.containsKey(quant.getAnalyteClass()) && result.get(quant.getAnalyteClass()).containsKey(quantAnalName)&&
-          result.get(quant.getAnalyteClass()).get(quantAnalName).containsKey(quant.getModName())&&
-          result.get(quant.getAnalyteClass()).get(quantAnalName).get(quant.getModName()).containsKey(rt)){
-        partnerThere = true;
-        break;
-      }
-    }
-    return partnerThere;
-  }
-  
-  @SuppressWarnings("unchecked")
-  private void executeFinalProcesses(LinkedHashMap<String,Integer> classSequence,LinkedHashMap<String,Vector<String>> analyteSequence,
-	      Hashtable<String,Hashtable<String,Hashtable<String,QuantVO>>> quantObjects, float basePeakCutoff, String resultFile, String chromFile, Hashtable<String,Boolean> bestMatchBySpectrumCoverage){
-    Hashtable<String,Vector<LipidParameterSet>> sheetParams = new Hashtable<String,Vector<LipidParameterSet>>();
-    boolean omegaInfoAvailable = false;
-    for (String className : classSequence.keySet()){
-      Vector<LipidParameterSet> params = new Vector<LipidParameterSet>();
-      Hashtable<String,Hashtable<String,QuantVO>> classQuant = quantObjects.get(className);
-      for (String analyteName : analyteSequence.get(className)){
-        Hashtable<String,QuantVO> analyteQuant = classQuant.get(analyteName);
-        for (String mod : analyteQuant.keySet()){
-          if (!omegaInfoAvailable && !analyteQuant.get(mod).getInfoForOmegaAssignment().isEmpty()) omegaInfoAvailable = true;
-          if (results_.containsKey(className) && results_.get(className).containsKey(analyteName) && results_.get(className).get(analyteName).containsKey(mod)&&(results_.get(className).get(analyteName).get(mod)!=null)){
-            Hashtable<String,LipidParameterSet> hitsOfOneMod = results_.get(className).get(analyteName).get(mod);
-            if (LipidomicsConstants.isShotgun()==LipidomicsConstants.SHOTGUN_TRUE){
-              for (String key:hitsOfOneMod.keySet()) params.add(hitsOfOneMod.get(key));
-            }else{
-              List<DoubleStringVO> keys = new ArrayList<DoubleStringVO>();
-              for (String key:hitsOfOneMod.keySet()) {
-                keys.add(new DoubleStringVO(key,Double.valueOf(key)));
-              }
-              Collections.sort(keys,new GeneralComparator("at.tugraz.genome.lda.vos.DoubleStringVO", "getValue", "java.lang.Double"));
-              for (DoubleStringVO key : keys){
-                params.add(hitsOfOneMod.get(key.getKey()));
-              }
-            }
-          }  
-        }
-      }
-      sheetParams.put(className, params);
-    }  
-    
-    
-    float highestArea = extractHighestArea();
-    float cutOffValue = (basePeakCutoff/1000f)*highestArea;
-    Hashtable<String,Vector<LipidParameterSet>> correctedParams = new Hashtable<String,Vector<LipidParameterSet>>();
-    for (String sheetName : sheetParams.keySet()){
-      Vector<LipidParameterSet> params = sheetParams.get(sheetName);
-      Vector<LipidParameterSet> corrected = new Vector<LipidParameterSet>();
-      for (LipidParameterSet param : params){
-        boolean acceptProbe = false;
-        if (LipidomicsConstants.isShotgun()==LipidomicsConstants.SHOTGUN_TRUE){
-          acceptProbe = true;
-        }else{
-          if (param.getIsotopicProbes().size()>0){
-            Vector<CgProbe> newIsoProbes = new Vector<CgProbe>();
-            Vector<CgProbe> removedProbes = new Vector<CgProbe>();
-            for (CgProbe probe : param.getIsotopicProbes().get(0)){
-              if (probe.Area>cutOffValue)
-                newIsoProbes.add(probe);
-              else
-                removedProbes.add(probe);
-            }
-            if (newIsoProbes.size()==param.getIsotopicProbes().get(0).size()){
-              acceptProbe = true;
-            }else if (removedProbes.size()==param.getIsotopicProbes().get(0).size()){
-            }else{
-              Vector<Vector<CgProbe>> isotopicProbes = new Vector<Vector<CgProbe>>();
-              isotopicProbes.add(newIsoProbes);
-              if (param.getIsotopicProbes().size()>1){
-                for (int i=1;i!=param.getIsotopicProbes().size();i++){
-                  Vector<CgProbe> newProbes = new Vector<CgProbe>();
-                  for (CgProbe probe : param.getIsotopicProbes().get(i)){
-                    if (!isWithinRemovedBoundaries(probe,removedProbes))
-                      newProbes.add(probe);
-                    else {
-                      if (isWithinRemovedBoundaries(probe,newIsoProbes))
-                        newProbes.add(probe);
-                    }
-                  }
-                  isotopicProbes.add(newProbes);
-                }  
-              }
-              param.setIsotopicProbes(isotopicProbes);
-              acceptProbe = true;
-            }
-          }
-        }
-        if (acceptProbe)
-          corrected.add(param);
-      }
-      correctedParams.put(sheetName, corrected);
-    }
-    
-    if (omegaInfoAvailable) {
-      applyOmegaInfo(correctedParams, classSequence, analyteSequence, quantObjects);
-      LipidParameterSet.setOmegaInformationAvailable(true);
-    }
-    
-    long timeMilliSeconds = (System.currentTimeMillis()-startCalcTime_);
-    System.out.println(String.format("Required time: %s minutes, %s seconds", timeMilliSeconds/(60*1000), timeMilliSeconds%(60*1000)/1000));
-    
-    try {
-      LipidomicsConstants constants = LipidomicsConstants.getInstance();
-      constants.setRawFileName(chromFile);
-      boolean isAlexTargetList = false;
-      Hashtable<String,Boolean> alexTargetlistUsed = new Hashtable<String,Boolean>();
-      if (Settings.useAlex()){
-        for (String className : quantObjects.keySet()){
-          Hashtable<String,Hashtable<String,QuantVO>> quantsOfClass = quantObjects.get(className);
-          for (Hashtable<String,QuantVO> quantsOfAnalyte : quantsOfClass.values()){
-            for (QuantVO quant : quantsOfAnalyte.values()){
-              if (quant instanceof TargetlistEntry){
-                isAlexTargetList = true;
-                if (((TargetlistEntry)quant).hasAlex123FragmentsForClass() && !alexTargetlistUsed.containsKey(className)){
-                  alexTargetlistUsed.put(className, true);
-                }
-              }
-            }
-            if (isAlexTargetList) break;
-          }
-        }
-      }
-      constants.setAlexTargetlist(isAlexTargetList);
-      constants.setAlexTargetlistUsed(alexTargetlistUsed);
-      HydroxyEncoding[] encodings = getOnlyUsedHydroxyEncodings(correctedParams,Settings.getFaHydroxyEncoding(),Settings.getLcbHydroxyEncoding());
-      QuantificationResult quantRes = new QuantificationResult(correctedParams,constants,classSequence,encodings[0],encodings[1]);
-     
-      QuantificationResultExporter.writeResultsToExcel(resultFile,quantRes,bestMatchBySpectrumCoverage);
-      
-      if (isAlexTargetList || cli_){
-        String alexResultFile = new String(resultFile);
-        if (alexResultFile.endsWith(".xls") || alexResultFile.endsWith(".xlsx"))
-          alexResultFile = alexResultFile.substring(0,alexResultFile.lastIndexOf("."));
-        alexResultFile += ".tab";
-        Vector<QuantificationResult> results = new Vector<QuantificationResult>();
-        results.add(quantRes);
-        RdbOutputWriter rdbWriter = new RdbOutputWriter();
-        Hashtable<String,Vector<String>> analyteSeq = new Hashtable<String, Vector<String>>();
-        analyteSeq.putAll(analyteSequence);
- //       rdbWriter.write(alexResultFile, results, classSequence, analyteSequence, quantObjects);
-        rdbWriter.write(alexResultFile, results, classSequence, analyteSeq, quantObjects);
-      }
-    } catch (ExportException ex) {
-      new WarningMessage(new JFrame(), "Error", ex.getMessage());
-    }
-    catch (Exception e) {
-      e.printStackTrace();
-      this.errorString_ = e.toString();
-    }
-  }
-  
-  //TODO: starting here is the omega stuff
-  
-  /**
-   * Applies information about omega labels where enough evidence is present
-   * @param correctedParams Hashtable containing only accepted isotopic probes
-   * @param classSequence Class names in correctedParams, analyteSequence and quantObjects
-   * @param analyteSequence Analytes in each class
-   * @param quantObjects
-   * @return correctedParams with added omega information
-   */
-  private void applyOmegaInfo(
-      Hashtable<String,Vector<LipidParameterSet>> correctedParams, 
-      LinkedHashMap<String,Integer> classSequence,
-      LinkedHashMap<String,Vector<String>> analyteSequence,
-      Hashtable<String,Hashtable<String,Hashtable<String,QuantVO>>> quantObjects) 
-  {
-    //deconvoluting the Hashtables
-    for (String className : classSequence.keySet()){
-      Hashtable<String,Hashtable<String,QuantVO>> classQuant = quantObjects.get(className);
-      Vector<LipidParameterSet> setsOfClass = correctedParams.get(className);
-      for (String analyteName : analyteSequence.get(className)){
-        Hashtable<String,QuantVO> analyteQuant = classQuant.get(analyteName);
-        for (String mod : analyteQuant.keySet()){
-          Vector<DoubleBondPositionVO> infoForOmegaAssignment = analyteQuant.get(mod).getInfoForOmegaAssignment();
-          if (!infoForOmegaAssignment.isEmpty()) {
-            try {
-              if (Integer.parseInt(RulesContainer.getAmountOfChains(StaticUtils.getRuleName(className, mod))) < 2) {
-                addOmegaInformationToParameterSets(setsOfClass,analyteName,infoForOmegaAssignment,false);
-              } 
-            } catch (RulesException | NoRuleException | IOException | SpectrummillParserException ex) {
-              System.out.println(ex.getMessage());
-            }
-
-            //add omega info to species requiring MSn evidence
-            addOmegaInformationToParameterSets(setsOfClass,analyteName,infoForOmegaAssignment,true);
-          }
-        }
-      }
-    }
-  }
-  
-  /**
-   * If the available evidence is sufficient, omega information is added
-   * @param lipidParameterSet
-   * @param analyteName
-   * @param infoForOmegaAssignment
-   * @param needsMSnEvidence Lipid species with only one chain do not require MSn evidence for assignment
-   */
-  private void addOmegaInformationToParameterSets(Vector<LipidParameterSet> lipidParameterSets,
-      String analyteName, Vector<DoubleBondPositionVO> infoForOmegaAssignment, boolean needsMSnEvidence) {
-    for (int i = 0; i < lipidParameterSets.size(); i++) {
-      if ((!needsMSnEvidence || (needsMSnEvidence && (lipidParameterSets.get(i) instanceof LipidomicsMSnSet)) 
-          && !(lipidParameterSets.get(i).hasOmegaInformation()))) {
-        LipidParameterSet param = lipidParameterSets.get(i);
-        if (param.getNameStringWithoutRt().equals(analyteName)) {
-          Range[] peakRanges = StaticUtils.determinePeakRanges(param);
-          Range peakLimits = peakRanges[0];
-          Range mediumAccuracy = peakRanges[1];
-          Range highAccuracy = peakRanges[2];
-          
-          Iterator<DoubleBondPositionVO> it = infoForOmegaAssignment.iterator();
-          while(it.hasNext()) {
-          	//creating a deep copy to avoid unwanted side effects.
-            DoubleBondPositionVO doubleBondPositionVO = new DoubleBondPositionVO(it.next());
-            
-            double expectedRetentionTime = doubleBondPositionVO.getExpectedRetentionTime();
-            if (peakLimits.insideRange(expectedRetentionTime)) {
-              if (mediumAccuracy.insideRange(expectedRetentionTime)) doubleBondPositionVO.setAccuracy(DoubleBondPositionVO.ACCURACY_MEDIUM);
-              if (highAccuracy.insideRange(expectedRetentionTime)) doubleBondPositionVO.setAccuracy(DoubleBondPositionVO.ACCURACY_HIGH);
-              
-              if (needsMSnEvidence) {
-                String chainCombination = getEquivalentChainCombination((LipidomicsMSnSet)param, doubleBondPositionVO);
-                if (chainCombination != null) {
-                  orderChainCombination(chainCombination, doubleBondPositionVO);
-                  doubleBondPositionVO.setMolecularSpecies(chainCombination);
-                  param.addOmegaInformation(doubleBondPositionVO);
-                }
-              } else if (!needsMSnEvidence) {
-                String doubleBondPositionsHumanReadable = doubleBondPositionVO.getDoubleBondPositionsHumanReadable();
-                doubleBondPositionVO.setMolecularSpecies(StaticUtils.getHumanReadableWODoubleBondPositions(doubleBondPositionsHumanReadable));
-                param.addOmegaInformation(doubleBondPositionVO);
-              }
-            }
-          }
-          
-          //sort omega information and add assignments
-          Vector<DoubleBondPositionVO> paramOmegaInfo = param.getOmegaInformation();
-          Collections.sort(paramOmegaInfo);
-//          Vector<DoubleBondPositionVO> highAccuracyHits = StaticUtils.getHighAccuracyDoubleBondPositions(paramOmegaInfo);
-//          Vector<DoubleBondPositionVO> assignedHits = StaticUtils.findUnambiguousDoubleBondPositions(highAccuracyHits);
-          Vector<DoubleBondPositionVO> assignedHits = StaticUtils.findUnambiguousDoubleBondPositionsNew(param);
-          for (DoubleBondPositionVO assignedHit : assignedHits) {
-            assignedHit.setIsAssigned(true);
-          }
-        }
-      }
-    }
-  }
-  
-  /**
-   * Orders the Vector of FattyAcidVOs in a DoubleBondPositionVO according to a given chain combination, if it contains positional evidence
-   * @param chainCombination Human readable String of a molecular species without annotated double bond positions 
-   * @param doubleBondPositionVO DoubleBondPositionVO Object describing the same molecular species as chainCombination
-   */
-  private void orderChainCombination(String chainCombination, DoubleBondPositionVO doubleBondPositionVO) {
-    String doubleBondPositionsHumanReadable = doubleBondPositionVO.getDoubleBondPositionsHumanReadable();
-    if (chainCombination.contains(LipidomicsConstants.CHAIN_SEPARATOR_KNOWN_POS)) {
-      doubleBondPositionsHumanReadable = orderChainsAccordingToTemplate(chainCombination, doubleBondPositionsHumanReadable);
-      try {
-        Vector<FattyAcidVO> orderedFattyAcids = StaticUtils.decodeFAsFromHumanReadableName(
-            doubleBondPositionsHumanReadable, Settings.getFaHydroxyEncoding(),Settings.getLcbHydroxyEncoding(), false, null);
-        doubleBondPositionVO.setChainCombination(orderedFattyAcids);
-      } catch (LipidCombinameEncodingException ex) {
-        System.out.println(ex.getMessage());
-      }
-    }
-  }
-  
-  /**
-   * Orders a chain combination according to a template 
-   * @param equivalentChainCombination Human readable String of a molecular species without annotated double bond positions
-   * @param doubleBondPositionsHumanReadable Human readable String of a molecular species with annotated double bond positions
-   * @return reordered String
-   */
-  private String orderChainsAccordingToTemplate(String equivalentChainCombination, String doubleBondPositionsHumanReadable) {
-    String[] templateArray = StaticUtils.splitChainCombinationsAtChainSeparators(equivalentChainCombination);
-    String[] doubleBondPositionsArray = StaticUtils.splitChainCombinationsAtChainSeparators(doubleBondPositionsHumanReadable);
-    String[] noDoubleBondPositionsArray = new String[templateArray.length];
-    String[] nakedPositionsArray = new String[templateArray.length];
-    String orderedChains = null;
-    
-    //split doubleBondPositionsArray into an Array of Strings without double bond position assignment and a second array of just the assignments
-    for(int i=0; i<templateArray.length; i++) {
-      noDoubleBondPositionsArray[i] = StaticUtils.getHumanReadableWODoubleBondPositions(doubleBondPositionsArray[i]);
-      nakedPositionsArray[i] = doubleBondPositionsArray[i].replace(noDoubleBondPositionsArray[i], "");
-    }
-    
-    //create String of ordered chains
-    for(int i=0; i<templateArray.length; i++) {
-      for (int j=0; j<templateArray.length; j++) {
-        if (noDoubleBondPositionsArray[j].equals(templateArray[i])) {
-          if (i==0) {
-            orderedChains = templateArray[0] + nakedPositionsArray[j];
-          } else {
-            orderedChains += LipidomicsConstants.CHAIN_SEPARATOR_KNOWN_POS;
-            orderedChains = orderedChains + templateArray[i] + nakedPositionsArray[j];
-            break;
-          }
-        }
-      }
-    }
-    return orderedChains;
-  }
-  
-  /**
-   * If available, the human readable String of a molecule with MSn evidence describing the same molecular species as doubleBondPositionVO is returned
-   * @param lipidomicsMsnSet
-   * @param doubleBondPositionVO
-   * @return Human readable String of a molecular species without double bond position information
-   */
-  private String getEquivalentChainCombination(LipidomicsMSnSet lipidomicsMsnSet, DoubleBondPositionVO doubleBondPositionVO) {
-    Set<String> mSnNamesHumanReadable = lipidomicsMsnSet.getHumanReadableNameSet();
-    String doubleBondPositionsHumanReadable = doubleBondPositionVO.getDoubleBondPositionsHumanReadable();
-    String equivalentChainCombination = null;
-    Iterator<String> it = mSnNamesHumanReadable.iterator();
-    while(it.hasNext()) {
-      String mSnName = it.next();
-      if (StaticUtils.isChainCombinationEquivalent(doubleBondPositionsHumanReadable, mSnName)) {
-        equivalentChainCombination = mSnName;
-      }
-    }
-    return equivalentChainCombination;
-  }
-  
-  
-  //TODO: this concludes the omega stuff
-  
-    
-  private float extractHighestArea(){
-    float highestArea = 0;
-    for (Integer key : analyzers_.keySet()){
-      LipidomicsAnalyzer analyzer = analyzers_.get(key);
-      if (analyzer.getHighestArea()>highestArea) highestArea = analyzer.getHighestArea();
-    }
-    return highestArea;
-  }
-<<<<<<< HEAD
-    
-  /**
-   * checks if the quantitation file contains any isobaric species - if so, this information is stored in the QuantVO
-   * @param classSequence the lipid classes in sequence
-   * @param analyteSequence the analytes in the lipid classes in sequence
-   * @param quantObjects the hash containing the the QuantVO, which pertai information about quantitation
-   * @throws RulesException exception thrown if something is wrong with an fragmentation rule
-   * @throws IOException if a file is not there
-   * @throws SpectrummillParserException if there is something wrong with the elementconfig.xml
-   */
-  private static void checkForIsobaricSpecies(LinkedHashMap<String,Integer> classSequence, LinkedHashMap<String,Vector<String>> analyteSequence,
-      Hashtable<String,Hashtable<String,Hashtable<String,QuantVO>>> quantObjects) throws RulesException, IOException, SpectrummillParserException{
-    Vector<String> classes = new Vector<String>(classSequence.keySet());
-
-    // first, the analytes are put in 10Da bins
-    Hashtable<Integer,Vector<QuantVO>> tenDaIsobaricClusters = new Hashtable<Integer,Vector<QuantVO>>();
-    for (int i=0; i!=classes.size(); i++){
-      String lipidClass = classes.get(i);
-      Vector<String> analytes = analyteSequence.get(lipidClass);
-      Hashtable<String,Hashtable<String,QuantVO>> quantClass = quantObjects.get(lipidClass);
-      for (int j=0; j!=analytes.size(); j++){
-        String anal = analytes.get(j);
-        Hashtable<String,QuantVO> quantAnal = quantClass.get(anal);
-        for (String mod : quantAnal.keySet()){
-          QuantVO quant = quantAnal.get(mod);
-          float mz = (float)quant.getAnalyteMass();
-          int clusterId = getTenDaClusterId(mz);
-          Vector<QuantVO> vosOfCluster = new Vector<QuantVO>();
-          if (tenDaIsobaricClusters.containsKey(clusterId)) vosOfCluster = tenDaIsobaricClusters.get(clusterId);
-          vosOfCluster.add(quant);
-          tenDaIsobaricClusters.put(clusterId, vosOfCluster);
-        }
-      }
-    }
-    Hashtable<String,String> alreadyUsed = new Hashtable<String,String>(); 
-    //second the algorithm looks for analytes which are within the tolerance in the 10Da bins
-    for (int i=0; i!=classes.size(); i++){
-      String lipidClass = classes.get(i);
-      Vector<String> analytes = analyteSequence.get(lipidClass);
-      Hashtable<String,Hashtable<String,QuantVO>> quantClass = quantObjects.get(lipidClass);
-      for (int j=0; j!=analytes.size(); j++){
-        String anal = analytes.get(j);
-        Hashtable<String,QuantVO> quantAnal = quantClass.get(anal);
-        for (String mod : quantAnal.keySet()){
-          QuantVO quant1 = quantAnal.get(mod);
-          if (quant1.isQuantifiedByOtherIsobar()) continue;
-          
-          float tol = LipidomicsConstants.getCoarseChromMzTolerance((float)quant1.getAnalyteMass());
-          float sameTol = tol/5f;
-          try{
-            RulesContainer.getAmountOfChains(StaticUtils.getRuleName(quant1.getAnalyteClass(), quant1.getModName()));
-          } catch (NoRuleException nrx) {
-            if(j==0) { System.out.println(nrx.getMessage()); }
-            continue;
-          }
-          
-          float lowerMz = (float)quant1.getAnalyteMass()-tol;
-          float upperMz = (float)quant1.getAnalyteMass()+tol;
-          float lowerSame = (float)quant1.getAnalyteMass()-sameTol;
-          float upperSame = (float)quant1.getAnalyteMass()+sameTol;
-          int clusterId = getTenDaClusterId(lowerMz);
-          Vector<QuantVO> toCompare = new Vector<QuantVO>();
-          if (tenDaIsobaricClusters.containsKey(clusterId)) toCompare.addAll(tenDaIsobaricClusters.get(clusterId));
-          if (clusterId!=getTenDaClusterId(upperMz)){
-            clusterId = getTenDaClusterId(upperMz);
-            if (tenDaIsobaricClusters.containsKey(clusterId)) toCompare.addAll(tenDaIsobaricClusters.get(clusterId));
-          }
-          for (QuantVO quant2 : toCompare){
-            if (quant1.equals(quant2) || alreadyUsed.containsKey(getUniqueQuantVOString(quant2))) continue;
-            
-            try{
-              RulesContainer.getAmountOfChains(StaticUtils.getRuleName(quant2.getAnalyteClass(), quant2.getModName()));
-            } catch (NoRuleException nrx) {
-              if(j==0) { System.out.println(nrx.getMessage()); }
-              continue;
-            }
-            
-            float mz2 = (float)quant2.getAnalyteMass();
-            boolean similarMass = lowerMz<mz2 && mz2<upperMz;
-            boolean sameMass = lowerSame<mz2 && mz2<upperSame;
-            if (similarMass){
-              quant1.addIsobaricSpecies(quant2);
-              quant2.addIsobaricSpecies(quant1);
-//              if ((quant1.getAnalyteClass().equalsIgnoreCase("P-PE")&&quant1.getIdString().equalsIgnoreCase("36:4"))||
-//                  (quant2.getAnalyteClass().equalsIgnoreCase("P-PE")&&quant2.getIdString().equalsIgnoreCase("36:4")))
-//                System.out.println(quant1.getAnalyteClass()+quant1.getIdString()+"_"+quant1.getModName()+"/"+quant2.getAnalyteClass()+quant2.getIdString()+"_"+quant2.getModName()+" "+quant1.getAnalyteMass()+"/"+mz2);
-              if (sameMass) {
-                quant2.setQuantifiedByOtherIsobar(true);
-              }
-            }
-          }
-          String idString = getUniqueQuantVOString(quant1);
-          alreadyUsed.put(idString, idString);
-        }
-      }
-    }      
-  }
-  
-  /**
-   * this string is required as unique identifiers, to avoid a repeated comparison
-   * @return a unique string separateble from ohter analytes
-   */
-  private static String getUniqueQuantVOString(QuantVO vo){
-    return vo.getAnalyteClass()+"_;%"+vo.getIdString()+"_;%"+vo.getModName();
-  }
-  
-  /**
-   * 
-   * @param mz mz value
-   * @return a unique integer id for a cluster of the size of 10Da
-   */
-  private static int getTenDaClusterId(float mz){
-    return Math.round(Calculator.roundFloat(mz, 0, BigDecimal.ROUND_DOWN));
-  }
-  
-  /**
-   * parses an Alex123 target list file or a directory containing Alex123 target list files
-   * @param quantFile the Alex123 file or the directory containing the Alex123 files
-   * @param minusTime time tolerance in negative direction
-   * @param plusTime time tolerance in positive direction
-   * @param amountOfIsotopes the number of isotopes to be quantified
-   * @param isotopesMustMatch the number of isotopes that have to matcht the theoretical isotopic distribution 
-   * @param searchUnknownTime true if analytes have to be searched where no retention time is present
-   * @param basePeakCutoff a relative cutoff value
-   * @param rtShift shift of retention times in relation to the entered ones
-   * @param lowestRetTime lower hard limit for the retention time
-   * @param highestRetTime upper hard limit for the retention time
-   * @param positiveIonMode should the targets ion positive or in negative ion mode be used for quantitation
-   * @return a vector containing the targets for quantitation
-   * @throws IOException if a file is not there
-   * @throws SpectrummillParserException if there is something wrong with the elementconfig.xml
-   * @throws AlexTargetlistParserException if there is something wrong with the target lists
-   * @throws ChemicalFormulaException if there is something wrong with the chemical formulae
-   * @throws RulesException if there is somehting wrong for the rule parsing
-   */
-  @SuppressWarnings({ "rawtypes", "unchecked" })
-  private static Vector parseAlex123TargetList(String quantFile, float minusTime, float plusTime, int amountOfIsotopes, int isotopesMustMatch, boolean searchUnknownTime, float basePeakCutoff,
-      float rtShift, float lowestRetTime, float highestRetTime, boolean positiveIonMode) throws IOException,SpectrummillParserException, AlexTargetlistParserException, ChemicalFormulaException, RulesException{
-    File file = new File(quantFile);
-    LinkedHashMap<String,LinkedHashMap<String,LinkedHashMap<String,TargetlistEntry>>> sortedEntries = null;
-    if (file.isFile() && file.getName().endsWith(".txt")){
-      Vector<Hashtable<Integer,Vector<TargetlistEntry>>> parsedEntries = new Vector<Hashtable<Integer,Vector<TargetlistEntry>>>();
-      TargetlistParser parser = new TargetlistParser(quantFile,positiveIonMode);
-      parser.parse();
-      parsedEntries.add(parser.getResults());
-      sortedEntries = TargetlistDirParser.sortEntriesForLDA(parsedEntries);
-    }else if (file.isDirectory()){
-      TargetlistDirParser dirParser = new TargetlistDirParser(quantFile,positiveIonMode);
-      dirParser.parse();
-      sortedEntries = dirParser.getResults();
-    }
-    if (sortedEntries==null || sortedEntries.size()==0)
-      throw new AlexTargetlistParserException("There are unusable entries in your target list");
-    
-    LinkedHashMap<String,Integer> classSequence = new LinkedHashMap<String,Integer>();
-    Hashtable<String,Boolean> adductInsensitiveRtFilter = new Hashtable<String,Boolean>();
-    Hashtable<String,Boolean> bestMatchBySpectrumCoverage = new Hashtable<String,Boolean>();
-// LL   Hashtable<String,Vector<String>> analyteSequence = new Hashtable<String,Vector<String>>();
-    LinkedHashMap<String,Vector<String>> analyteSequence = new LinkedHashMap<String,Vector<String>>();
-    Hashtable<String,Hashtable<String,Hashtable<String,QuantVO>>> quantObjects = new Hashtable<String,Hashtable<String,Hashtable<String,QuantVO>>>();
-
-    //now generate the corresponding objects
-    ElementConfigParser elementParser = Settings.getElementParser();
-    for (String className : sortedEntries.keySet()){
-      classSequence.put(className, 1);
-      LinkedHashMap<String,LinkedHashMap<String,TargetlistEntry>> classEntries = sortedEntries.get(className);
-      Vector<String> analytes = new Vector<String>();
-      Hashtable<String,Hashtable<String,QuantVO>> quantsOfClass = new Hashtable<String,Hashtable<String,QuantVO>>();
-      for (String analyteOriginalName : classEntries.keySet()){
-        LinkedHashMap<String,TargetlistEntry> analyteEntries = classEntries.get(analyteOriginalName);
-        String sideChain = "";
-        int doubleBonds = -1;
-        Hashtable<String,QuantVO> quantsOfAnalyte = new Hashtable<String,QuantVO>();
-        for (String mod : analyteEntries.keySet()){
-          TargetlistEntry entry = analyteEntries.get(mod);
-          sideChain = entry.getAnalyteName();
-          doubleBonds = entry.getDbs();
-          entry.setTimeConstraints(-1, minusTime, plusTime);
-          
-          Hashtable<String,Integer> formAnal = StaticUtils.categorizeFormula(entry.getAnalyteFormula());
-          Hashtable<String,Integer> formMod = StaticUtils.categorizeFormula(entry.getModFormula());
-          String[] formulas = getFormulasAsString(formAnal,formMod,1);
-//          String analyteFormula = formulas[0];
-//          String modificationFormula = formulas[1];
-          String chemicalFormula = formulas[2];
-//          System.out.println(className+StaticUtils.generateLipidNameString(sideChain, doubleBonds)+": "+chemicalFormula);
-          Object[] distris = getTheoreticalIsoDistributions(elementParser,isotopesMustMatch,amountOfIsotopes,chemicalFormula);
-          Vector<Double> mustMatchProbabs = (Vector<Double>)distris[0];
-          Vector<Double> probabs = (Vector<Double>)distris[1];
-          int negativeStartValue = (Integer)distris[2];
-          entry.setDistributionValues(mustMatchProbabs,probabs,negativeStartValue);
-          
-          
-          quantsOfAnalyte.put(entry.getModName(), entry);
-        }
-        
-        String analyteName = StaticUtils.generateLipidNameString(sideChain, doubleBonds, -1, "");
-        analytes.add(analyteName);
-        quantsOfClass.put(analyteName, quantsOfAnalyte);
-      }
-      quantObjects.put(className, quantsOfClass);
-      analyteSequence.put(className, analytes);
-      adductInsensitiveRtFilter.put(className, false);
-      bestMatchBySpectrumCoverage.put(className, false);
-    }
-    checkForIsobaricSpecies(classSequence,analyteSequence,quantObjects);
-    Vector results = new Vector();
-    results.add(classSequence);
-    results.add(analyteSequence);
-    results.add(adductInsensitiveRtFilter);
-    results.add(bestMatchBySpectrumCoverage);
-    results.add(quantObjects);
-    //TODO: these few lines are only for testing purposes
-//    classSequence = new LinkedHashMap<String,Integer>();
-//    classSequence.put("TAG", 1);
-//    analyteSequence = new Hashtable<String,Vector<String>>();
-//    Vector<String> analytesOfClass = new Vector<String>();
-//    analytesOfClass.add("40:0");
-//    analyteSequence.put("TAG", analytesOfClass);
-//    Hashtable<String,Hashtable<String,Hashtable<String,QuantVO>>> quantObjects2 = new Hashtable<String,Hashtable<String,Hashtable<String,QuantVO>>>();
-//    Hashtable<String,Hashtable<String,QuantVO>> ofClass = new Hashtable<String,Hashtable<String,QuantVO>>();
-//    ofClass.put("40:0", quantObjects.get("TAG").get("40:0"));   
-//    quantObjects2.put("TAG", ofClass);
-//    results.add(classSequence);
-//    results.add(analyteSequence);
-//    results.add(adductInsensitiveRtFilter);
-//    results.add(quantObjects2);
-    return results;
-  }
-=======
->>>>>>> 29c4c206
-  
-  
-  
-  /**
-   * method that reduced the defined OH encodings to the actually used ones
-   * @param correctedParams the found results
-   * @param faHydroxyEncoding the actually used OH encodings for FA moiety
-   * @param lcbHydroxyEncoding the actually used OH encodings for LCB moiety
-   * @return the reduced OH encodings [0] = FA; [1] = LCB
-   */
-  private HydroxyEncoding[] getOnlyUsedHydroxyEncodings(Hashtable<String,Vector<LipidParameterSet>> correctedParams,
-      HydroxyEncoding faHydroxyEncoding, HydroxyEncoding lcbHydroxyEncoding) {
-    Hashtable<String,Short> usedFaEncodings = new Hashtable<String,Short>();
-    Hashtable<String,Short> usedLcbEncodings = new Hashtable<String,Short>();
-    LipidomicsMSnSet msn;
-    Short oh;
-    for (Vector<LipidParameterSet> params : correctedParams.values()) {
-      for (LipidParameterSet param : params) {
-        if (!(param instanceof LipidomicsMSnSet))
-          continue;
-        msn = (LipidomicsMSnSet)param;
-        if (msn.getStatus()<LipidomicsMSnSet.FRAGMENTS_DETECTED)
-          continue;
-        for (FattyAcidVO fa : msn.getInvolvedFAs().values()) {
-          if (fa.getOhNumber()<0)
-            continue;
-          oh = (short)fa.getOhNumber();
-          if (fa.getChainType()<LipidomicsConstants.CHAIN_TYPE_LCB) {
-            if (usedFaEncodings.contains(oh))
-              continue;
-            try {
-              usedFaEncodings.put(faHydroxyEncoding.getEncodedPrefix(oh),oh);
-            //this exception cannot happen
-            }catch (HydroxylationEncodingException e) {}
-          }else if (fa.getChainType()==LipidomicsConstants.CHAIN_TYPE_LCB) {
-            if (usedLcbEncodings.contains(oh))
-              continue;
-            try {
-              usedLcbEncodings.put(lcbHydroxyEncoding.getEncodedPrefix(oh),oh);
-            //this exception cannot happen
-            }catch (HydroxylationEncodingException e) {}            
-          }
-        }
-      }
-    }
-    
-    HydroxyEncoding[] encodings = new HydroxyEncoding[2];
-    encodings[0] = new HydroxyEncoding(usedFaEncodings);
-    encodings[1] = new HydroxyEncoding(usedLcbEncodings);
-    return encodings;
-  }
-  
-  /**
-   * this reorganizes the hash table returned from the SingleQuantTrhead, so that the retention time is the highest grouping parameter
-   * @param hitsAccordingToQuant hash table returned from the SingleQuantThread
-   * @return the reorganized hash table
-   */
-  private Hashtable<String,Hashtable<QuantVO,LipidParameterSet>> groupHitsWithSameRt(Hashtable<QuantVO,Hashtable<String,LipidParameterSet>> hitsAccordingToQuant) {
-    Hashtable<String,Hashtable<QuantVO,LipidParameterSet>> sameRt = new Hashtable<String,Hashtable<QuantVO,LipidParameterSet>>();
-    for (QuantVO quant : hitsAccordingToQuant.keySet()) {
-      for (String rt : hitsAccordingToQuant.get(quant).keySet()) {
-        Hashtable<QuantVO,LipidParameterSet> hash = new Hashtable<QuantVO,LipidParameterSet>();
-        if (sameRt.containsKey(rt)) hash = sameRt.get(rt);
-        hash.put(quant, hitsAccordingToQuant.get(quant).get(rt));
-        sameRt.put(rt, hash);
-      }
-    }
-    return sameRt;
-  }
-  
-  public static boolean hasRtInfo(Hashtable<String,Vector<LipidParameterSet>> sheetParams){
-    boolean hasRt = true;
-    for (Vector<LipidParameterSet> params : sheetParams.values()){
-      boolean hasEntry = false;
-      for (LipidParameterSet param : params){
-        if (param.getRt()!=null && param.getRt().length()>0) hasRt = true;
-        else hasRt = false;
-        hasEntry = true;
-        break;
-      }
-      if (hasEntry) break;
-    }
-    return hasRt;
-  }
-
-}
+  
+  /**
+   * method that reduced the defined OH encodings to the actually used ones
+   * @param correctedParams the found results
+   * @param faHydroxyEncoding the actually used OH encodings for FA moiety
+   * @param lcbHydroxyEncoding the actually used OH encodings for LCB moiety
+   * @return the reduced OH encodings [0] = FA; [1] = LCB
+   */
+  private HydroxyEncoding[] getOnlyUsedHydroxyEncodings(Hashtable<String,Vector<LipidParameterSet>> correctedParams,
+      HydroxyEncoding faHydroxyEncoding, HydroxyEncoding lcbHydroxyEncoding) {
+    Hashtable<String,Short> usedFaEncodings = new Hashtable<String,Short>();
+    Hashtable<String,Short> usedLcbEncodings = new Hashtable<String,Short>();
+    LipidomicsMSnSet msn;
+    Short oh;
+    for (Vector<LipidParameterSet> params : correctedParams.values()) {
+      for (LipidParameterSet param : params) {
+        if (!(param instanceof LipidomicsMSnSet))
+          continue;
+        msn = (LipidomicsMSnSet)param;
+        if (msn.getStatus()<LipidomicsMSnSet.FRAGMENTS_DETECTED)
+          continue;
+        for (FattyAcidVO fa : msn.getInvolvedFAs().values()) {
+          if (fa.getOhNumber()<0)
+            continue;
+          oh = (short)fa.getOhNumber();
+          if (fa.getChainType()<LipidomicsConstants.CHAIN_TYPE_LCB) {
+            if (usedFaEncodings.contains(oh))
+              continue;
+            try {
+              usedFaEncodings.put(faHydroxyEncoding.getEncodedPrefix(oh),oh);
+            //this exception cannot happen
+            }catch (HydroxylationEncodingException e) {}
+          }else if (fa.getChainType()==LipidomicsConstants.CHAIN_TYPE_LCB) {
+            if (usedLcbEncodings.contains(oh))
+              continue;
+            try {
+              usedLcbEncodings.put(lcbHydroxyEncoding.getEncodedPrefix(oh),oh);
+            //this exception cannot happen
+            }catch (HydroxylationEncodingException e) {}            
+          }
+        }
+      }
+    }
+    
+    HydroxyEncoding[] encodings = new HydroxyEncoding[2];
+    encodings[0] = new HydroxyEncoding(usedFaEncodings);
+    encodings[1] = new HydroxyEncoding(usedLcbEncodings);
+    return encodings;
+  }
+  
+  /**
+   * this reorganizes the hash table returned from the SingleQuantTrhead, so that the retention time is the highest grouping parameter
+   * @param hitsAccordingToQuant hash table returned from the SingleQuantThread
+   * @return the reorganized hash table
+   */
+  private Hashtable<String,Hashtable<QuantVO,LipidParameterSet>> groupHitsWithSameRt(Hashtable<QuantVO,Hashtable<String,LipidParameterSet>> hitsAccordingToQuant) {
+    Hashtable<String,Hashtable<QuantVO,LipidParameterSet>> sameRt = new Hashtable<String,Hashtable<QuantVO,LipidParameterSet>>();
+    for (QuantVO quant : hitsAccordingToQuant.keySet()) {
+      for (String rt : hitsAccordingToQuant.get(quant).keySet()) {
+        Hashtable<QuantVO,LipidParameterSet> hash = new Hashtable<QuantVO,LipidParameterSet>();
+        if (sameRt.containsKey(rt)) hash = sameRt.get(rt);
+        hash.put(quant, hitsAccordingToQuant.get(quant).get(rt));
+        sameRt.put(rt, hash);
+      }
+    }
+    return sameRt;
+  }
+  
+  public static boolean hasRtInfo(Hashtable<String,Vector<LipidParameterSet>> sheetParams){
+    boolean hasRt = true;
+    for (Vector<LipidParameterSet> params : sheetParams.values()){
+      boolean hasEntry = false;
+      for (LipidParameterSet param : params){
+        if (param.getRt()!=null && param.getRt().length()>0) hasRt = true;
+        else hasRt = false;
+        hasEntry = true;
+        break;
+      }
+      if (hasEntry) break;
+    }
+    return hasRt;
+  }
+
+}