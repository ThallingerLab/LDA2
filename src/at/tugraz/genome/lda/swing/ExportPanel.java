/* 
 * This file is part of Lipid Data Analyzer
 * Lipid Data Analyzer - Automated annotation of lipid species and their molecular structures in high-throughput data from tandem mass spectrometry
 * Copyright (c) 2017 Juergen Hartler, Andreas Ziegl, Gerhard G. Thallinger 
 * DO NOT ALTER OR REMOVE COPYRIGHT NOTICES OR THIS FILE HEADER. 
 *  
 * This program is free software: you can redistribute it and/or modify
 * it under the terms of the GNU General Public License as published by
 * by the Free Software Foundation, either version 3 of the License, or 
 * (at your option) any later version.
 *  
 * This program is distributed in the hope that it will be useful,
 * but WITHOUT ANY WARRANTY; without even the implied warranty of
 * MERCHANTABILITY or FITNESS FOR A PARTICULAR PURPOSE. See the
 * GNU General Public License for more details. 
 *  
 * You should have received a copy of the GNU General Public License 
 * along with this program. If not, see <http://www.gnu.org/licenses/>.
 *
 * Please contact lda@genome.tugraz.at if you need additional information or 
 * have any questions.
 */ 

package at.tugraz.genome.lda.swing;

import java.awt.Color;
import java.awt.Font;
import java.awt.event.ActionListener;

import javax.swing.JLabel;
import javax.swing.JPanel;

import at.tugraz.genome.lda.Settings;
import at.tugraz.genome.lda.TooltipTexts;

/**
 * 
 * @author Juergen Hartler
 *
 */
public class ExportPanel extends JPanel
{
  
  private static final long serialVersionUID = 1684790632349952418L;
  
  public static final String EXPORT_SVG = "exportSVG";
  
  public static final String EXPORT_PNG = "exportPNG";
  
  public static final String EXPORT_EXCEL = "exportExcel";
  
  public static final String EXPORT_TEXT = "exportText";
  
  public static final String EXPORT_CHROMS = "exportChroms";
  
  public static final String EXPORT_MZTAB = "exportMztab";
  
  public static final String EXPORT_RDB = "exportRdb";

  public static final String EXPORT_MAF = "exportMAF";
<<<<<<< HEAD
  
  public static final String EXPORT_SUMMARY = "exportSummary";

=======

>>>>>>> f09a119c
  
  private ActionListener parent_;
  
  public ExportPanel(Color background, Color font, ActionListener parent){
    this(background,font,parent,false,false,false);
  }
  
  public ExportPanel(Color background, Color font, ActionListener parent, boolean chroms, boolean mzTab, boolean pictureOnly){
    this.parent_ = parent;
    if (background != null)
      this.setBackground(background);
    Font textFont = new Font("Helvetica",Font.BOLD, 9);

    JLabel label = null;
    if (!pictureOnly){
      label = new JLabel("Export: ");
      label.setForeground(font);
      label.setFont(textFont);
      label.setToolTipText(TooltipTexts.EXPORT_GENERAL);
      this.add(label);
    }
    ExportButton png = new ExportButton("PNG",EXPORT_PNG,font,background,parent_);
    png.setToolTipText(TooltipTexts.EXPORT_PNG);
    this.add(png);
    label = new JLabel(" | ");
    label.setForeground(font);
    label.setFont(textFont);
    this.add(label); 
    ExportButton svg = new ExportButton("SVG",EXPORT_SVG,font,background,parent_);
    svg.setToolTipText(TooltipTexts.EXPORT_SVG);
    this.add(svg);
//    if (pictureOnly){
//      label = new JLabel(" | ");
//      label.setForeground(font);
//      label.setFont(textFont);
//      this.add(label); 
//      ExportButton mgf = new ExportButton("mgf","mgf",font,background,parent_);
//      //mgf.setToolTipText(TooltipTexts.EXPORT_SVG);
//      this.add(mgf);     
//    }
    if (pictureOnly) return;
    label = new JLabel(" | ");
    label.setForeground(font);
    label.setFont(textFont);
    this.add(label); 
    ExportButton excel = new ExportButton("Excel",EXPORT_EXCEL,font,background,parent_);
    excel.setToolTipText(TooltipTexts.EXPORT_EXCEL);
    this.add(excel);
    if (mzTab){
      label = new JLabel(" | ");
      label.setForeground(font);
      label.setFont(textFont);
      this.add(label); 
      ExportButton mztab = new ExportButton("mzTab",EXPORT_MZTAB,font,background,parent_);
      mztab.setToolTipText(TooltipTexts.EXPORT_MZTAB);
      this.add(mztab);
      label = new JLabel(" | ");
      label.setForeground(font);
      label.setFont(textFont);
      this.add(label); 
      ExportButton rdb = new ExportButton("rdb",EXPORT_RDB,font,background,parent_);
      rdb.setToolTipText(TooltipTexts.EXPORT_RDB);
      this.add(rdb);
    }
    label = new JLabel(" | ");
    label.setForeground(font);
    label.setFont(textFont);
    this.add(label); 
    ExportButton text = new ExportButton("Text",EXPORT_TEXT,font,background,parent_);
    text.setToolTipText(TooltipTexts.EXPORT_TXT);
    this.add(text);
    if (chroms){
      label = new JLabel(" | ");
      label.setForeground(font);
      label.setFont(textFont);
      this.add(label); 
      ExportButton chrom = new ExportButton("Chroms",EXPORT_CHROMS,font,background,parent_);
      chrom.setToolTipText(TooltipTexts.EXPORT_CHROMS);
      this.add(chrom);      
<<<<<<< HEAD
    }
    if (Settings.SHOW_OMEGA_TOOLS) //TODO: for SILDA analysis, remove when done
    {
      label = new JLabel(" | ");
      label.setForeground(font);
      label.setFont(textFont);
      this.add(label); 
      ExportButton summary = new ExportButton("Summary",EXPORT_SUMMARY,font,background,parent_);
      this.add(summary);      
    }
=======
    }
>>>>>>> f09a119c
    
    

    //// this has to be removed in the default LDA version; START!
//    label = new JLabel(" | ");
//    label.setForeground(font);
//    label.setFont(textFont);
//    this.add(label); 
//    ExportButton maf = new ExportButton("MAF",EXPORT_MAF,font,background,parent_);
//    maf.setToolTipText(TooltipTexts.EXPORT_MAF);
//    this.add(maf);
    ////this has to be removed in the default LDA version; END!
  }

}
<|MERGE_RESOLUTION|>--- conflicted
+++ resolved
@@ -1,175 +1,167 @@
-/* 
- * This file is part of Lipid Data Analyzer
- * Lipid Data Analyzer - Automated annotation of lipid species and their molecular structures in high-throughput data from tandem mass spectrometry
- * Copyright (c) 2017 Juergen Hartler, Andreas Ziegl, Gerhard G. Thallinger 
- * DO NOT ALTER OR REMOVE COPYRIGHT NOTICES OR THIS FILE HEADER. 
- *  
- * This program is free software: you can redistribute it and/or modify
- * it under the terms of the GNU General Public License as published by
- * by the Free Software Foundation, either version 3 of the License, or 
- * (at your option) any later version.
- *  
- * This program is distributed in the hope that it will be useful,
- * but WITHOUT ANY WARRANTY; without even the implied warranty of
- * MERCHANTABILITY or FITNESS FOR A PARTICULAR PURPOSE. See the
- * GNU General Public License for more details. 
- *  
- * You should have received a copy of the GNU General Public License 
- * along with this program. If not, see <http://www.gnu.org/licenses/>.
- *
- * Please contact lda@genome.tugraz.at if you need additional information or 
- * have any questions.
- */ 
-
-package at.tugraz.genome.lda.swing;
-
-import java.awt.Color;
-import java.awt.Font;
-import java.awt.event.ActionListener;
-
-import javax.swing.JLabel;
-import javax.swing.JPanel;
-
-import at.tugraz.genome.lda.Settings;
-import at.tugraz.genome.lda.TooltipTexts;
-
-/**
- * 
- * @author Juergen Hartler
- *
- */
-public class ExportPanel extends JPanel
-{
+/* 
+ * This file is part of Lipid Data Analyzer
+ * Lipid Data Analyzer - Automated annotation of lipid species and their molecular structures in high-throughput data from tandem mass spectrometry
+ * Copyright (c) 2017 Juergen Hartler, Andreas Ziegl, Gerhard G. Thallinger, Leonida M. Lamp
+ * DO NOT ALTER OR REMOVE COPYRIGHT NOTICES OR THIS FILE HEADER. 
+ *  
+ * This program is free software: you can redistribute it and/or modify
+ * it under the terms of the GNU General Public License as published by
+ * by the Free Software Foundation, either version 3 of the License, or 
+ * (at your option) any later version.
+ *  
+ * This program is distributed in the hope that it will be useful,
+ * but WITHOUT ANY WARRANTY; without even the implied warranty of
+ * MERCHANTABILITY or FITNESS FOR A PARTICULAR PURPOSE. See the
+ * GNU General Public License for more details. 
+ *  
+ * You should have received a copy of the GNU General Public License 
+ * along with this program. If not, see <http://www.gnu.org/licenses/>.
+ *
+ * Please contact lda@genome.tugraz.at if you need additional information or 
+ * have any questions.
+ */
+
+package at.tugraz.genome.lda.swing;
+
+import java.awt.Color;
+import java.awt.Font;
+import java.awt.event.ActionListener;
+
+import javax.swing.JLabel;
+import javax.swing.JPanel;
+
+import at.tugraz.genome.lda.Settings;
+import at.tugraz.genome.lda.TooltipTexts;
+
+/**
+ * 
+ * @author Juergen Hartler
+ *
+ */
+public class ExportPanel extends JPanel
+{
+  
+  private static final long serialVersionUID = 1684790632349952418L;
+  
+  public static final String EXPORT_SVG = "exportSVG";
+  
+  public static final String EXPORT_PNG = "exportPNG";
+  
+  public static final String EXPORT_EXCEL = "exportExcel";
+  
+  public static final String EXPORT_TEXT = "exportText";
+  
+  public static final String EXPORT_CHROMS = "exportChroms";
+  
+  public static final String EXPORT_MZTAB = "exportMztab";
+  
+  public static final String EXPORT_RDB = "exportRdb";
+
+  public static final String EXPORT_MAF = "exportMAF";
   
-  private static final long serialVersionUID = 1684790632349952418L;
+  public static final String EXPORT_SUMMARY = "exportSummary";
   
-  public static final String EXPORT_SVG = "exportSVG";
-  
-  public static final String EXPORT_PNG = "exportPNG";
-  
-  public static final String EXPORT_EXCEL = "exportExcel";
-  
-  public static final String EXPORT_TEXT = "exportText";
-  
-  public static final String EXPORT_CHROMS = "exportChroms";
-  
-  public static final String EXPORT_MZTAB = "exportMztab";
-  
-  public static final String EXPORT_RDB = "exportRdb";
-
-  public static final String EXPORT_MAF = "exportMAF";
-<<<<<<< HEAD
-  
-  public static final String EXPORT_SUMMARY = "exportSummary";
-
-=======
-
->>>>>>> f09a119c
-  
-  private ActionListener parent_;
-  
-  public ExportPanel(Color background, Color font, ActionListener parent){
-    this(background,font,parent,false,false,false);
-  }
-  
-  public ExportPanel(Color background, Color font, ActionListener parent, boolean chroms, boolean mzTab, boolean pictureOnly){
-    this.parent_ = parent;
-    if (background != null)
-      this.setBackground(background);
-    Font textFont = new Font("Helvetica",Font.BOLD, 9);
-
-    JLabel label = null;
-    if (!pictureOnly){
-      label = new JLabel("Export: ");
-      label.setForeground(font);
-      label.setFont(textFont);
-      label.setToolTipText(TooltipTexts.EXPORT_GENERAL);
-      this.add(label);
+  
+  private ActionListener parent_;
+  
+  public ExportPanel(Color background, Color font, ActionListener parent){
+    this(background,font,parent,false,false,false);
+  }
+  
+  public ExportPanel(Color background, Color font, ActionListener parent, boolean chroms, boolean mzTab, boolean pictureOnly){
+    this.parent_ = parent;
+    if (background != null)
+      this.setBackground(background);
+    Font textFont = new Font("Helvetica",Font.BOLD, 9);
+
+    JLabel label = null;
+    if (!pictureOnly){
+      label = new JLabel("Export: ");
+      label.setForeground(font);
+      label.setFont(textFont);
+      label.setToolTipText(TooltipTexts.EXPORT_GENERAL);
+      this.add(label);
+    }
+    ExportButton png = new ExportButton("PNG",EXPORT_PNG,font,background,parent_);
+    png.setToolTipText(TooltipTexts.EXPORT_PNG);
+    this.add(png);
+    label = new JLabel(" | ");
+    label.setForeground(font);
+    label.setFont(textFont);
+    this.add(label); 
+    ExportButton svg = new ExportButton("SVG",EXPORT_SVG,font,background,parent_);
+    svg.setToolTipText(TooltipTexts.EXPORT_SVG);
+    this.add(svg);
+//    if (pictureOnly){
+//      label = new JLabel(" | ");
+//      label.setForeground(font);
+//      label.setFont(textFont);
+//      this.add(label); 
+//      ExportButton mgf = new ExportButton("mgf","mgf",font,background,parent_);
+//      //mgf.setToolTipText(TooltipTexts.EXPORT_SVG);
+//      this.add(mgf);     
+//    }
+    if (pictureOnly) return;
+    label = new JLabel(" | ");
+    label.setForeground(font);
+    label.setFont(textFont);
+    this.add(label); 
+    ExportButton excel = new ExportButton("Excel",EXPORT_EXCEL,font,background,parent_);
+    excel.setToolTipText(TooltipTexts.EXPORT_EXCEL);
+    this.add(excel);
+    if (mzTab){
+      label = new JLabel(" | ");
+      label.setForeground(font);
+      label.setFont(textFont);
+      this.add(label); 
+      ExportButton mztab = new ExportButton("mzTab",EXPORT_MZTAB,font,background,parent_);
+      mztab.setToolTipText(TooltipTexts.EXPORT_MZTAB);
+      this.add(mztab);
+      label = new JLabel(" | ");
+      label.setForeground(font);
+      label.setFont(textFont);
+      this.add(label); 
+      ExportButton rdb = new ExportButton("rdb",EXPORT_RDB,font,background,parent_);
+      rdb.setToolTipText(TooltipTexts.EXPORT_RDB);
+      this.add(rdb);
+    }
+    label = new JLabel(" | ");
+    label.setForeground(font);
+    label.setFont(textFont);
+    this.add(label); 
+    ExportButton text = new ExportButton("Text",EXPORT_TEXT,font,background,parent_);
+    text.setToolTipText(TooltipTexts.EXPORT_TXT);
+    this.add(text);
+    if (chroms){
+      label = new JLabel(" | ");
+      label.setForeground(font);
+      label.setFont(textFont);
+      this.add(label); 
+      ExportButton chrom = new ExportButton("Chroms",EXPORT_CHROMS,font,background,parent_);
+      chrom.setToolTipText(TooltipTexts.EXPORT_CHROMS);
+      this.add(chrom);      
     }
-    ExportButton png = new ExportButton("PNG",EXPORT_PNG,font,background,parent_);
-    png.setToolTipText(TooltipTexts.EXPORT_PNG);
-    this.add(png);
-    label = new JLabel(" | ");
-    label.setForeground(font);
-    label.setFont(textFont);
-    this.add(label); 
-    ExportButton svg = new ExportButton("SVG",EXPORT_SVG,font,background,parent_);
-    svg.setToolTipText(TooltipTexts.EXPORT_SVG);
-    this.add(svg);
-//    if (pictureOnly){
-//      label = new JLabel(" | ");
-//      label.setForeground(font);
-//      label.setFont(textFont);
-//      this.add(label); 
-//      ExportButton mgf = new ExportButton("mgf","mgf",font,background,parent_);
-//      //mgf.setToolTipText(TooltipTexts.EXPORT_SVG);
-//      this.add(mgf);     
-//    }
-    if (pictureOnly) return;
-    label = new JLabel(" | ");
-    label.setForeground(font);
-    label.setFont(textFont);
-    this.add(label); 
-    ExportButton excel = new ExportButton("Excel",EXPORT_EXCEL,font,background,parent_);
-    excel.setToolTipText(TooltipTexts.EXPORT_EXCEL);
-    this.add(excel);
-    if (mzTab){
-      label = new JLabel(" | ");
-      label.setForeground(font);
-      label.setFont(textFont);
-      this.add(label); 
-      ExportButton mztab = new ExportButton("mzTab",EXPORT_MZTAB,font,background,parent_);
-      mztab.setToolTipText(TooltipTexts.EXPORT_MZTAB);
-      this.add(mztab);
-      label = new JLabel(" | ");
-      label.setForeground(font);
-      label.setFont(textFont);
-      this.add(label); 
-      ExportButton rdb = new ExportButton("rdb",EXPORT_RDB,font,background,parent_);
-      rdb.setToolTipText(TooltipTexts.EXPORT_RDB);
-      this.add(rdb);
+    if (Settings.SHOW_OMEGA_TOOLS) //TODO: for SILDA analysis, remove when done
+    {
+      label = new JLabel(" | ");
+      label.setForeground(font);
+      label.setFont(textFont);
+      this.add(label); 
+      ExportButton summary = new ExportButton("Summary",EXPORT_SUMMARY,font,background,parent_);
+      this.add(summary);      
     }
-    label = new JLabel(" | ");
-    label.setForeground(font);
-    label.setFont(textFont);
-    this.add(label); 
-    ExportButton text = new ExportButton("Text",EXPORT_TEXT,font,background,parent_);
-    text.setToolTipText(TooltipTexts.EXPORT_TXT);
-    this.add(text);
-    if (chroms){
-      label = new JLabel(" | ");
-      label.setForeground(font);
-      label.setFont(textFont);
-      this.add(label); 
-      ExportButton chrom = new ExportButton("Chroms",EXPORT_CHROMS,font,background,parent_);
-      chrom.setToolTipText(TooltipTexts.EXPORT_CHROMS);
-      this.add(chrom);      
-<<<<<<< HEAD
-    }
-    if (Settings.SHOW_OMEGA_TOOLS) //TODO: for SILDA analysis, remove when done
-    {
-      label = new JLabel(" | ");
-      label.setForeground(font);
-      label.setFont(textFont);
-      this.add(label); 
-      ExportButton summary = new ExportButton("Summary",EXPORT_SUMMARY,font,background,parent_);
-      this.add(summary);      
-    }
-=======
-    }
->>>>>>> f09a119c
-    
-    
-
-    //// this has to be removed in the default LDA version; START!
-//    label = new JLabel(" | ");
-//    label.setForeground(font);
-//    label.setFont(textFont);
-//    this.add(label); 
-//    ExportButton maf = new ExportButton("MAF",EXPORT_MAF,font,background,parent_);
-//    maf.setToolTipText(TooltipTexts.EXPORT_MAF);
-//    this.add(maf);
-    ////this has to be removed in the default LDA version; END!
-  }
-
-}
+    
+    
+
+    //// this has to be removed in the default LDA version; START!
+//    label = new JLabel(" | ");
+//    label.setForeground(font);
+//    label.setFont(textFont);
+//    this.add(label); 
+//    ExportButton maf = new ExportButton("MAF",EXPORT_MAF,font,background,parent_);
+//    maf.setToolTipText(TooltipTexts.EXPORT_MAF);
+//    this.add(maf);
+    ////this has to be removed in the default LDA version; END!
+  }
+
+}