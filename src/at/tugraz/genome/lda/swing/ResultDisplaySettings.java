/* 
 * This file is part of Lipid Data Analyzer
 * Lipid Data Analyzer - Automated annotation of lipid species and their molecular structures in high-throughput data from tandem mass spectrometry
 * Copyright (c) 2017 Juergen Hartler, Andreas Ziegl, Gerhard G. Thallinger 
 * DO NOT ALTER OR REMOVE COPYRIGHT NOTICES OR THIS FILE HEADER. 
 *  
 * This program is free software: you can redistribute it and/or modify
 * it under the terms of the GNU General Public License as published by
 * by the Free Software Foundation, either version 3 of the License, or 
 * (at your option) any later version.
 *  
 * This program is distributed in the hope that it will be useful,
 * but WITHOUT ANY WARRANTY; without even the implied warranty of
 * MERCHANTABILITY or FITNESS FOR A PARTICULAR PURPOSE. See the
 * GNU General Public License for more details. 
 *  
 * You should have received a copy of the GNU General Public License 
 * along with this program. If not, see <http://www.gnu.org/licenses/>.
 *
 * Please contact lda@genome.tugraz.at if you need additional information or 
 * have any questions.
 */ 

package at.tugraz.genome.lda.swing;

import java.awt.Dimension;
import java.awt.GridBagConstraints;
import java.awt.GridBagLayout;
import java.awt.Insets;
import java.awt.event.ActionEvent;
import java.awt.event.ActionListener;
import java.awt.event.ItemEvent;
import java.util.Hashtable;
import java.util.Vector;

import javax.swing.JButton;
import javax.swing.JCheckBox;
import javax.swing.JComboBox;
import javax.swing.JDialog;
import javax.swing.JFrame;
import javax.swing.JLabel;

import at.tugraz.genome.lda.TooltipTexts;
import at.tugraz.genome.lda.WarningMessage;
import at.tugraz.genome.lda.exception.AbsoluteSettingsInputException;
import at.tugraz.genome.lda.utils.StaticUtils;
import at.tugraz.genome.lda.vos.ResultCompVO;
import at.tugraz.genome.lda.vos.ResultDisplaySettingsVO;

/**
 * 
 * @author Juergen Hartler
 *
 */
public class ResultDisplaySettings extends JDialog implements ActionListener
{
  private static final long serialVersionUID = -3256022094343148530L;
  
  protected static final String CHANGE_IS_STATUS = "changeIStatus";
  protected static final String CHANGE_ES_STATUS = "changeESStatus";
  protected static final String CHANGE_DIL_STATUS = "changeDilutionStatus";
  public static final String APPLY_DISPLAY_SETTINGS = "AcceptDisplaySettings";
  public static final String APPLY_DISPLAY_SETTINGS_TO_ALL = "ApplyDisplaySettingsToAllLipidClasses";
  protected static final String STANDARD_MOST_RELIABLE = "most reliable standard";
  protected static final String STANDARD_MEDIAN = "median";
  
  private JComboBox<String> displayType_;
  protected JCheckBox considerInternalStandards_;
  private JComboBox<String> isType_;
  protected JCheckBox considerExternalStandards_;
  private JComboBox<String> esType_;
  protected JCheckBox considerDilution_;
  protected JComboBox<String> unitMagnitude_;
  protected JCheckBox useAU_;
  
  protected JLabel isLabel_;
  protected JLabel esLabel_;
  protected JLabel dilLabel_;
  protected JLabel unitLabel_;
  protected JLabel useAULabel_;

  protected Hashtable<String,Integer> isLookup_;
  protected Hashtable<String,Integer> esLookup_;
  
  protected boolean isAvailability_; 
  protected boolean esAvailability_; 
  protected boolean absoluteSettings_;
  protected boolean hasSampleWeight_;
  protected boolean hasProtein_;
  protected boolean hasNeutralLipid_;
  protected Vector<ActionListener> parents_;
  

  public ResultDisplaySettings(boolean isAvailability, boolean esAvailability, Hashtable<String,Integer>isLookup,Hashtable<String,Integer>esLookup,
      boolean absoluteSettings, AbsoluteQuantSettingsPanel panel
      /*, ActionListener parent*/){
    this.setLayout(new GridBagLayout());
    this.isAvailability_ = isAvailability;
    this.esAvailability_ = esAvailability;
    this.isLookup_ = isLookup;
    this.esLookup_ = esLookup;
    if (absoluteSettings)
    {
    	initRemoveAbsSettings(panel);
    }
    this.absoluteSettings_ = absoluteSettings;
    parents_ = new Vector<ActionListener>();
////    parent_ = parent;
    
    setLocation(380,240);
    JLabel label = new JLabel("value type: ");
    label.setToolTipText(TooltipTexts.HEATMAP_VALUE_TYPE);
    this.add(label,new GridBagConstraints(0, 0, 1, 1, 0.0, 0.0
        ,GridBagConstraints.WEST, GridBagConstraints.NONE, new Insets(1, 1, 1, 1), 0, 0));   
    displayType_ = new JComboBox<String>();
    if (this.absoluteSettings_){
      if (this.isAvailability_){ 
        this.addAllDisplayTypes();
      } else if (this.esAvailability_){
        this.addWithoutEndVolume();
      } else {
        this.addJustRelative();
      }
      if (hasSampleWeight_)
        displayType_.addItem("relative to sample weight");
      if (hasProtein_)
        displayType_.addItem("relation to protein content");
      if (hasNeutralLipid_)
        displayType_.addItem("relation to neutral lipid content");
    }else{
      this.addJustRelative();
    }
    displayType_.addItemListener(new SelectionItemListener());
    displayType_.setSelectedItem("Relative Value");
    displayType_.setToolTipText(TooltipTexts.HEATMAP_VALUE_TYPE);
    this.add(displayType_,new GridBagConstraints(1, 0, 2, 1, 0.0, 0.0
        ,GridBagConstraints.EAST, GridBagConstraints.NONE, new Insets(1, 1, 1, 1), 0, 0));
    if (this.isAvailability_){
      isLabel_ = new JLabel("internal standard correction: ");
      isLabel_.setToolTipText(TooltipTexts.HEATMAP_IS_CORRECTION);
      this.add(isLabel_,new GridBagConstraints(0, 1, 1, 1, 0.0, 0.0
          ,GridBagConstraints.WEST, GridBagConstraints.NONE, new Insets(1, 1, 1, 1), 0, 0));
      considerInternalStandards_  = new JCheckBox();
      considerInternalStandards_.setActionCommand(CHANGE_IS_STATUS);
      considerInternalStandards_.addActionListener(this);
      considerInternalStandards_.setSelected(true);
      considerInternalStandards_.setToolTipText(TooltipTexts.HEATMAP_IS_CORRECTION);
      this.add(considerInternalStandards_,new GridBagConstraints(1, 1, 1, 1, 0.0, 0.0
        ,GridBagConstraints.EAST, GridBagConstraints.NONE, new Insets(1, 1, 1, 1), 0, 0));
      isType_ = new JComboBox<String>();
      isType_.addItem(STANDARD_MOST_RELIABLE);
      isType_.addItem(STANDARD_MEDIAN);
      for (String isName : isLookup_.keySet())
        isType_.addItem(isName);
      isType_.setToolTipText(TooltipTexts.HEATMAP_STANDARD_CORRECTION_TYPE);
      this.add(isType_,new GridBagConstraints(2, 1, 1, 1, 0.0, 0.0
          ,GridBagConstraints.EAST, GridBagConstraints.NONE, new Insets(1, 1, 1, 1), 0, 0));
    }
    if (this.esAvailability_){
      esLabel_ = new JLabel("external standard correction: ");
      esLabel_.setToolTipText(TooltipTexts.HEATMAP_ES_CORRECTION);
      this.add(esLabel_,new GridBagConstraints(0, 2, 1, 1, 0.0, 0.0
        ,GridBagConstraints.WEST, GridBagConstraints.NONE, new Insets(1, 1, 1, 1), 0, 0));
      considerExternalStandards_  = new JCheckBox();
      considerExternalStandards_.setActionCommand(CHANGE_ES_STATUS);
      considerExternalStandards_.addActionListener(this);
      considerExternalStandards_.setSelected(true);
      considerExternalStandards_.setToolTipText(TooltipTexts.HEATMAP_ES_CORRECTION);
      this.add(considerExternalStandards_,new GridBagConstraints(1, 2, 1, 1, 0.0, 0.0
          ,GridBagConstraints.EAST, GridBagConstraints.NONE, new Insets(1, 1, 1, 1), 0, 0));
      esType_ = new JComboBox<String>();
      esType_.addItem(STANDARD_MOST_RELIABLE);
      esType_.addItem(STANDARD_MEDIAN);
      for (String esName : esLookup_.keySet())
        esType_.addItem(esName);
      esType_.setToolTipText(TooltipTexts.HEATMAP_STANDARD_CORRECTION_TYPE);
      this.add(esType_,new GridBagConstraints(2, 2, 1, 1, 0.0, 0.0
          ,GridBagConstraints.EAST, GridBagConstraints.NONE, new Insets(1, 1, 1, 1), 0, 0));

    }
    if (this.absoluteSettings_){
      dilLabel_ = new JLabel("consider dilution: ");
      dilLabel_.setToolTipText(TooltipTexts.HEATMAP_CONSIDER_DILUTION);
      this.add(dilLabel_,new GridBagConstraints(0, 3, 1, 1, 0.0, 0.0
        ,GridBagConstraints.WEST, GridBagConstraints.NONE, new Insets(1, 1, 1, 1), 0, 0));
      considerDilution_  = new JCheckBox();
      considerDilution_.setSelected(true);
      considerDilution_.setActionCommand(CHANGE_DIL_STATUS);
      considerDilution_.addActionListener(this);
      considerDilution_.setToolTipText(TooltipTexts.HEATMAP_CONSIDER_DILUTION);
      this.add(considerDilution_,new GridBagConstraints(1, 3, 2, 1, 0.0, 0.0
        ,GridBagConstraints.WEST, GridBagConstraints.NONE, new Insets(1, 1, 1, 1), 0, 0));
      unitLabel_ = new JLabel("divisor unit: ");
      unitLabel_.setToolTipText(TooltipTexts.HEATMAP_DIVISOR_UNIT);
      unitLabel_.setEnabled(false);
      this.add(unitLabel_,new GridBagConstraints(0, 4, 1, 1, 0.0, 0.0
        ,GridBagConstraints.WEST, GridBagConstraints.NONE, new Insets(1, 1, 1, 1), 0, 0));
      unitMagnitude_ = new JComboBox<String>(StaticUtils.physicalMagnitudes_);
      unitMagnitude_.setPreferredSize(new Dimension(42,18));
      unitMagnitude_.setToolTipText(TooltipTexts.HEATMAP_DIVISOR_UNIT);
      unitMagnitude_.setSelectedItem("m");
      unitMagnitude_.setEnabled(false);
      this.add(unitMagnitude_,new GridBagConstraints(1, 4, 2, 1, 0.0, 0.0
          ,GridBagConstraints.WEST, GridBagConstraints.NONE, new Insets(1, 1, 1, 1), 0, 0));
      if (this.isAvailability_ || this.esAvailability_){
        useAULabel_ = new JLabel("use AU: ");
        useAULabel_.setEnabled(false);
        useAULabel_.setToolTipText(TooltipTexts.HEATMAP_USE_AU);
        this.add(useAULabel_,new GridBagConstraints(0, 5, 1, 1, 0.0, 0.0
            ,GridBagConstraints.WEST, GridBagConstraints.NONE, new Insets(1, 1, 1, 1), 0, 0));
        useAU_  = new JCheckBox();
        useAU_.setSelected(true);
        useAU_.setEnabled(false);
        useAU_.setToolTipText(TooltipTexts.HEATMAP_USE_AU);
        this.add(useAU_,new GridBagConstraints(1, 5, 2, 1, 0.0, 0.0
            ,GridBagConstraints.WEST, GridBagConstraints.NONE, new Insets(1, 1, 1, 1), 0, 0));
      }
<<<<<<< HEAD
    }
    JButton buttonOK = new JButton("Apply");
    buttonOK.setActionCommand(APPLY_DISPLAY_SETTINGS);
    buttonOK.setToolTipText(TooltipTexts.ACCEPT_GENERAL);
    this.add(buttonOK,new GridBagConstraints(0, 6, 3, 1, 0.0, 0.0
        ,GridBagConstraints.WEST, GridBagConstraints.NONE, new Insets(10, 10, 10, 10), 0, 0));
    buttonOK.addActionListener(this);
    
    JButton buttonApplyToAll = new JButton("Apply to all");
    buttonApplyToAll.setActionCommand(APPLY_DISPLAY_SETTINGS_TO_ALL);
    buttonApplyToAll.setToolTipText(TooltipTexts.HEATMAP_SETTINGS_APPLY_TO_ALL);
    this.add(buttonApplyToAll,new GridBagConstraints(1, 6, 3, 1, 0.0, 0.0
        ,GridBagConstraints.EAST, GridBagConstraints.NONE, new Insets(10, 10, 10, 10), 0, 0));
    buttonApplyToAll.addActionListener(this);
    
=======
    }
    JButton button = new JButton("OK");
    button.setActionCommand("AcceptDisplaySettings");
    button.setToolTipText(TooltipTexts.ACCEPT_GENERAL);
    this.add(button,new GridBagConstraints(0, 6, 3, 1, 0.0, 0.0
        ,GridBagConstraints.CENTER, GridBagConstraints.NONE, new Insets(1, 1, 1, 1), 0, 0));
    button.addActionListener(this);
>>>>>>> f09a119c
    setVisible(false);
    setDefaultCloseOperation(DISPOSE_ON_CLOSE );
    pack(); 
  }
  
  private void initRemoveAbsSettings(AbsoluteQuantSettingsPanel panel)
  {
    this.hasProtein_ = false;
    this.hasNeutralLipid_ = false;
    this.hasSampleWeight_ = false;
    
    try {
      if (panel.getSettingsVO().getVolumeSettings().size()>0 &&
      		panel.getSettingsVO().getVolumeSettings().values().iterator().next().getProteinConc()!=null)
      	this.hasProtein_ = true;
      if (panel.getSettingsVO().getVolumeSettings().size()>0 &&
      		panel.getSettingsVO().getVolumeSettings().values().iterator().next().getNeutralLipidConc()!=null)
      	this.hasNeutralLipid_ = true;
      if (panel.getSettingsVO().getVolumeSettings().size()>0 &&
      		panel.getSettingsVO().getVolumeSettings().values().iterator().next().getSampleWeight()!=null)
      	this.hasSampleWeight_ = true;

    }
    catch (AbsoluteSettingsInputException e) {
      // TODO Auto-generated catch block
      e.printStackTrace();
    }
  }
  
  public void actionPerformed(ActionEvent e) {
    if (e.getActionCommand().equalsIgnoreCase(CHANGE_IS_STATUS)){
      if (considerInternalStandards_.isSelected())
        this.isType_.setEnabled(true);
      else
        this.isType_.setEnabled(false);
      checkAUEnable();
    }else if (e.getActionCommand().equalsIgnoreCase(CHANGE_ES_STATUS)){
      if (considerExternalStandards_.isSelected()){
        this.esType_.setEnabled(true);
      }else{
        this.esType_.setEnabled(false);
      }
      checkAUEnable();
    }else if (e.getActionCommand().equalsIgnoreCase(APPLY_DISPLAY_SETTINGS) || e.getActionCommand().equalsIgnoreCase(APPLY_DISPLAY_SETTINGS_TO_ALL)){
      String type = (String)displayType_.getSelectedItem();
      boolean acceptSettings = true;
      if (type.equalsIgnoreCase("amount sample-volume") || type.equalsIgnoreCase("conc. sample-volume") || type.equalsIgnoreCase("weight sample-volume") ||
          type.equalsIgnoreCase("relation to measured neutral lipid")){
        if (considerInternalStandards_!=null && considerExternalStandards_!=null){
          if (!considerInternalStandards_.isSelected()&&!considerExternalStandards_.isSelected()){
            new WarningMessage(new JFrame(),"Warning","For the display of \""+type+"\" the internal- or external standard has to be selected!");
            acceptSettings = false;
          }
        } else if (considerInternalStandards_!=null){
          if (!considerInternalStandards_.isSelected()){
            new WarningMessage(new JFrame(),"Warning","For the display of \""+type+"\" the internal standard has to be selected!");
            acceptSettings = false;            
          }
        } else if (considerExternalStandards_!=null){
          if (!considerExternalStandards_.isSelected()){
            new WarningMessage(new JFrame(),"Warning","For the display of \""+type+"\" the external standard has to be selected!");
            acceptSettings = false;            
          }
        } 
      }
      if (acceptSettings){
        setVisible(false);
        for (ActionListener parent : parents_)parent.actionPerformed(e);
      }
    }
  }
  
  private void addJustRelative(){
    displayType_.removeAllItems();
    displayType_.addItem(ResultDisplaySettingsVO.REL_VALUE);
    displayType_.addItem(ResultDisplaySettingsVO.REL_BASE_PEAK);
    displayType_.addItem(ResultDisplaySettingsVO.REL_MEASURED_CLASS_AMOUNT);
    displayType_.addItem(ResultDisplaySettingsVO.REL_HIGHEST_TOTAL_PEAK);
    displayType_.addItem(ResultDisplaySettingsVO.REL_TOTAL_AMOUNT);
  }
  
  private void addAllDisplayTypes(){
    addJustRelative();
    displayType_.addItem("amount end-volume");
    displayType_.addItem("conc. end-volume");
    displayType_.addItem("weight end-volume");
    addProbeVolumeSettings();
  }
  
  private void addWithoutEndVolume(){
    addJustRelative();
    addProbeVolumeSettings();    
  }
  
  private void addProbeVolumeSettings(){
    displayType_.addItem("amount sample-volume");
    displayType_.addItem("conc. sample-volume");
    displayType_.addItem("weight sample-volume");
    displayType_.addItem("relation to measured neutral lipid");
  }
  
  private class SelectionItemListener implements java.awt.event.ItemListener
  {

    public void itemStateChanged(ItemEvent e)  {
<<<<<<< HEAD
      if (e.getStateChange()==ItemEvent.SELECTED){
      	itemSelected();
      }
    }
    
    public void itemSelected()
    {
    	if (((String)displayType_.getSelectedItem()).equalsIgnoreCase(ResultDisplaySettingsVO.REL_VALUE)){
        enableSettings();
        enableMagnitudeSetting(false);
        disableAUSettings(true);
      } else if (((String)displayType_.getSelectedItem()).equalsIgnoreCase(ResultDisplaySettingsVO.REL_BASE_PEAK)||
          ((String)displayType_.getSelectedItem()).equalsIgnoreCase(ResultDisplaySettingsVO.REL_MEASURED_CLASS_AMOUNT)||
          ((String)displayType_.getSelectedItem()).equalsIgnoreCase(ResultDisplaySettingsVO.REL_HIGHEST_TOTAL_PEAK)||
          ((String)displayType_.getSelectedItem()).equalsIgnoreCase(ResultDisplaySettingsVO.REL_TOTAL_AMOUNT)){
        disableSettings();         
      }else if (((String)displayType_.getSelectedItem()).equalsIgnoreCase("amount end-volume")||
          ((String)displayType_.getSelectedItem()).equalsIgnoreCase("conc. end-volume") ||
          ((String)displayType_.getSelectedItem()).equalsIgnoreCase("weight end-volume")){
        enableIntStandSetting(true);
        if (considerInternalStandards_!=null)
          considerInternalStandards_.setSelected(true);
        enableIntStandSetting(false);
        isType_.setEnabled(true);
        enableExtStandSetting(true);
        if (considerExternalStandards_!=null)
          considerExternalStandards_.setSelected(false);
        enableExtStandSetting(false);        
        enableDilutionSetting(true);
        considerDilution_.setSelected(false);
        enableDilutionSetting(false);
        if (((String)displayType_.getSelectedItem()).equalsIgnoreCase("conc. end-volume"))
=======
      if (e.getStateChange()==ItemEvent.SELECTED){
        if (((String)displayType_.getSelectedItem()).equalsIgnoreCase(ResultDisplaySettingsVO.REL_VALUE)){
          enableSettings();
          enableMagnitudeSetting(false);
          disableAUSettings(true);
        } else if (((String)displayType_.getSelectedItem()).equalsIgnoreCase(ResultDisplaySettingsVO.REL_BASE_PEAK)||
            ((String)displayType_.getSelectedItem()).equalsIgnoreCase(ResultDisplaySettingsVO.REL_MEASURED_CLASS_AMOUNT)||
            ((String)displayType_.getSelectedItem()).equalsIgnoreCase(ResultDisplaySettingsVO.REL_HIGHEST_TOTAL_PEAK)||
            ((String)displayType_.getSelectedItem()).equalsIgnoreCase(ResultDisplaySettingsVO.REL_TOTAL_AMOUNT)){
          disableSettings();         
        }else if (((String)displayType_.getSelectedItem()).equalsIgnoreCase("amount end-volume")||
            ((String)displayType_.getSelectedItem()).equalsIgnoreCase("conc. end-volume") ||
            ((String)displayType_.getSelectedItem()).equalsIgnoreCase("weight end-volume")){
          enableIntStandSetting(true);
          if (considerInternalStandards_!=null)
            considerInternalStandards_.setSelected(true);
          enableIntStandSetting(false);
          isType_.setEnabled(true);
          enableExtStandSetting(true);
          if (considerExternalStandards_!=null)
            considerExternalStandards_.setSelected(false);
          enableExtStandSetting(false);        
          enableDilutionSetting(true);
          considerDilution_.setSelected(false);
          enableDilutionSetting(false);
          if (((String)displayType_.getSelectedItem()).equalsIgnoreCase("conc. end-volume"))
            enableMagnitudeSetting(true);
          else
            enableMagnitudeSetting(false);
          disableAUSettings(false);
        }else if (((String)displayType_.getSelectedItem()).equalsIgnoreCase("amount sample-volume") ||
            ((String)displayType_.getSelectedItem()).equalsIgnoreCase("conc. sample-volume") ||
            ((String)displayType_.getSelectedItem()).equalsIgnoreCase("weight sample-volume")){
          enableProbeSettings();
          disableAUSettings(false);
          if (((String)displayType_.getSelectedItem()).equalsIgnoreCase("conc. sample-volume"))
            enableMagnitudeSetting(true);
          else
            enableMagnitudeSetting(false);
        }else if (((String)displayType_.getSelectedItem()).equalsIgnoreCase("relative to sample weight")){
          enableProbeSettings();
          enableMagnitudeSetting(true);
          disableAUSettings(false);
        }else if (((String)displayType_.getSelectedItem()).equalsIgnoreCase("relation to protein content")){
          enableProbeSettings();
          enableMagnitudeSetting(true);
          checkAUEnable();
        }else if (((String)displayType_.getSelectedItem()).equalsIgnoreCase("relation to neutral lipid content")){
          enableProbeSettings();
>>>>>>> f09a119c
          enableMagnitudeSetting(true);
        else
          enableMagnitudeSetting(false);
        disableAUSettings(false);
      }else if (((String)displayType_.getSelectedItem()).equalsIgnoreCase("amount sample-volume") ||
          ((String)displayType_.getSelectedItem()).equalsIgnoreCase("conc. sample-volume") ||
          ((String)displayType_.getSelectedItem()).equalsIgnoreCase("weight sample-volume")){
        enableProbeSettings();
        disableAUSettings(false);
        if (((String)displayType_.getSelectedItem()).equalsIgnoreCase("conc. sample-volume"))
          enableMagnitudeSetting(true);
        else
          enableMagnitudeSetting(false);
      }else if (((String)displayType_.getSelectedItem()).equalsIgnoreCase("relative to sample weight")){
        enableProbeSettings();
        enableMagnitudeSetting(true);
        disableAUSettings(false);
      }else if (((String)displayType_.getSelectedItem()).equalsIgnoreCase("relation to protein content")){
        enableProbeSettings();
        enableMagnitudeSetting(true);
        checkAUEnable();
      }else if (((String)displayType_.getSelectedItem()).equalsIgnoreCase("relation to neutral lipid content")){
        enableProbeSettings();
        enableMagnitudeSetting(true);
        checkAUEnable();
      }else if (((String)displayType_.getSelectedItem()).equalsIgnoreCase("relation to measured neutral lipid")){
        enableProbeSettings();
        enableMagnitudeSetting(true);
        disableAUSettings(false);
//        checkAUEnable();
      }
    }
  }
  
  private void enableProbeSettings(){
    enableSettings();
    enableDilutionSetting(true);
    considerDilution_.setSelected(true);
    enableDilutionSetting(false); 
  }
  
  private void enableStandSettings(){
    enableIntStandSetting(true);
    enableExtStandSetting(true);    
  }
  
  private void enableSettings(){
    enableStandSettings();
    enableDilutionSetting(true);
  }
  
  private void disableSettings(){
    if (considerInternalStandards_!=null)
      considerInternalStandards_.setSelected(false);
    if (considerExternalStandards_!=null)
      considerExternalStandards_.setSelected(false);
    if (considerDilution_!=null)
      considerDilution_.setSelected(false);
    enableIntStandSetting(false);
    enableExtStandSetting(false);
    enableDilutionSetting(false);
    enableMagnitudeSetting(false);
    disableAUSettings(false);
  }
  
  private void enableIntStandSetting(boolean enable){
    if (considerInternalStandards_!=null){
      isLabel_.setEnabled(enable);
      considerInternalStandards_.setEnabled(enable);
      if (considerInternalStandards_.isSelected())
        isType_.setEnabled(enable);
      else
        isType_.setEnabled(false);
    }
  }
  
  private void enableExtStandSetting(boolean enable){
    if (considerExternalStandards_!=null){
      esLabel_.setEnabled(enable);
      considerExternalStandards_.setEnabled(enable);
      esType_.setEnabled(enable);
      if (considerExternalStandards_.isSelected())
        esType_.setEnabled(enable);
      else
        esType_.setEnabled(false);
    }
  }
  
  private void enableDilutionSetting(boolean enable){
    if (considerDilution_!=null){
      dilLabel_.setEnabled(enable);
      considerDilution_.setEnabled(enable);        
    }
  }
  
  private void enableMagnitudeSetting(boolean enable){
    if (unitMagnitude_!=null){
      unitLabel_.setEnabled(enable);
      unitMagnitude_.setEnabled(enable);
    }
  }
  
  private void checkAUEnable(){
    if (useAU_ != null){
      String displayType = (String)displayType_.getSelectedItem(); 
      if ((displayType.equalsIgnoreCase("relation to protein content") || 
          displayType.equalsIgnoreCase("relation to neutral lipid content"))){ //||
          //displayType.equalsIgnoreCase("relation to measured neutral lipid"))){
        if ((considerInternalStandards_!=null && considerInternalStandards_.isSelected()) || 
          (considerExternalStandards_!=null && considerExternalStandards_.isSelected())){      
          useAU_.setEnabled(true);
          useAULabel_.setEnabled(true);
        } else {
          useAU_.setSelected(true);
          useAU_.setEnabled(false);
          useAULabel_.setEnabled(false);
        }
      }else{
        useAU_.setEnabled(false);
        useAULabel_.setEnabled(false);
      }
    }
  }
  
  private void disableAUSettings(boolean selected){
    if (useAU_ != null){
      useAU_.setSelected(selected);
      useAU_.setEnabled(false);
      useAULabel_.setEnabled(false);
    }
  }
  
  public ResultDisplaySettingsVO getSettingsVO(){
    int useIs = ResultCompVO.NO_STANDARD_CORRECTION;
    int useEs = ResultCompVO.NO_STANDARD_CORRECTION;
    boolean useDilution = false;
    boolean useAU = false;
    if (considerInternalStandards_!=null && considerInternalStandards_.isSelected())
      if (((String)isType_.getSelectedItem()).equalsIgnoreCase(STANDARD_MOST_RELIABLE)){
        useIs = ResultCompVO.STANDARD_CORRECTION_INTERNAL;
      }else if (((String)isType_.getSelectedItem()).equalsIgnoreCase(STANDARD_MEDIAN)){
        useIs = ResultCompVO.STANDARD_CORRECTION_MEDIAN;
      }else
        useIs = isLookup_.get((String)isType_.getSelectedItem());
    if (considerExternalStandards_!=null && considerExternalStandards_.isSelected()){
      if (((String)esType_.getSelectedItem()).equalsIgnoreCase(STANDARD_MOST_RELIABLE)){
        useEs = ResultCompVO.STANDARD_CORRECTION_INTERNAL;
      }else if (((String)esType_.getSelectedItem()).equalsIgnoreCase(STANDARD_MEDIAN)){
        useEs = ResultCompVO.STANDARD_CORRECTION_MEDIAN;
      }else
        useEs = esLookup_.get((String)esType_.getSelectedItem());
    }  
    if (considerDilution_!=null && considerDilution_.isSelected())
      useDilution = true;
    if (useAU_!=null && useAU_.isSelected())
      useAU = true;
    //here I have to add a new input field for the weight magnifier
    String unitMagnitude = "";
    if (unitMagnitude_!=null && unitMagnitude_.getSelectedItem()!=null)
      unitMagnitude = (String)unitMagnitude_.getSelectedItem();
    return new ResultDisplaySettingsVO((String)displayType_.getSelectedItem(),useIs,useEs,
        useDilution,useAU,unitMagnitude);
  }
  
  /**
   * Copies the settings from another object as far as applicable.
   * @param other
   */
  public void copySettings(ResultDisplaySettings other)
  {
  	String valueType = (String)other.displayType_.getSelectedItem();
  	for (int i=0;i<this.displayType_.getItemCount();i++)
  	{
  		if (((String)displayType_.getItemAt(i)).equals(valueType))
  		{
  			this.displayType_.setSelectedIndex(i);
  			SelectionItemListener dummyListener = new SelectionItemListener();
  			dummyListener.itemSelected();
  		}
  	}
  	
    if (this.considerInternalStandards_!=null)
    {
    	this.considerInternalStandards_.setSelected(other.considerInternalStandards_.isSelected());
    	if (this.considerInternalStandards_.isSelected())
    	{
    		if (((String)other.isType_.getSelectedItem()).equalsIgnoreCase(STANDARD_MOST_RELIABLE))
    		{
    			this.isType_.setSelectedItem(STANDARD_MOST_RELIABLE);
    		}
    		else if (((String)other.isType_.getSelectedItem()).equalsIgnoreCase(STANDARD_MEDIAN))
    		{
    			this.isType_.setSelectedItem(STANDARD_MEDIAN);
    		}
    	}
    }
    
    if (this.considerExternalStandards_!=null)
    {
    	this.considerExternalStandards_.setSelected(other.considerExternalStandards_.isSelected());
    	if (this.considerExternalStandards_.isSelected())
    	{
    		if (((String)other.esType_.getSelectedItem()).equalsIgnoreCase(STANDARD_MOST_RELIABLE))
    		{
    			this.esType_.setSelectedItem(STANDARD_MOST_RELIABLE);
    		}
    		else if (((String)other.esType_.getSelectedItem()).equalsIgnoreCase(STANDARD_MEDIAN))
    		{
    			this.esType_.setSelectedItem(STANDARD_MEDIAN);
    		}
    	}
    }
    
    if (this.considerDilution_!=null)
    {
    	this.considerDilution_.setSelected(other.considerDilution_.isSelected());
    }
    
    checkAUEnable();

    if (this.unitMagnitude_!=null)
    {
    	this.unitMagnitude_.setSelectedItem((String)other.unitMagnitude_.getSelectedItem());
    }
  }
  
  public void addActionListener(ActionListener parent){
    this.parents_.add(parent);
  }
  
  public void removeActionListener(ActionListener parent) {
  	this.parents_.remove(parent);
  }
}
<|MERGE_RESOLUTION|>--- conflicted
+++ resolved
@@ -1,665 +1,603 @@
-/* 
- * This file is part of Lipid Data Analyzer
- * Lipid Data Analyzer - Automated annotation of lipid species and their molecular structures in high-throughput data from tandem mass spectrometry
- * Copyright (c) 2017 Juergen Hartler, Andreas Ziegl, Gerhard G. Thallinger 
- * DO NOT ALTER OR REMOVE COPYRIGHT NOTICES OR THIS FILE HEADER. 
- *  
- * This program is free software: you can redistribute it and/or modify
- * it under the terms of the GNU General Public License as published by
- * by the Free Software Foundation, either version 3 of the License, or 
- * (at your option) any later version.
- *  
- * This program is distributed in the hope that it will be useful,
- * but WITHOUT ANY WARRANTY; without even the implied warranty of
- * MERCHANTABILITY or FITNESS FOR A PARTICULAR PURPOSE. See the
- * GNU General Public License for more details. 
- *  
- * You should have received a copy of the GNU General Public License 
- * along with this program. If not, see <http://www.gnu.org/licenses/>.
- *
- * Please contact lda@genome.tugraz.at if you need additional information or 
- * have any questions.
- */ 
-
-package at.tugraz.genome.lda.swing;
-
-import java.awt.Dimension;
-import java.awt.GridBagConstraints;
-import java.awt.GridBagLayout;
-import java.awt.Insets;
-import java.awt.event.ActionEvent;
-import java.awt.event.ActionListener;
-import java.awt.event.ItemEvent;
-import java.util.Hashtable;
-import java.util.Vector;
-
-import javax.swing.JButton;
-import javax.swing.JCheckBox;
-import javax.swing.JComboBox;
-import javax.swing.JDialog;
-import javax.swing.JFrame;
-import javax.swing.JLabel;
-
-import at.tugraz.genome.lda.TooltipTexts;
-import at.tugraz.genome.lda.WarningMessage;
-import at.tugraz.genome.lda.exception.AbsoluteSettingsInputException;
-import at.tugraz.genome.lda.utils.StaticUtils;
-import at.tugraz.genome.lda.vos.ResultCompVO;
-import at.tugraz.genome.lda.vos.ResultDisplaySettingsVO;
-
-/**
- * 
- * @author Juergen Hartler
- *
- */
-public class ResultDisplaySettings extends JDialog implements ActionListener
-{
-  private static final long serialVersionUID = -3256022094343148530L;
-  
-  protected static final String CHANGE_IS_STATUS = "changeIStatus";
-  protected static final String CHANGE_ES_STATUS = "changeESStatus";
-  protected static final String CHANGE_DIL_STATUS = "changeDilutionStatus";
-  public static final String APPLY_DISPLAY_SETTINGS = "AcceptDisplaySettings";
-  public static final String APPLY_DISPLAY_SETTINGS_TO_ALL = "ApplyDisplaySettingsToAllLipidClasses";
-  protected static final String STANDARD_MOST_RELIABLE = "most reliable standard";
-  protected static final String STANDARD_MEDIAN = "median";
-  
-  private JComboBox<String> displayType_;
-  protected JCheckBox considerInternalStandards_;
-  private JComboBox<String> isType_;
-  protected JCheckBox considerExternalStandards_;
-  private JComboBox<String> esType_;
-  protected JCheckBox considerDilution_;
-  protected JComboBox<String> unitMagnitude_;
-  protected JCheckBox useAU_;
-  
-  protected JLabel isLabel_;
-  protected JLabel esLabel_;
-  protected JLabel dilLabel_;
-  protected JLabel unitLabel_;
-  protected JLabel useAULabel_;
-
-  protected Hashtable<String,Integer> isLookup_;
-  protected Hashtable<String,Integer> esLookup_;
-  
-  protected boolean isAvailability_; 
-  protected boolean esAvailability_; 
-  protected boolean absoluteSettings_;
-  protected boolean hasSampleWeight_;
-  protected boolean hasProtein_;
-  protected boolean hasNeutralLipid_;
-  protected Vector<ActionListener> parents_;
-  
-
-  public ResultDisplaySettings(boolean isAvailability, boolean esAvailability, Hashtable<String,Integer>isLookup,Hashtable<String,Integer>esLookup,
-      boolean absoluteSettings, AbsoluteQuantSettingsPanel panel
-      /*, ActionListener parent*/){
-    this.setLayout(new GridBagLayout());
-    this.isAvailability_ = isAvailability;
-    this.esAvailability_ = esAvailability;
-    this.isLookup_ = isLookup;
-    this.esLookup_ = esLookup;
-    if (absoluteSettings)
-    {
-    	initRemoveAbsSettings(panel);
-    }
-    this.absoluteSettings_ = absoluteSettings;
-    parents_ = new Vector<ActionListener>();
-////    parent_ = parent;
-    
-    setLocation(380,240);
-    JLabel label = new JLabel("value type: ");
-    label.setToolTipText(TooltipTexts.HEATMAP_VALUE_TYPE);
-    this.add(label,new GridBagConstraints(0, 0, 1, 1, 0.0, 0.0
-        ,GridBagConstraints.WEST, GridBagConstraints.NONE, new Insets(1, 1, 1, 1), 0, 0));   
-    displayType_ = new JComboBox<String>();
-    if (this.absoluteSettings_){
-      if (this.isAvailability_){ 
-        this.addAllDisplayTypes();
-      } else if (this.esAvailability_){
-        this.addWithoutEndVolume();
-      } else {
-        this.addJustRelative();
-      }
-      if (hasSampleWeight_)
-        displayType_.addItem("relative to sample weight");
-      if (hasProtein_)
-        displayType_.addItem("relation to protein content");
-      if (hasNeutralLipid_)
-        displayType_.addItem("relation to neutral lipid content");
-    }else{
-      this.addJustRelative();
-    }
-    displayType_.addItemListener(new SelectionItemListener());
-    displayType_.setSelectedItem("Relative Value");
-    displayType_.setToolTipText(TooltipTexts.HEATMAP_VALUE_TYPE);
-    this.add(displayType_,new GridBagConstraints(1, 0, 2, 1, 0.0, 0.0
-        ,GridBagConstraints.EAST, GridBagConstraints.NONE, new Insets(1, 1, 1, 1), 0, 0));
-    if (this.isAvailability_){
-      isLabel_ = new JLabel("internal standard correction: ");
-      isLabel_.setToolTipText(TooltipTexts.HEATMAP_IS_CORRECTION);
-      this.add(isLabel_,new GridBagConstraints(0, 1, 1, 1, 0.0, 0.0
-          ,GridBagConstraints.WEST, GridBagConstraints.NONE, new Insets(1, 1, 1, 1), 0, 0));
-      considerInternalStandards_  = new JCheckBox();
-      considerInternalStandards_.setActionCommand(CHANGE_IS_STATUS);
-      considerInternalStandards_.addActionListener(this);
-      considerInternalStandards_.setSelected(true);
-      considerInternalStandards_.setToolTipText(TooltipTexts.HEATMAP_IS_CORRECTION);
-      this.add(considerInternalStandards_,new GridBagConstraints(1, 1, 1, 1, 0.0, 0.0
-        ,GridBagConstraints.EAST, GridBagConstraints.NONE, new Insets(1, 1, 1, 1), 0, 0));
-      isType_ = new JComboBox<String>();
-      isType_.addItem(STANDARD_MOST_RELIABLE);
-      isType_.addItem(STANDARD_MEDIAN);
-      for (String isName : isLookup_.keySet())
-        isType_.addItem(isName);
-      isType_.setToolTipText(TooltipTexts.HEATMAP_STANDARD_CORRECTION_TYPE);
-      this.add(isType_,new GridBagConstraints(2, 1, 1, 1, 0.0, 0.0
-          ,GridBagConstraints.EAST, GridBagConstraints.NONE, new Insets(1, 1, 1, 1), 0, 0));
-    }
-    if (this.esAvailability_){
-      esLabel_ = new JLabel("external standard correction: ");
-      esLabel_.setToolTipText(TooltipTexts.HEATMAP_ES_CORRECTION);
-      this.add(esLabel_,new GridBagConstraints(0, 2, 1, 1, 0.0, 0.0
-        ,GridBagConstraints.WEST, GridBagConstraints.NONE, new Insets(1, 1, 1, 1), 0, 0));
-      considerExternalStandards_  = new JCheckBox();
-      considerExternalStandards_.setActionCommand(CHANGE_ES_STATUS);
-      considerExternalStandards_.addActionListener(this);
-      considerExternalStandards_.setSelected(true);
-      considerExternalStandards_.setToolTipText(TooltipTexts.HEATMAP_ES_CORRECTION);
-      this.add(considerExternalStandards_,new GridBagConstraints(1, 2, 1, 1, 0.0, 0.0
-          ,GridBagConstraints.EAST, GridBagConstraints.NONE, new Insets(1, 1, 1, 1), 0, 0));
-      esType_ = new JComboBox<String>();
-      esType_.addItem(STANDARD_MOST_RELIABLE);
-      esType_.addItem(STANDARD_MEDIAN);
-      for (String esName : esLookup_.keySet())
-        esType_.addItem(esName);
-      esType_.setToolTipText(TooltipTexts.HEATMAP_STANDARD_CORRECTION_TYPE);
-      this.add(esType_,new GridBagConstraints(2, 2, 1, 1, 0.0, 0.0
-          ,GridBagConstraints.EAST, GridBagConstraints.NONE, new Insets(1, 1, 1, 1), 0, 0));
-
-    }
-    if (this.absoluteSettings_){
-      dilLabel_ = new JLabel("consider dilution: ");
-      dilLabel_.setToolTipText(TooltipTexts.HEATMAP_CONSIDER_DILUTION);
-      this.add(dilLabel_,new GridBagConstraints(0, 3, 1, 1, 0.0, 0.0
-        ,GridBagConstraints.WEST, GridBagConstraints.NONE, new Insets(1, 1, 1, 1), 0, 0));
-      considerDilution_  = new JCheckBox();
-      considerDilution_.setSelected(true);
-      considerDilution_.setActionCommand(CHANGE_DIL_STATUS);
-      considerDilution_.addActionListener(this);
-      considerDilution_.setToolTipText(TooltipTexts.HEATMAP_CONSIDER_DILUTION);
-      this.add(considerDilution_,new GridBagConstraints(1, 3, 2, 1, 0.0, 0.0
-        ,GridBagConstraints.WEST, GridBagConstraints.NONE, new Insets(1, 1, 1, 1), 0, 0));
-      unitLabel_ = new JLabel("divisor unit: ");
-      unitLabel_.setToolTipText(TooltipTexts.HEATMAP_DIVISOR_UNIT);
-      unitLabel_.setEnabled(false);
-      this.add(unitLabel_,new GridBagConstraints(0, 4, 1, 1, 0.0, 0.0
-        ,GridBagConstraints.WEST, GridBagConstraints.NONE, new Insets(1, 1, 1, 1), 0, 0));
-      unitMagnitude_ = new JComboBox<String>(StaticUtils.physicalMagnitudes_);
-      unitMagnitude_.setPreferredSize(new Dimension(42,18));
-      unitMagnitude_.setToolTipText(TooltipTexts.HEATMAP_DIVISOR_UNIT);
-      unitMagnitude_.setSelectedItem("m");
-      unitMagnitude_.setEnabled(false);
-      this.add(unitMagnitude_,new GridBagConstraints(1, 4, 2, 1, 0.0, 0.0
-          ,GridBagConstraints.WEST, GridBagConstraints.NONE, new Insets(1, 1, 1, 1), 0, 0));
-      if (this.isAvailability_ || this.esAvailability_){
-        useAULabel_ = new JLabel("use AU: ");
-        useAULabel_.setEnabled(false);
-        useAULabel_.setToolTipText(TooltipTexts.HEATMAP_USE_AU);
-        this.add(useAULabel_,new GridBagConstraints(0, 5, 1, 1, 0.0, 0.0
-            ,GridBagConstraints.WEST, GridBagConstraints.NONE, new Insets(1, 1, 1, 1), 0, 0));
-        useAU_  = new JCheckBox();
-        useAU_.setSelected(true);
-        useAU_.setEnabled(false);
-        useAU_.setToolTipText(TooltipTexts.HEATMAP_USE_AU);
-        this.add(useAU_,new GridBagConstraints(1, 5, 2, 1, 0.0, 0.0
-            ,GridBagConstraints.WEST, GridBagConstraints.NONE, new Insets(1, 1, 1, 1), 0, 0));
-      }
-<<<<<<< HEAD
-    }
-    JButton buttonOK = new JButton("Apply");
-    buttonOK.setActionCommand(APPLY_DISPLAY_SETTINGS);
-    buttonOK.setToolTipText(TooltipTexts.ACCEPT_GENERAL);
-    this.add(buttonOK,new GridBagConstraints(0, 6, 3, 1, 0.0, 0.0
-        ,GridBagConstraints.WEST, GridBagConstraints.NONE, new Insets(10, 10, 10, 10), 0, 0));
-    buttonOK.addActionListener(this);
-    
-    JButton buttonApplyToAll = new JButton("Apply to all");
-    buttonApplyToAll.setActionCommand(APPLY_DISPLAY_SETTINGS_TO_ALL);
-    buttonApplyToAll.setToolTipText(TooltipTexts.HEATMAP_SETTINGS_APPLY_TO_ALL);
-    this.add(buttonApplyToAll,new GridBagConstraints(1, 6, 3, 1, 0.0, 0.0
-        ,GridBagConstraints.EAST, GridBagConstraints.NONE, new Insets(10, 10, 10, 10), 0, 0));
-    buttonApplyToAll.addActionListener(this);
-    
-=======
-    }
-    JButton button = new JButton("OK");
-    button.setActionCommand("AcceptDisplaySettings");
-    button.setToolTipText(TooltipTexts.ACCEPT_GENERAL);
-    this.add(button,new GridBagConstraints(0, 6, 3, 1, 0.0, 0.0
-        ,GridBagConstraints.CENTER, GridBagConstraints.NONE, new Insets(1, 1, 1, 1), 0, 0));
-    button.addActionListener(this);
->>>>>>> f09a119c
-    setVisible(false);
-    setDefaultCloseOperation(DISPOSE_ON_CLOSE );
-    pack(); 
-  }
-  
-  private void initRemoveAbsSettings(AbsoluteQuantSettingsPanel panel)
-  {
-    this.hasProtein_ = false;
-    this.hasNeutralLipid_ = false;
-    this.hasSampleWeight_ = false;
-    
-    try {
-      if (panel.getSettingsVO().getVolumeSettings().size()>0 &&
-      		panel.getSettingsVO().getVolumeSettings().values().iterator().next().getProteinConc()!=null)
-      	this.hasProtein_ = true;
-      if (panel.getSettingsVO().getVolumeSettings().size()>0 &&
-      		panel.getSettingsVO().getVolumeSettings().values().iterator().next().getNeutralLipidConc()!=null)
-      	this.hasNeutralLipid_ = true;
-      if (panel.getSettingsVO().getVolumeSettings().size()>0 &&
-      		panel.getSettingsVO().getVolumeSettings().values().iterator().next().getSampleWeight()!=null)
-      	this.hasSampleWeight_ = true;
-
-    }
-    catch (AbsoluteSettingsInputException e) {
-      // TODO Auto-generated catch block
-      e.printStackTrace();
-    }
-  }
-  
-  public void actionPerformed(ActionEvent e) {
-    if (e.getActionCommand().equalsIgnoreCase(CHANGE_IS_STATUS)){
-      if (considerInternalStandards_.isSelected())
-        this.isType_.setEnabled(true);
-      else
-        this.isType_.setEnabled(false);
-      checkAUEnable();
-    }else if (e.getActionCommand().equalsIgnoreCase(CHANGE_ES_STATUS)){
-      if (considerExternalStandards_.isSelected()){
-        this.esType_.setEnabled(true);
-      }else{
-        this.esType_.setEnabled(false);
-      }
-      checkAUEnable();
-    }else if (e.getActionCommand().equalsIgnoreCase(APPLY_DISPLAY_SETTINGS) || e.getActionCommand().equalsIgnoreCase(APPLY_DISPLAY_SETTINGS_TO_ALL)){
-      String type = (String)displayType_.getSelectedItem();
-      boolean acceptSettings = true;
-      if (type.equalsIgnoreCase("amount sample-volume") || type.equalsIgnoreCase("conc. sample-volume") || type.equalsIgnoreCase("weight sample-volume") ||
-          type.equalsIgnoreCase("relation to measured neutral lipid")){
-        if (considerInternalStandards_!=null && considerExternalStandards_!=null){
-          if (!considerInternalStandards_.isSelected()&&!considerExternalStandards_.isSelected()){
-            new WarningMessage(new JFrame(),"Warning","For the display of \""+type+"\" the internal- or external standard has to be selected!");
-            acceptSettings = false;
-          }
-        } else if (considerInternalStandards_!=null){
-          if (!considerInternalStandards_.isSelected()){
-            new WarningMessage(new JFrame(),"Warning","For the display of \""+type+"\" the internal standard has to be selected!");
-            acceptSettings = false;            
-          }
-        } else if (considerExternalStandards_!=null){
-          if (!considerExternalStandards_.isSelected()){
-            new WarningMessage(new JFrame(),"Warning","For the display of \""+type+"\" the external standard has to be selected!");
-            acceptSettings = false;            
-          }
-        } 
-      }
-      if (acceptSettings){
-        setVisible(false);
-        for (ActionListener parent : parents_)parent.actionPerformed(e);
+/* 
+ * This file is part of Lipid Data Analyzer
+ * Lipid Data Analyzer - Automated annotation of lipid species and their molecular structures in high-throughput data from tandem mass spectrometry
+ * Copyright (c) 2017 Juergen Hartler, Andreas Ziegl, Gerhard G. Thallinger, Leonida M. Lamp
+ * DO NOT ALTER OR REMOVE COPYRIGHT NOTICES OR THIS FILE HEADER. 
+ *  
+ * This program is free software: you can redistribute it and/or modify
+ * it under the terms of the GNU General Public License as published by
+ * by the Free Software Foundation, either version 3 of the License, or 
+ * (at your option) any later version.
+ *  
+ * This program is distributed in the hope that it will be useful,
+ * but WITHOUT ANY WARRANTY; without even the implied warranty of
+ * MERCHANTABILITY or FITNESS FOR A PARTICULAR PURPOSE. See the
+ * GNU General Public License for more details. 
+ *  
+ * You should have received a copy of the GNU General Public License 
+ * along with this program. If not, see <http://www.gnu.org/licenses/>.
+ *
+ * Please contact lda@genome.tugraz.at if you need additional information or 
+ * have any questions.
+ */
+
+package at.tugraz.genome.lda.swing;
+
+import java.awt.Dimension;
+import java.awt.GridBagConstraints;
+import java.awt.GridBagLayout;
+import java.awt.Insets;
+import java.awt.event.ActionEvent;
+import java.awt.event.ActionListener;
+import java.awt.event.ItemEvent;
+import java.util.Hashtable;
+import java.util.Vector;
+
+import javax.swing.JButton;
+import javax.swing.JCheckBox;
+import javax.swing.JComboBox;
+import javax.swing.JDialog;
+import javax.swing.JFrame;
+import javax.swing.JLabel;
+
+import at.tugraz.genome.lda.TooltipTexts;
+import at.tugraz.genome.lda.WarningMessage;
+import at.tugraz.genome.lda.exception.AbsoluteSettingsInputException;
+import at.tugraz.genome.lda.utils.StaticUtils;
+import at.tugraz.genome.lda.vos.ResultCompVO;
+import at.tugraz.genome.lda.vos.ResultDisplaySettingsVO;
+
+/**
+ * 
+ * @author Juergen Hartler
+ *
+ */
+public class ResultDisplaySettings extends JDialog implements ActionListener
+{
+  private static final long serialVersionUID = -3256022094343148530L;
+  
+  protected static final String CHANGE_IS_STATUS = "changeIStatus";
+  protected static final String CHANGE_ES_STATUS = "changeESStatus";
+  protected static final String CHANGE_DIL_STATUS = "changeDilutionStatus";
+  public static final String APPLY_DISPLAY_SETTINGS = "AcceptDisplaySettings";
+  public static final String APPLY_DISPLAY_SETTINGS_TO_ALL = "ApplyDisplaySettingsToAllLipidClasses";
+  protected static final String STANDARD_MOST_RELIABLE = "most reliable standard";
+  protected static final String STANDARD_MEDIAN = "median";
+  
+  private JComboBox<String> displayType_;
+  protected JCheckBox considerInternalStandards_;
+  private JComboBox<String> isType_;
+  protected JCheckBox considerExternalStandards_;
+  private JComboBox<String> esType_;
+  protected JCheckBox considerDilution_;
+  protected JComboBox<String> unitMagnitude_;
+  protected JCheckBox useAU_;
+  
+  protected JLabel isLabel_;
+  protected JLabel esLabel_;
+  protected JLabel dilLabel_;
+  protected JLabel unitLabel_;
+  protected JLabel useAULabel_;
+
+  protected Hashtable<String,Integer> isLookup_;
+  protected Hashtable<String,Integer> esLookup_;
+  
+  protected boolean isAvailability_; 
+  protected boolean esAvailability_; 
+  protected boolean absoluteSettings_;
+  protected boolean hasSampleWeight_;
+  protected boolean hasProtein_;
+  protected boolean hasNeutralLipid_;
+  protected Vector<ActionListener> parents_;
+  
+
+  public ResultDisplaySettings(boolean isAvailability, boolean esAvailability, Hashtable<String,Integer>isLookup,Hashtable<String,Integer>esLookup,
+      boolean absoluteSettings, AbsoluteQuantSettingsPanel panel
+      /*, ActionListener parent*/){
+    this.setLayout(new GridBagLayout());
+    this.isAvailability_ = isAvailability;
+    this.esAvailability_ = esAvailability;
+    this.isLookup_ = isLookup;
+    this.esLookup_ = esLookup;
+    if (absoluteSettings)
+    {
+    	initRemoveAbsSettings(panel);
+    }
+    this.absoluteSettings_ = absoluteSettings;
+    parents_ = new Vector<ActionListener>();
+////    parent_ = parent;
+    
+    setLocation(380,240);
+    JLabel label = new JLabel("value type: ");
+    label.setToolTipText(TooltipTexts.HEATMAP_VALUE_TYPE);
+    this.add(label,new GridBagConstraints(0, 0, 1, 1, 0.0, 0.0
+        ,GridBagConstraints.WEST, GridBagConstraints.NONE, new Insets(1, 1, 1, 1), 0, 0));   
+    displayType_ = new JComboBox<String>();
+    if (this.absoluteSettings_){
+      if (this.isAvailability_){ 
+        this.addAllDisplayTypes();
+      } else if (this.esAvailability_){
+        this.addWithoutEndVolume();
+      } else {
+        this.addJustRelative();
+      }
+      if (hasSampleWeight_)
+        displayType_.addItem("relative to sample weight");
+      if (hasProtein_)
+        displayType_.addItem("relation to protein content");
+      if (hasNeutralLipid_)
+        displayType_.addItem("relation to neutral lipid content");
+    }else{
+      this.addJustRelative();
+    }
+    displayType_.addItemListener(new SelectionItemListener());
+    displayType_.setSelectedItem("Relative Value");
+    displayType_.setToolTipText(TooltipTexts.HEATMAP_VALUE_TYPE);
+    this.add(displayType_,new GridBagConstraints(1, 0, 2, 1, 0.0, 0.0
+        ,GridBagConstraints.EAST, GridBagConstraints.NONE, new Insets(1, 1, 1, 1), 0, 0));
+    if (this.isAvailability_){
+      isLabel_ = new JLabel("internal standard correction: ");
+      isLabel_.setToolTipText(TooltipTexts.HEATMAP_IS_CORRECTION);
+      this.add(isLabel_,new GridBagConstraints(0, 1, 1, 1, 0.0, 0.0
+          ,GridBagConstraints.WEST, GridBagConstraints.NONE, new Insets(1, 1, 1, 1), 0, 0));
+      considerInternalStandards_  = new JCheckBox();
+      considerInternalStandards_.setActionCommand(CHANGE_IS_STATUS);
+      considerInternalStandards_.addActionListener(this);
+      considerInternalStandards_.setSelected(true);
+      considerInternalStandards_.setToolTipText(TooltipTexts.HEATMAP_IS_CORRECTION);
+      this.add(considerInternalStandards_,new GridBagConstraints(1, 1, 1, 1, 0.0, 0.0
+        ,GridBagConstraints.EAST, GridBagConstraints.NONE, new Insets(1, 1, 1, 1), 0, 0));
+      isType_ = new JComboBox<String>();
+      isType_.addItem(STANDARD_MOST_RELIABLE);
+      isType_.addItem(STANDARD_MEDIAN);
+      for (String isName : isLookup_.keySet())
+        isType_.addItem(isName);
+      isType_.setToolTipText(TooltipTexts.HEATMAP_STANDARD_CORRECTION_TYPE);
+      this.add(isType_,new GridBagConstraints(2, 1, 1, 1, 0.0, 0.0
+          ,GridBagConstraints.EAST, GridBagConstraints.NONE, new Insets(1, 1, 1, 1), 0, 0));
+    }
+    if (this.esAvailability_){
+      esLabel_ = new JLabel("external standard correction: ");
+      esLabel_.setToolTipText(TooltipTexts.HEATMAP_ES_CORRECTION);
+      this.add(esLabel_,new GridBagConstraints(0, 2, 1, 1, 0.0, 0.0
+        ,GridBagConstraints.WEST, GridBagConstraints.NONE, new Insets(1, 1, 1, 1), 0, 0));
+      considerExternalStandards_  = new JCheckBox();
+      considerExternalStandards_.setActionCommand(CHANGE_ES_STATUS);
+      considerExternalStandards_.addActionListener(this);
+      considerExternalStandards_.setSelected(true);
+      considerExternalStandards_.setToolTipText(TooltipTexts.HEATMAP_ES_CORRECTION);
+      this.add(considerExternalStandards_,new GridBagConstraints(1, 2, 1, 1, 0.0, 0.0
+          ,GridBagConstraints.EAST, GridBagConstraints.NONE, new Insets(1, 1, 1, 1), 0, 0));
+      esType_ = new JComboBox<String>();
+      esType_.addItem(STANDARD_MOST_RELIABLE);
+      esType_.addItem(STANDARD_MEDIAN);
+      for (String esName : esLookup_.keySet())
+        esType_.addItem(esName);
+      esType_.setToolTipText(TooltipTexts.HEATMAP_STANDARD_CORRECTION_TYPE);
+      this.add(esType_,new GridBagConstraints(2, 2, 1, 1, 0.0, 0.0
+          ,GridBagConstraints.EAST, GridBagConstraints.NONE, new Insets(1, 1, 1, 1), 0, 0));
+
+    }
+    if (this.absoluteSettings_){
+      dilLabel_ = new JLabel("consider dilution: ");
+      dilLabel_.setToolTipText(TooltipTexts.HEATMAP_CONSIDER_DILUTION);
+      this.add(dilLabel_,new GridBagConstraints(0, 3, 1, 1, 0.0, 0.0
+        ,GridBagConstraints.WEST, GridBagConstraints.NONE, new Insets(1, 1, 1, 1), 0, 0));
+      considerDilution_  = new JCheckBox();
+      considerDilution_.setSelected(true);
+      considerDilution_.setActionCommand(CHANGE_DIL_STATUS);
+      considerDilution_.addActionListener(this);
+      considerDilution_.setToolTipText(TooltipTexts.HEATMAP_CONSIDER_DILUTION);
+      this.add(considerDilution_,new GridBagConstraints(1, 3, 2, 1, 0.0, 0.0
+        ,GridBagConstraints.WEST, GridBagConstraints.NONE, new Insets(1, 1, 1, 1), 0, 0));
+      unitLabel_ = new JLabel("divisor unit: ");
+      unitLabel_.setToolTipText(TooltipTexts.HEATMAP_DIVISOR_UNIT);
+      unitLabel_.setEnabled(false);
+      this.add(unitLabel_,new GridBagConstraints(0, 4, 1, 1, 0.0, 0.0
+        ,GridBagConstraints.WEST, GridBagConstraints.NONE, new Insets(1, 1, 1, 1), 0, 0));
+      unitMagnitude_ = new JComboBox<String>(StaticUtils.physicalMagnitudes_);
+      unitMagnitude_.setPreferredSize(new Dimension(42,18));
+      unitMagnitude_.setToolTipText(TooltipTexts.HEATMAP_DIVISOR_UNIT);
+      unitMagnitude_.setSelectedItem("m");
+      unitMagnitude_.setEnabled(false);
+      this.add(unitMagnitude_,new GridBagConstraints(1, 4, 2, 1, 0.0, 0.0
+          ,GridBagConstraints.WEST, GridBagConstraints.NONE, new Insets(1, 1, 1, 1), 0, 0));
+      if (this.isAvailability_ || this.esAvailability_){
+        useAULabel_ = new JLabel("use AU: ");
+        useAULabel_.setEnabled(false);
+        useAULabel_.setToolTipText(TooltipTexts.HEATMAP_USE_AU);
+        this.add(useAULabel_,new GridBagConstraints(0, 5, 1, 1, 0.0, 0.0
+            ,GridBagConstraints.WEST, GridBagConstraints.NONE, new Insets(1, 1, 1, 1), 0, 0));
+        useAU_  = new JCheckBox();
+        useAU_.setSelected(true);
+        useAU_.setEnabled(false);
+        useAU_.setToolTipText(TooltipTexts.HEATMAP_USE_AU);
+        this.add(useAU_,new GridBagConstraints(1, 5, 2, 1, 0.0, 0.0
+            ,GridBagConstraints.WEST, GridBagConstraints.NONE, new Insets(1, 1, 1, 1), 0, 0));
       }
     }
-  }
-  
-  private void addJustRelative(){
-    displayType_.removeAllItems();
-    displayType_.addItem(ResultDisplaySettingsVO.REL_VALUE);
-    displayType_.addItem(ResultDisplaySettingsVO.REL_BASE_PEAK);
-    displayType_.addItem(ResultDisplaySettingsVO.REL_MEASURED_CLASS_AMOUNT);
-    displayType_.addItem(ResultDisplaySettingsVO.REL_HIGHEST_TOTAL_PEAK);
-    displayType_.addItem(ResultDisplaySettingsVO.REL_TOTAL_AMOUNT);
-  }
-  
-  private void addAllDisplayTypes(){
-    addJustRelative();
-    displayType_.addItem("amount end-volume");
-    displayType_.addItem("conc. end-volume");
-    displayType_.addItem("weight end-volume");
-    addProbeVolumeSettings();
-  }
-  
-  private void addWithoutEndVolume(){
-    addJustRelative();
-    addProbeVolumeSettings();    
-  }
-  
-  private void addProbeVolumeSettings(){
-    displayType_.addItem("amount sample-volume");
-    displayType_.addItem("conc. sample-volume");
-    displayType_.addItem("weight sample-volume");
-    displayType_.addItem("relation to measured neutral lipid");
-  }
-  
-  private class SelectionItemListener implements java.awt.event.ItemListener
-  {
-
+    JButton buttonOK = new JButton("Apply");
+    buttonOK.setActionCommand(APPLY_DISPLAY_SETTINGS);
+    buttonOK.setToolTipText(TooltipTexts.ACCEPT_GENERAL);
+    this.add(buttonOK,new GridBagConstraints(0, 6, 3, 1, 0.0, 0.0
+        ,GridBagConstraints.WEST, GridBagConstraints.NONE, new Insets(10, 10, 10, 10), 0, 0));
+    buttonOK.addActionListener(this);
+    
+    JButton buttonApplyToAll = new JButton("Apply to all");
+    buttonApplyToAll.setActionCommand(APPLY_DISPLAY_SETTINGS_TO_ALL);
+    buttonApplyToAll.setToolTipText(TooltipTexts.HEATMAP_SETTINGS_APPLY_TO_ALL);
+    this.add(buttonApplyToAll,new GridBagConstraints(1, 6, 3, 1, 0.0, 0.0
+        ,GridBagConstraints.EAST, GridBagConstraints.NONE, new Insets(10, 10, 10, 10), 0, 0));
+    buttonApplyToAll.addActionListener(this);
+    
+    setVisible(false);
+    setDefaultCloseOperation(DISPOSE_ON_CLOSE );
+    pack(); 
+  }
+  
+  private void initRemoveAbsSettings(AbsoluteQuantSettingsPanel panel)
+  {
+    this.hasProtein_ = false;
+    this.hasNeutralLipid_ = false;
+    this.hasSampleWeight_ = false;
+    
+    try {
+      if (panel.getSettingsVO().getVolumeSettings().size()>0 &&
+      		panel.getSettingsVO().getVolumeSettings().values().iterator().next().getProteinConc()!=null)
+      	this.hasProtein_ = true;
+      if (panel.getSettingsVO().getVolumeSettings().size()>0 &&
+      		panel.getSettingsVO().getVolumeSettings().values().iterator().next().getNeutralLipidConc()!=null)
+      	this.hasNeutralLipid_ = true;
+      if (panel.getSettingsVO().getVolumeSettings().size()>0 &&
+      		panel.getSettingsVO().getVolumeSettings().values().iterator().next().getSampleWeight()!=null)
+      	this.hasSampleWeight_ = true;
+
+    }
+    catch (AbsoluteSettingsInputException e) {
+      // TODO Auto-generated catch block
+      e.printStackTrace();
+    }
+  }
+  
+  public void actionPerformed(ActionEvent e) {
+    if (e.getActionCommand().equalsIgnoreCase(CHANGE_IS_STATUS)){
+      if (considerInternalStandards_.isSelected())
+        this.isType_.setEnabled(true);
+      else
+        this.isType_.setEnabled(false);
+      checkAUEnable();
+    }else if (e.getActionCommand().equalsIgnoreCase(CHANGE_ES_STATUS)){
+      if (considerExternalStandards_.isSelected()){
+        this.esType_.setEnabled(true);
+      }else{
+        this.esType_.setEnabled(false);
+      }
+      checkAUEnable();
+    }else if (e.getActionCommand().equalsIgnoreCase(APPLY_DISPLAY_SETTINGS) || e.getActionCommand().equalsIgnoreCase(APPLY_DISPLAY_SETTINGS_TO_ALL)){
+      String type = (String)displayType_.getSelectedItem();
+      boolean acceptSettings = true;
+      if (type.equalsIgnoreCase("amount sample-volume") || type.equalsIgnoreCase("conc. sample-volume") || type.equalsIgnoreCase("weight sample-volume") ||
+          type.equalsIgnoreCase("relation to measured neutral lipid")){
+        if (considerInternalStandards_!=null && considerExternalStandards_!=null){
+          if (!considerInternalStandards_.isSelected()&&!considerExternalStandards_.isSelected()){
+            new WarningMessage(new JFrame(),"Warning","For the display of \""+type+"\" the internal- or external standard has to be selected!");
+            acceptSettings = false;
+          }
+        } else if (considerInternalStandards_!=null){
+          if (!considerInternalStandards_.isSelected()){
+            new WarningMessage(new JFrame(),"Warning","For the display of \""+type+"\" the internal standard has to be selected!");
+            acceptSettings = false;            
+          }
+        } else if (considerExternalStandards_!=null){
+          if (!considerExternalStandards_.isSelected()){
+            new WarningMessage(new JFrame(),"Warning","For the display of \""+type+"\" the external standard has to be selected!");
+            acceptSettings = false;            
+          }
+        } 
+      }
+      if (acceptSettings){
+        setVisible(false);
+        for (ActionListener parent : parents_)parent.actionPerformed(e);
+      }
+    }
+  }
+  
+  private void addJustRelative(){
+    displayType_.removeAllItems();
+    displayType_.addItem(ResultDisplaySettingsVO.REL_VALUE);
+    displayType_.addItem(ResultDisplaySettingsVO.REL_BASE_PEAK);
+    displayType_.addItem(ResultDisplaySettingsVO.REL_MEASURED_CLASS_AMOUNT);
+    displayType_.addItem(ResultDisplaySettingsVO.REL_HIGHEST_TOTAL_PEAK);
+    displayType_.addItem(ResultDisplaySettingsVO.REL_TOTAL_AMOUNT);
+  }
+  
+  private void addAllDisplayTypes(){
+    addJustRelative();
+    displayType_.addItem("amount end-volume");
+    displayType_.addItem("conc. end-volume");
+    displayType_.addItem("weight end-volume");
+    addProbeVolumeSettings();
+  }
+  
+  private void addWithoutEndVolume(){
+    addJustRelative();
+    addProbeVolumeSettings();    
+  }
+  
+  private void addProbeVolumeSettings(){
+    displayType_.addItem("amount sample-volume");
+    displayType_.addItem("conc. sample-volume");
+    displayType_.addItem("weight sample-volume");
+    displayType_.addItem("relation to measured neutral lipid");
+  }
+  
+  private class SelectionItemListener implements java.awt.event.ItemListener
+  {
+
     public void itemStateChanged(ItemEvent e)  {
-<<<<<<< HEAD
       if (e.getStateChange()==ItemEvent.SELECTED){
-      	itemSelected();
-      }
-    }
-    
-    public void itemSelected()
-    {
-    	if (((String)displayType_.getSelectedItem()).equalsIgnoreCase(ResultDisplaySettingsVO.REL_VALUE)){
-        enableSettings();
-        enableMagnitudeSetting(false);
-        disableAUSettings(true);
-      } else if (((String)displayType_.getSelectedItem()).equalsIgnoreCase(ResultDisplaySettingsVO.REL_BASE_PEAK)||
-          ((String)displayType_.getSelectedItem()).equalsIgnoreCase(ResultDisplaySettingsVO.REL_MEASURED_CLASS_AMOUNT)||
-          ((String)displayType_.getSelectedItem()).equalsIgnoreCase(ResultDisplaySettingsVO.REL_HIGHEST_TOTAL_PEAK)||
-          ((String)displayType_.getSelectedItem()).equalsIgnoreCase(ResultDisplaySettingsVO.REL_TOTAL_AMOUNT)){
-        disableSettings();         
-      }else if (((String)displayType_.getSelectedItem()).equalsIgnoreCase("amount end-volume")||
-          ((String)displayType_.getSelectedItem()).equalsIgnoreCase("conc. end-volume") ||
-          ((String)displayType_.getSelectedItem()).equalsIgnoreCase("weight end-volume")){
-        enableIntStandSetting(true);
-        if (considerInternalStandards_!=null)
-          considerInternalStandards_.setSelected(true);
-        enableIntStandSetting(false);
-        isType_.setEnabled(true);
-        enableExtStandSetting(true);
-        if (considerExternalStandards_!=null)
-          considerExternalStandards_.setSelected(false);
-        enableExtStandSetting(false);        
-        enableDilutionSetting(true);
-        considerDilution_.setSelected(false);
-        enableDilutionSetting(false);
-        if (((String)displayType_.getSelectedItem()).equalsIgnoreCase("conc. end-volume"))
-=======
-      if (e.getStateChange()==ItemEvent.SELECTED){
-        if (((String)displayType_.getSelectedItem()).equalsIgnoreCase(ResultDisplaySettingsVO.REL_VALUE)){
-          enableSettings();
-          enableMagnitudeSetting(false);
-          disableAUSettings(true);
-        } else if (((String)displayType_.getSelectedItem()).equalsIgnoreCase(ResultDisplaySettingsVO.REL_BASE_PEAK)||
-            ((String)displayType_.getSelectedItem()).equalsIgnoreCase(ResultDisplaySettingsVO.REL_MEASURED_CLASS_AMOUNT)||
-            ((String)displayType_.getSelectedItem()).equalsIgnoreCase(ResultDisplaySettingsVO.REL_HIGHEST_TOTAL_PEAK)||
-            ((String)displayType_.getSelectedItem()).equalsIgnoreCase(ResultDisplaySettingsVO.REL_TOTAL_AMOUNT)){
-          disableSettings();         
-        }else if (((String)displayType_.getSelectedItem()).equalsIgnoreCase("amount end-volume")||
-            ((String)displayType_.getSelectedItem()).equalsIgnoreCase("conc. end-volume") ||
-            ((String)displayType_.getSelectedItem()).equalsIgnoreCase("weight end-volume")){
-          enableIntStandSetting(true);
-          if (considerInternalStandards_!=null)
-            considerInternalStandards_.setSelected(true);
-          enableIntStandSetting(false);
-          isType_.setEnabled(true);
-          enableExtStandSetting(true);
-          if (considerExternalStandards_!=null)
-            considerExternalStandards_.setSelected(false);
-          enableExtStandSetting(false);        
-          enableDilutionSetting(true);
-          considerDilution_.setSelected(false);
-          enableDilutionSetting(false);
-          if (((String)displayType_.getSelectedItem()).equalsIgnoreCase("conc. end-volume"))
-            enableMagnitudeSetting(true);
-          else
-            enableMagnitudeSetting(false);
-          disableAUSettings(false);
-        }else if (((String)displayType_.getSelectedItem()).equalsIgnoreCase("amount sample-volume") ||
-            ((String)displayType_.getSelectedItem()).equalsIgnoreCase("conc. sample-volume") ||
-            ((String)displayType_.getSelectedItem()).equalsIgnoreCase("weight sample-volume")){
-          enableProbeSettings();
-          disableAUSettings(false);
-          if (((String)displayType_.getSelectedItem()).equalsIgnoreCase("conc. sample-volume"))
-            enableMagnitudeSetting(true);
-          else
-            enableMagnitudeSetting(false);
-        }else if (((String)displayType_.getSelectedItem()).equalsIgnoreCase("relative to sample weight")){
-          enableProbeSettings();
-          enableMagnitudeSetting(true);
-          disableAUSettings(false);
-        }else if (((String)displayType_.getSelectedItem()).equalsIgnoreCase("relation to protein content")){
-          enableProbeSettings();
-          enableMagnitudeSetting(true);
-          checkAUEnable();
-        }else if (((String)displayType_.getSelectedItem()).equalsIgnoreCase("relation to neutral lipid content")){
-          enableProbeSettings();
->>>>>>> f09a119c
-          enableMagnitudeSetting(true);
+      	itemSelected();
+      }
+    }
+    
+    public void itemSelected()
+    {
+    	if (((String)displayType_.getSelectedItem()).equalsIgnoreCase(ResultDisplaySettingsVO.REL_VALUE)){
+        enableSettings();
+        enableMagnitudeSetting(false);
+        disableAUSettings(true);
+      } else if (((String)displayType_.getSelectedItem()).equalsIgnoreCase(ResultDisplaySettingsVO.REL_BASE_PEAK)||
+          ((String)displayType_.getSelectedItem()).equalsIgnoreCase(ResultDisplaySettingsVO.REL_MEASURED_CLASS_AMOUNT)||
+          ((String)displayType_.getSelectedItem()).equalsIgnoreCase(ResultDisplaySettingsVO.REL_HIGHEST_TOTAL_PEAK)||
+          ((String)displayType_.getSelectedItem()).equalsIgnoreCase(ResultDisplaySettingsVO.REL_TOTAL_AMOUNT)){
+        disableSettings();         
+      }else if (((String)displayType_.getSelectedItem()).equalsIgnoreCase("amount end-volume")||
+          ((String)displayType_.getSelectedItem()).equalsIgnoreCase("conc. end-volume") ||
+          ((String)displayType_.getSelectedItem()).equalsIgnoreCase("weight end-volume")){
+        enableIntStandSetting(true);
+        if (considerInternalStandards_!=null)
+          considerInternalStandards_.setSelected(true);
+        enableIntStandSetting(false);
+        isType_.setEnabled(true);
+        enableExtStandSetting(true);
+        if (considerExternalStandards_!=null)
+          considerExternalStandards_.setSelected(false);
+        enableExtStandSetting(false);        
+        enableDilutionSetting(true);
+        considerDilution_.setSelected(false);
+        enableDilutionSetting(false);
+        if (((String)displayType_.getSelectedItem()).equalsIgnoreCase("conc. end-volume"))
+          enableMagnitudeSetting(true);
         else
           enableMagnitudeSetting(false);
-        disableAUSettings(false);
-      }else if (((String)displayType_.getSelectedItem()).equalsIgnoreCase("amount sample-volume") ||
-          ((String)displayType_.getSelectedItem()).equalsIgnoreCase("conc. sample-volume") ||
-          ((String)displayType_.getSelectedItem()).equalsIgnoreCase("weight sample-volume")){
-        enableProbeSettings();
-        disableAUSettings(false);
+        disableAUSettings(false);
+      }else if (((String)displayType_.getSelectedItem()).equalsIgnoreCase("amount sample-volume") ||
+          ((String)displayType_.getSelectedItem()).equalsIgnoreCase("conc. sample-volume") ||
+          ((String)displayType_.getSelectedItem()).equalsIgnoreCase("weight sample-volume")){
+        enableProbeSettings();
+        disableAUSettings(false);
         if (((String)displayType_.getSelectedItem()).equalsIgnoreCase("conc. sample-volume"))
-          enableMagnitudeSetting(true);
+          enableMagnitudeSetting(true);
         else
           enableMagnitudeSetting(false);
-      }else if (((String)displayType_.getSelectedItem()).equalsIgnoreCase("relative to sample weight")){
-        enableProbeSettings();
-        enableMagnitudeSetting(true);
-        disableAUSettings(false);
-      }else if (((String)displayType_.getSelectedItem()).equalsIgnoreCase("relation to protein content")){
-        enableProbeSettings();
-        enableMagnitudeSetting(true);
-        checkAUEnable();
-      }else if (((String)displayType_.getSelectedItem()).equalsIgnoreCase("relation to neutral lipid content")){
-        enableProbeSettings();
-        enableMagnitudeSetting(true);
-        checkAUEnable();
-      }else if (((String)displayType_.getSelectedItem()).equalsIgnoreCase("relation to measured neutral lipid")){
-        enableProbeSettings();
-        enableMagnitudeSetting(true);
-        disableAUSettings(false);
+      }else if (((String)displayType_.getSelectedItem()).equalsIgnoreCase("relative to sample weight")){
+        enableProbeSettings();
+        enableMagnitudeSetting(true);
+        disableAUSettings(false);
+      }else if (((String)displayType_.getSelectedItem()).equalsIgnoreCase("relation to protein content")){
+        enableProbeSettings();
+        enableMagnitudeSetting(true);
+        checkAUEnable();
+      }else if (((String)displayType_.getSelectedItem()).equalsIgnoreCase("relation to neutral lipid content")){
+        enableProbeSettings();
+        enableMagnitudeSetting(true);
+        checkAUEnable();
+      }else if (((String)displayType_.getSelectedItem()).equalsIgnoreCase("relation to measured neutral lipid")){
+        enableProbeSettings();
+        enableMagnitudeSetting(true);
+        disableAUSettings(false);
 //        checkAUEnable();
-      }
-    }
-  }
-  
-  private void enableProbeSettings(){
-    enableSettings();
-    enableDilutionSetting(true);
-    considerDilution_.setSelected(true);
-    enableDilutionSetting(false); 
-  }
-  
-  private void enableStandSettings(){
-    enableIntStandSetting(true);
-    enableExtStandSetting(true);    
-  }
-  
-  private void enableSettings(){
-    enableStandSettings();
-    enableDilutionSetting(true);
-  }
-  
-  private void disableSettings(){
-    if (considerInternalStandards_!=null)
-      considerInternalStandards_.setSelected(false);
-    if (considerExternalStandards_!=null)
-      considerExternalStandards_.setSelected(false);
-    if (considerDilution_!=null)
-      considerDilution_.setSelected(false);
-    enableIntStandSetting(false);
-    enableExtStandSetting(false);
-    enableDilutionSetting(false);
-    enableMagnitudeSetting(false);
-    disableAUSettings(false);
-  }
-  
-  private void enableIntStandSetting(boolean enable){
-    if (considerInternalStandards_!=null){
-      isLabel_.setEnabled(enable);
-      considerInternalStandards_.setEnabled(enable);
-      if (considerInternalStandards_.isSelected())
-        isType_.setEnabled(enable);
-      else
-        isType_.setEnabled(false);
-    }
-  }
-  
-  private void enableExtStandSetting(boolean enable){
-    if (considerExternalStandards_!=null){
-      esLabel_.setEnabled(enable);
-      considerExternalStandards_.setEnabled(enable);
-      esType_.setEnabled(enable);
-      if (considerExternalStandards_.isSelected())
-        esType_.setEnabled(enable);
-      else
-        esType_.setEnabled(false);
-    }
-  }
-  
-  private void enableDilutionSetting(boolean enable){
-    if (considerDilution_!=null){
-      dilLabel_.setEnabled(enable);
-      considerDilution_.setEnabled(enable);        
-    }
-  }
-  
-  private void enableMagnitudeSetting(boolean enable){
-    if (unitMagnitude_!=null){
-      unitLabel_.setEnabled(enable);
-      unitMagnitude_.setEnabled(enable);
-    }
-  }
-  
-  private void checkAUEnable(){
-    if (useAU_ != null){
-      String displayType = (String)displayType_.getSelectedItem(); 
-      if ((displayType.equalsIgnoreCase("relation to protein content") || 
-          displayType.equalsIgnoreCase("relation to neutral lipid content"))){ //||
-          //displayType.equalsIgnoreCase("relation to measured neutral lipid"))){
-        if ((considerInternalStandards_!=null && considerInternalStandards_.isSelected()) || 
-          (considerExternalStandards_!=null && considerExternalStandards_.isSelected())){      
-          useAU_.setEnabled(true);
-          useAULabel_.setEnabled(true);
-        } else {
-          useAU_.setSelected(true);
-          useAU_.setEnabled(false);
-          useAULabel_.setEnabled(false);
-        }
-      }else{
-        useAU_.setEnabled(false);
-        useAULabel_.setEnabled(false);
-      }
-    }
-  }
-  
-  private void disableAUSettings(boolean selected){
-    if (useAU_ != null){
-      useAU_.setSelected(selected);
-      useAU_.setEnabled(false);
-      useAULabel_.setEnabled(false);
-    }
-  }
-  
-  public ResultDisplaySettingsVO getSettingsVO(){
-    int useIs = ResultCompVO.NO_STANDARD_CORRECTION;
-    int useEs = ResultCompVO.NO_STANDARD_CORRECTION;
-    boolean useDilution = false;
-    boolean useAU = false;
-    if (considerInternalStandards_!=null && considerInternalStandards_.isSelected())
-      if (((String)isType_.getSelectedItem()).equalsIgnoreCase(STANDARD_MOST_RELIABLE)){
-        useIs = ResultCompVO.STANDARD_CORRECTION_INTERNAL;
-      }else if (((String)isType_.getSelectedItem()).equalsIgnoreCase(STANDARD_MEDIAN)){
-        useIs = ResultCompVO.STANDARD_CORRECTION_MEDIAN;
-      }else
-        useIs = isLookup_.get((String)isType_.getSelectedItem());
-    if (considerExternalStandards_!=null && considerExternalStandards_.isSelected()){
-      if (((String)esType_.getSelectedItem()).equalsIgnoreCase(STANDARD_MOST_RELIABLE)){
-        useEs = ResultCompVO.STANDARD_CORRECTION_INTERNAL;
-      }else if (((String)esType_.getSelectedItem()).equalsIgnoreCase(STANDARD_MEDIAN)){
-        useEs = ResultCompVO.STANDARD_CORRECTION_MEDIAN;
-      }else
-        useEs = esLookup_.get((String)esType_.getSelectedItem());
-    }  
-    if (considerDilution_!=null && considerDilution_.isSelected())
-      useDilution = true;
-    if (useAU_!=null && useAU_.isSelected())
-      useAU = true;
-    //here I have to add a new input field for the weight magnifier
-    String unitMagnitude = "";
-    if (unitMagnitude_!=null && unitMagnitude_.getSelectedItem()!=null)
-      unitMagnitude = (String)unitMagnitude_.getSelectedItem();
-    return new ResultDisplaySettingsVO((String)displayType_.getSelectedItem(),useIs,useEs,
-        useDilution,useAU,unitMagnitude);
-  }
-  
-  /**
-   * Copies the settings from another object as far as applicable.
-   * @param other
-   */
-  public void copySettings(ResultDisplaySettings other)
-  {
-  	String valueType = (String)other.displayType_.getSelectedItem();
-  	for (int i=0;i<this.displayType_.getItemCount();i++)
-  	{
-  		if (((String)displayType_.getItemAt(i)).equals(valueType))
-  		{
-  			this.displayType_.setSelectedIndex(i);
-  			SelectionItemListener dummyListener = new SelectionItemListener();
-  			dummyListener.itemSelected();
-  		}
-  	}
-  	
-    if (this.considerInternalStandards_!=null)
-    {
-    	this.considerInternalStandards_.setSelected(other.considerInternalStandards_.isSelected());
-    	if (this.considerInternalStandards_.isSelected())
-    	{
-    		if (((String)other.isType_.getSelectedItem()).equalsIgnoreCase(STANDARD_MOST_RELIABLE))
-    		{
-    			this.isType_.setSelectedItem(STANDARD_MOST_RELIABLE);
-    		}
-    		else if (((String)other.isType_.getSelectedItem()).equalsIgnoreCase(STANDARD_MEDIAN))
-    		{
-    			this.isType_.setSelectedItem(STANDARD_MEDIAN);
-    		}
-    	}
-    }
-    
-    if (this.considerExternalStandards_!=null)
-    {
-    	this.considerExternalStandards_.setSelected(other.considerExternalStandards_.isSelected());
-    	if (this.considerExternalStandards_.isSelected())
-    	{
-    		if (((String)other.esType_.getSelectedItem()).equalsIgnoreCase(STANDARD_MOST_RELIABLE))
-    		{
-    			this.esType_.setSelectedItem(STANDARD_MOST_RELIABLE);
-    		}
-    		else if (((String)other.esType_.getSelectedItem()).equalsIgnoreCase(STANDARD_MEDIAN))
-    		{
-    			this.esType_.setSelectedItem(STANDARD_MEDIAN);
-    		}
-    	}
-    }
-    
-    if (this.considerDilution_!=null)
-    {
-    	this.considerDilution_.setSelected(other.considerDilution_.isSelected());
-    }
-    
-    checkAUEnable();
-
-    if (this.unitMagnitude_!=null)
-    {
-    	this.unitMagnitude_.setSelectedItem((String)other.unitMagnitude_.getSelectedItem());
-    }
-  }
-  
-  public void addActionListener(ActionListener parent){
-    this.parents_.add(parent);
-  }
-  
-  public void removeActionListener(ActionListener parent) {
-  	this.parents_.remove(parent);
-  }
-}
+      }
+    }
+  }
+  
+  private void enableProbeSettings(){
+    enableSettings();
+    enableDilutionSetting(true);
+    considerDilution_.setSelected(true);
+    enableDilutionSetting(false); 
+  }
+  
+  private void enableStandSettings(){
+    enableIntStandSetting(true);
+    enableExtStandSetting(true);    
+  }
+  
+  private void enableSettings(){
+    enableStandSettings();
+    enableDilutionSetting(true);
+  }
+  
+  private void disableSettings(){
+    if (considerInternalStandards_!=null)
+      considerInternalStandards_.setSelected(false);
+    if (considerExternalStandards_!=null)
+      considerExternalStandards_.setSelected(false);
+    if (considerDilution_!=null)
+      considerDilution_.setSelected(false);
+    enableIntStandSetting(false);
+    enableExtStandSetting(false);
+    enableDilutionSetting(false);
+    enableMagnitudeSetting(false);
+    disableAUSettings(false);
+  }
+  
+  private void enableIntStandSetting(boolean enable){
+    if (considerInternalStandards_!=null){
+      isLabel_.setEnabled(enable);
+      considerInternalStandards_.setEnabled(enable);
+      if (considerInternalStandards_.isSelected())
+        isType_.setEnabled(enable);
+      else
+        isType_.setEnabled(false);
+    }
+  }
+  
+  private void enableExtStandSetting(boolean enable){
+    if (considerExternalStandards_!=null){
+      esLabel_.setEnabled(enable);
+      considerExternalStandards_.setEnabled(enable);
+      esType_.setEnabled(enable);
+      if (considerExternalStandards_.isSelected())
+        esType_.setEnabled(enable);
+      else
+        esType_.setEnabled(false);
+    }
+  }
+  
+  private void enableDilutionSetting(boolean enable){
+    if (considerDilution_!=null){
+      dilLabel_.setEnabled(enable);
+      considerDilution_.setEnabled(enable);        
+    }
+  }
+  
+  private void enableMagnitudeSetting(boolean enable){
+    if (unitMagnitude_!=null){
+      unitLabel_.setEnabled(enable);
+      unitMagnitude_.setEnabled(enable);
+    }
+  }
+  
+  private void checkAUEnable(){
+    if (useAU_ != null){
+      String displayType = (String)displayType_.getSelectedItem(); 
+      if ((displayType.equalsIgnoreCase("relation to protein content") || 
+          displayType.equalsIgnoreCase("relation to neutral lipid content"))){ //||
+          //displayType.equalsIgnoreCase("relation to measured neutral lipid"))){
+        if ((considerInternalStandards_!=null && considerInternalStandards_.isSelected()) || 
+          (considerExternalStandards_!=null && considerExternalStandards_.isSelected())){      
+          useAU_.setEnabled(true);
+          useAULabel_.setEnabled(true);
+        } else {
+          useAU_.setSelected(true);
+          useAU_.setEnabled(false);
+          useAULabel_.setEnabled(false);
+        }
+      }else{
+        useAU_.setEnabled(false);
+        useAULabel_.setEnabled(false);
+      }
+    }
+  }
+  
+  private void disableAUSettings(boolean selected){
+    if (useAU_ != null){
+      useAU_.setSelected(selected);
+      useAU_.setEnabled(false);
+      useAULabel_.setEnabled(false);
+    }
+  }
+  
+  public ResultDisplaySettingsVO getSettingsVO(){
+    int useIs = ResultCompVO.NO_STANDARD_CORRECTION;
+    int useEs = ResultCompVO.NO_STANDARD_CORRECTION;
+    boolean useDilution = false;
+    boolean useAU = false;
+    if (considerInternalStandards_!=null && considerInternalStandards_.isSelected())
+      if (((String)isType_.getSelectedItem()).equalsIgnoreCase(STANDARD_MOST_RELIABLE)){
+        useIs = ResultCompVO.STANDARD_CORRECTION_INTERNAL;
+      }else if (((String)isType_.getSelectedItem()).equalsIgnoreCase(STANDARD_MEDIAN)){
+        useIs = ResultCompVO.STANDARD_CORRECTION_MEDIAN;
+      }else
+        useIs = isLookup_.get((String)isType_.getSelectedItem());
+    if (considerExternalStandards_!=null && considerExternalStandards_.isSelected()){
+      if (((String)esType_.getSelectedItem()).equalsIgnoreCase(STANDARD_MOST_RELIABLE)){
+        useEs = ResultCompVO.STANDARD_CORRECTION_INTERNAL;
+      }else if (((String)esType_.getSelectedItem()).equalsIgnoreCase(STANDARD_MEDIAN)){
+        useEs = ResultCompVO.STANDARD_CORRECTION_MEDIAN;
+      }else
+        useEs = esLookup_.get((String)esType_.getSelectedItem());
+    }  
+    if (considerDilution_!=null && considerDilution_.isSelected())
+      useDilution = true;
+    if (useAU_!=null && useAU_.isSelected())
+      useAU = true;
+    //here I have to add a new input field for the weight magnifier
+    String unitMagnitude = "";
+    if (unitMagnitude_!=null && unitMagnitude_.getSelectedItem()!=null)
+      unitMagnitude = (String)unitMagnitude_.getSelectedItem();
+    return new ResultDisplaySettingsVO((String)displayType_.getSelectedItem(),useIs,useEs,
+        useDilution,useAU,unitMagnitude);
+  }
+  
+  /**
+   * Copies the settings from another object as far as applicable.
+   * @param other
+   */
+  public void copySettings(ResultDisplaySettings other)
+  {
+  	String valueType = (String)other.displayType_.getSelectedItem();
+  	for (int i=0;i<this.displayType_.getItemCount();i++)
+  	{
+  		if (((String)displayType_.getItemAt(i)).equals(valueType))
+  		{
+  			this.displayType_.setSelectedIndex(i);
+  			SelectionItemListener dummyListener = new SelectionItemListener();
+  			dummyListener.itemSelected();
+  		}
+  	}
+  	
+    if (this.considerInternalStandards_!=null)
+    {
+    	this.considerInternalStandards_.setSelected(other.considerInternalStandards_.isSelected());
+    	if (this.considerInternalStandards_.isSelected())
+    	{
+    		if (((String)other.isType_.getSelectedItem()).equalsIgnoreCase(STANDARD_MOST_RELIABLE))
+    		{
+    			this.isType_.setSelectedItem(STANDARD_MOST_RELIABLE);
+    		}
+    		else if (((String)other.isType_.getSelectedItem()).equalsIgnoreCase(STANDARD_MEDIAN))
+    		{
+    			this.isType_.setSelectedItem(STANDARD_MEDIAN);
+    		}
+    	}
+    }
+    
+    if (this.considerExternalStandards_!=null)
+    {
+    	this.considerExternalStandards_.setSelected(other.considerExternalStandards_.isSelected());
+    	if (this.considerExternalStandards_.isSelected())
+    	{
+    		if (((String)other.esType_.getSelectedItem()).equalsIgnoreCase(STANDARD_MOST_RELIABLE))
+    		{
+    			this.esType_.setSelectedItem(STANDARD_MOST_RELIABLE);
+    		}
+    		else if (((String)other.esType_.getSelectedItem()).equalsIgnoreCase(STANDARD_MEDIAN))
+    		{
+    			this.esType_.setSelectedItem(STANDARD_MEDIAN);
+    		}
+    	}
+    }
+    
+    if (this.considerDilution_!=null)
+    {
+    	this.considerDilution_.setSelected(other.considerDilution_.isSelected());
+    }
+    
+    checkAUEnable();
+
+    if (this.unitMagnitude_!=null)
+    {
+    	this.unitMagnitude_.setSelectedItem((String)other.unitMagnitude_.getSelectedItem());
+    }
+  }
+  
+  public void addActionListener(ActionListener parent){
+    this.parents_.add(parent);
+  }
+  
+  public void removeActionListener(ActionListener parent) {
+  	this.parents_.remove(parent);
+  }
+}