/* 
 * This file is part of Lipid Data Analyzer
 * Lipid Data Analyzer - Automated annotation of lipid species and their molecular structures in high-throughput data from tandem mass spectrometry
 * Copyright (c) 2023 Juergen Hartler, Andreas Ziegl, Gerhard G. Thallinger, Leonida M. Lamp
 * DO NOT ALTER OR REMOVE COPYRIGHT NOTICES OR THIS FILE HEADER. 
 *  
 * This program is free software: you can redistribute it and/or modify
 * it under the terms of the GNU General Public License as published by
 * by the Free Software Foundation, either version 3 of the License, or 
 * (at your option) any later version.
 *  
 * This program is distributed in the hope that it will be useful,
 * but WITHOUT ANY WARRANTY; without even the implied warranty of
 * MERCHANTABILITY or FITNESS FOR A PARTICULAR PURPOSE. See the
 * GNU General Public License for more details. 
 *  
 * You should have received a copy of the GNU General Public License 
 * along with this program. If not, see <http://www.gnu.org/licenses/>.
 *
 * Please contact lda@genome.tugraz.at if you need additional information or 
 * have any questions.
 */

package at.tugraz.genome.lda;

import java.io.File;
import java.util.Vector;

import javax.swing.ImageIcon;

import jlk.LicenseHandler;
import jlk.MatrixLipidDataAnalyzer2;

/**
 * 
 * @author Juergen Hartler
 * @author Leonida M. Lamp
 *
 */
public class LicenseChecker
{
	public void checkLicense() 
	{
		MatrixLipidDataAnalyzer2 licenseMatrix = new MatrixLipidDataAnalyzer2();
	  Vector<String> forbiddenkeys = new Vector<String>();
	  LicenseHandler.setForbiddenKeyMD5Hashes(forbiddenkeys);
	  LicenseHandler.setLicenseArray(licenseMatrix);
	  LicenseHandler.setApplicationIcon(new ImageIcon(getClass().getResource("/images/Delete.gif")));
	  LicenseHandler.setAppName(licenseMatrix.getApplicationName());
	  LicenseHandler.setModuleNames(new String[]{"0"});
	  LicenseHandler.setDemoModeEnabled(false);
	  LicenseHandler.setUseRoamingProfileEnabled(false);
	  File licenseFolder = new File(Settings.getLicensePath());
	  File ldaHomeFolder = new File (Settings.getLdaUserHomePath());
	  if (!ldaHomeFolder.exists()) {
	    if (!ldaHomeFolder.mkdirs()) {
	      System.err.println("Could not create mandatory directory "+ldaHomeFolder.getAbsolutePath());
	      System.exit(-1);
	    }
	    try {
	      Runtime.getRuntime().exec("attrib +h \""+ldaHomeFolder.getAbsolutePath()+"\"");
	    } catch (Exception ex) {
	      System.err.println("Could not hide directory "+ldaHomeFolder.getAbsolutePath());
	    }
	  }
	  ////this is for the demo license for the reviewers
<<<<<<< HEAD
	  if (!licenseFolder.exists()) {               
	    //TODO: this license for reviewing is valid until the 5th of November 2024!
	   LicenseHandler.writeLicenseStringAndUserName(licenseFolder,"mx44-s4S5-[WXu-Ob6S-^7kF-zh%v-X65P-c]^z","Test 2.10.1");
	  }
	  LicenseHandler.checkLicenseInFolder(licenseFolder);
=======
  if (!licenseFolder.exists()) {               
	    //TODO: this license for reviewing is valid until the 5th of November 2024!
	   LicenseHandler.writeLicenseStringAndUserName(licenseFolder,"mx44-s4S5-[WXu-Ob6S-^7kF-zh%v-X65P-c]^z","Test 2.10.1");
	  }
  LicenseHandler.checkLicenseInFolder(licenseFolder);
>>>>>>> a58568ca
	}
	
	public static void showLicenseDialog()
	{
		LicenseHandler.showLicenseDialog();
	}
	
	/**
	 * Set to false when pushing to public git
	 * @return
	 */
	public static boolean isCheckLicense()
	{
		return true;
	}
	
}
<|MERGE_RESOLUTION|>--- conflicted
+++ resolved
@@ -1,96 +1,88 @@
-/* 
- * This file is part of Lipid Data Analyzer
- * Lipid Data Analyzer - Automated annotation of lipid species and their molecular structures in high-throughput data from tandem mass spectrometry
- * Copyright (c) 2023 Juergen Hartler, Andreas Ziegl, Gerhard G. Thallinger, Leonida M. Lamp
- * DO NOT ALTER OR REMOVE COPYRIGHT NOTICES OR THIS FILE HEADER. 
- *  
- * This program is free software: you can redistribute it and/or modify
- * it under the terms of the GNU General Public License as published by
- * by the Free Software Foundation, either version 3 of the License, or 
- * (at your option) any later version.
- *  
- * This program is distributed in the hope that it will be useful,
- * but WITHOUT ANY WARRANTY; without even the implied warranty of
- * MERCHANTABILITY or FITNESS FOR A PARTICULAR PURPOSE. See the
- * GNU General Public License for more details. 
- *  
- * You should have received a copy of the GNU General Public License 
- * along with this program. If not, see <http://www.gnu.org/licenses/>.
- *
- * Please contact lda@genome.tugraz.at if you need additional information or 
- * have any questions.
- */
-
-package at.tugraz.genome.lda;
-
-import java.io.File;
-import java.util.Vector;
-
-import javax.swing.ImageIcon;
-
-import jlk.LicenseHandler;
-import jlk.MatrixLipidDataAnalyzer2;
-
-/**
- * 
- * @author Juergen Hartler
- * @author Leonida M. Lamp
- *
- */
-public class LicenseChecker
-{
-	public void checkLicense() 
-	{
-		MatrixLipidDataAnalyzer2 licenseMatrix = new MatrixLipidDataAnalyzer2();
-	  Vector<String> forbiddenkeys = new Vector<String>();
-	  LicenseHandler.setForbiddenKeyMD5Hashes(forbiddenkeys);
-	  LicenseHandler.setLicenseArray(licenseMatrix);
-	  LicenseHandler.setApplicationIcon(new ImageIcon(getClass().getResource("/images/Delete.gif")));
-	  LicenseHandler.setAppName(licenseMatrix.getApplicationName());
-	  LicenseHandler.setModuleNames(new String[]{"0"});
-	  LicenseHandler.setDemoModeEnabled(false);
-	  LicenseHandler.setUseRoamingProfileEnabled(false);
-	  File licenseFolder = new File(Settings.getLicensePath());
-	  File ldaHomeFolder = new File (Settings.getLdaUserHomePath());
-	  if (!ldaHomeFolder.exists()) {
-	    if (!ldaHomeFolder.mkdirs()) {
-	      System.err.println("Could not create mandatory directory "+ldaHomeFolder.getAbsolutePath());
-	      System.exit(-1);
-	    }
-	    try {
-	      Runtime.getRuntime().exec("attrib +h \""+ldaHomeFolder.getAbsolutePath()+"\"");
-	    } catch (Exception ex) {
-	      System.err.println("Could not hide directory "+ldaHomeFolder.getAbsolutePath());
-	    }
-	  }
+/* 
+ * This file is part of Lipid Data Analyzer
+ * Lipid Data Analyzer - Automated annotation of lipid species and their molecular structures in high-throughput data from tandem mass spectrometry
+ * Copyright (c) 2023 Juergen Hartler, Andreas Ziegl, Gerhard G. Thallinger, Leonida M. Lamp
+ * DO NOT ALTER OR REMOVE COPYRIGHT NOTICES OR THIS FILE HEADER. 
+ *  
+ * This program is free software: you can redistribute it and/or modify
+ * it under the terms of the GNU General Public License as published by
+ * by the Free Software Foundation, either version 3 of the License, or 
+ * (at your option) any later version.
+ *  
+ * This program is distributed in the hope that it will be useful,
+ * but WITHOUT ANY WARRANTY; without even the implied warranty of
+ * MERCHANTABILITY or FITNESS FOR A PARTICULAR PURPOSE. See the
+ * GNU General Public License for more details. 
+ *  
+ * You should have received a copy of the GNU General Public License 
+ * along with this program. If not, see <http://www.gnu.org/licenses/>.
+ *
+ * Please contact lda@genome.tugraz.at if you need additional information or 
+ * have any questions.
+ */
+
+package at.tugraz.genome.lda;
+
+import java.io.File;
+import java.util.Vector;
+
+import javax.swing.ImageIcon;
+
+import jlk.LicenseHandler;
+import jlk.MatrixLipidDataAnalyzer2;
+
+/**
+ * 
+ * @author Juergen Hartler
+ * @author Leonida M. Lamp
+ *
+ */
+public class LicenseChecker
+{
+	public void checkLicense() 
+	{
+		MatrixLipidDataAnalyzer2 licenseMatrix = new MatrixLipidDataAnalyzer2();
+	  Vector<String> forbiddenkeys = new Vector<String>();
+	  LicenseHandler.setForbiddenKeyMD5Hashes(forbiddenkeys);
+	  LicenseHandler.setLicenseArray(licenseMatrix);
+	  LicenseHandler.setApplicationIcon(new ImageIcon(getClass().getResource("/images/Delete.gif")));
+	  LicenseHandler.setAppName(licenseMatrix.getApplicationName());
+	  LicenseHandler.setModuleNames(new String[]{"0"});
+	  LicenseHandler.setDemoModeEnabled(false);
+	  LicenseHandler.setUseRoamingProfileEnabled(false);
+	  File licenseFolder = new File(Settings.getLicensePath());
+	  File ldaHomeFolder = new File (Settings.getLdaUserHomePath());
+	  if (!ldaHomeFolder.exists()) {
+	    if (!ldaHomeFolder.mkdirs()) {
+	      System.err.println("Could not create mandatory directory "+ldaHomeFolder.getAbsolutePath());
+	      System.exit(-1);
+	    }
+	    try {
+	      Runtime.getRuntime().exec("attrib +h \""+ldaHomeFolder.getAbsolutePath()+"\"");
+	    } catch (Exception ex) {
+	      System.err.println("Could not hide directory "+ldaHomeFolder.getAbsolutePath());
+	    }
+	  }
 	  ////this is for the demo license for the reviewers
-<<<<<<< HEAD
-	  if (!licenseFolder.exists()) {               
-	    //TODO: this license for reviewing is valid until the 5th of November 2024!
-	   LicenseHandler.writeLicenseStringAndUserName(licenseFolder,"mx44-s4S5-[WXu-Ob6S-^7kF-zh%v-X65P-c]^z","Test 2.10.1");
-	  }
+//	  if (!licenseFolder.exists()) {               
+//	    //TODO: this license for reviewing is valid until the 5th of November 2024!
+//	   LicenseHandler.writeLicenseStringAndUserName(licenseFolder,"mx44-s4S5-[WXu-Ob6S-^7kF-zh%v-X65P-c]^z","Test 2.10.1");
+//	  }
 	  LicenseHandler.checkLicenseInFolder(licenseFolder);
-=======
-  if (!licenseFolder.exists()) {               
-	    //TODO: this license for reviewing is valid until the 5th of November 2024!
-	   LicenseHandler.writeLicenseStringAndUserName(licenseFolder,"mx44-s4S5-[WXu-Ob6S-^7kF-zh%v-X65P-c]^z","Test 2.10.1");
-	  }
-  LicenseHandler.checkLicenseInFolder(licenseFolder);
->>>>>>> a58568ca
-	}
-	
-	public static void showLicenseDialog()
-	{
-		LicenseHandler.showLicenseDialog();
-	}
-	
-	/**
-	 * Set to false when pushing to public git
-	 * @return
-	 */
-	public static boolean isCheckLicense()
-	{
-		return true;
-	}
-	
-}
+	}
+	
+	public static void showLicenseDialog()
+	{
+		LicenseHandler.showLicenseDialog();
+	}
+	
+	/**
+	 * Set to false when pushing to public git
+	 * @return
+	 */
+	public static boolean isCheckLicense()
+	{
+		return true;
+	}
+	
+}