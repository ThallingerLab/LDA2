--- conflicted
+++ resolved
@@ -1,889 +1,885 @@
-/* 
- * This file is part of Lipid Data Analyzer
- * Lipid Data Analyzer - Automated annotation of lipid species and their molecular structures in high-throughput data from tandem mass spectrometry
- * Copyright (c) 2017 Juergen Hartler, Andreas Ziegl, Gerhard G. Thallinger, Leonida M. Lamp 
- * DO NOT ALTER OR REMOVE COPYRIGHT NOTICES OR THIS FILE HEADER. 
- *  
- * This program is free software: you can redistribute it and/or modify
- * it under the terms of the GNU General Public License as published by
- * by the Free Software Foundation, either version 3 of the License, or 
- * (at your option) any later version.
- *  
- * This program is distributed in the hope that it will be useful,
- * but WITHOUT ANY WARRANTY; without even the implied warranty of
- * MERCHANTABILITY or FITNESS FOR A PARTICULAR PURPOSE. See the
- * GNU General Public License for more details. 
- *  
- * You should have received a copy of the GNU General Public License 
- * along with this program. If not, see <http://www.gnu.org/licenses/>.
- *
- * Please contact lda@genome.tugraz.at if you need additional information or 
- * have any questions.
- */ 
-
-package at.tugraz.genome.lda.xml;
-
-import java.nio.ByteBuffer;
-import java.nio.DoubleBuffer;
-import java.nio.FloatBuffer;
-import java.util.Hashtable;
-import java.util.Vector;
-
-import javax.xml.stream.XMLStreamReader;
-
-import at.tugraz.genome.lda.LipidomicsConstants;
-import at.tugraz.genome.lda.swing.Range;
-import at.tugraz.genome.maspectras.quantification.CgBase64;
-import at.tugraz.genome.maspectras.quantification.CgDefines;
-import at.tugraz.genome.maspectras.quantification.CgException;
-import at.tugraz.genome.maspectras.quantification.CgScan;
-import at.tugraz.genome.maspectras.quantification.CgScanHeader;
-import at.tugraz.genome.maspectras.quantification.MsMsScan;
-import at.tugraz.genome.maspectras.utils.StringUtils;
-
-/**
- * StAX based mzXML Reader for the Package.
- * 
- * This class reads an mzXML file with hierarchical scans. It uses two methods
- * defined in the AddScan interface to return created header and spectrum
- * information to the caller.
- * 
- * ATTENTION: Conversion from the raw data format has to be done with MsConvert, 
- * version number: 3.0.4976, as provided with LDA. Currently (August 2021), the official
- * release of MsConvert has a bug concerning the precursor masses for MS2 spectra.
- * 
- * @author Juergen Hartler
- * @author Leonida M. Lamp
- */
-public class MzXMLReader extends AbstractXMLSpectraReader
-{ 
-  //the call back interface for the header information
-  private CgScanHeader myHeader_;
-  
-  /** the precursor m/z values of the current spectrum*/
-  protected Vector<String> precursorMz_;
-  
-  /** the MS-level of the previous scan*/
-  private int lastMsLevel_;
-  
-  //the required XML tag, of which the content will be read. 
-  private static final String TAG_RUN = "msRun";
-  
-  //accessible XML sub-tags of TAG_RUN
-  private static final String TAG_PARENT_FILE = "parentFile"; 
-  private static final String TAG_SCAN = "scan";
-  private static final String TAG_PEAKS = "peaks";
-  private static final String TAG_END_PEAKS = "</peaks>";
-  private static final String TAG_PRECURSOR_MZ = "precursorMz";
-   
-  //accessible XML attributes
-  private static final String ATTRIBUTE_FILE_NAME = "fileName"; 
-  private static final String ATTRIBUTE_SCAN_COUNT = "scanCount";
-  private static final String ATTRIBUTE_START_TIME = "startTime";
-  private static final String ATTRIBUTE_END_TIME = "endTime";
-  private static final String ATTRIBUTE_NUM = "num";  
-  private static final String ATTRIBUTE_MS_LEVEL = "msLevel";
-  private static final String ATTRIBUTE_LOW_MZ = "lowMz";
-  private static final String ATTRIBUTE_HIGH_MZ = "highMz";
-  private static final String ATTRIBUTE_PEAKS_COUNT = "peaksCount";  
-  private static final String ATTRIBUTE_POLARITY = "polarity";
-  private static final String ATTRIBUTE_PRECURSOR_INTENSITY = "precursorIntensity";
-  private static final String ATTRIBUTE_PRECISION = "precision";
-  private static final String ATTRIBUTE_COMPRESSION_TYPE = "compressionType";
-  private static final String ATTRIBUTE_RETENTION_TIME = "retentionTime";  
-  private static final String ATTRIBUTE_BASE_PEAK_MZ = "basePeakMz";
-  private static final String ATTRIBUTE_BASE_PEAK_INTENSITY = "basePeakIntensity";
-  private static final String ATTRIBUTE_TOTAL_ION_CURRENT = "totIonCurrent";
-  private static final String ATTRIBUTE_BYTE_ORDER = "byteOrder";
-  private static final String ATTRIBUTE_PAIR_ORDER = "pairOrder";  
- 
-//  //accessible XML attribute-entries
-  private static final String ENTRY_PLUS = "+";
-  private static final String ENTRY_MINUS = "-";
-  private static final String ENTRY_ZLIB = "zlib";
-  
-  /**
-   * Constructs a MzMLReader object with given information.
-   * 
-   * @param callbacks
-   *          Pass an array of objects implementing this interface. The methods will be
-   *          called whenever a msScan header or individual scans are generated
-   *          during the reading process.
-   * @param parseMsMS Shall the MS/MS spectra be parsed too
+/* 
+ * This file is part of Lipid Data Analyzer
+ * Lipid Data Analyzer - Automated annotation of lipid species and their molecular structures in high-throughput data from tandem mass spectrometry
+ * Copyright (c) 2017 Juergen Hartler, Andreas Ziegl, Gerhard G. Thallinger, Leonida M. Lamp 
+ * DO NOT ALTER OR REMOVE COPYRIGHT NOTICES OR THIS FILE HEADER. 
+ *  
+ * This program is free software: you can redistribute it and/or modify
+ * it under the terms of the GNU General Public License as published by
+ * by the Free Software Foundation, either version 3 of the License, or 
+ * (at your option) any later version.
+ *  
+ * This program is distributed in the hope that it will be useful,
+ * but WITHOUT ANY WARRANTY; without even the implied warranty of
+ * MERCHANTABILITY or FITNESS FOR A PARTICULAR PURPOSE. See the
+ * GNU General Public License for more details. 
+ *  
+ * You should have received a copy of the GNU General Public License 
+ * along with this program. If not, see <http://www.gnu.org/licenses/>.
+ *
+ * Please contact lda@genome.tugraz.at if you need additional information or 
+ * have any questions.
+ */ 
+
+package at.tugraz.genome.lda.xml;
+
+import java.nio.ByteBuffer;
+import java.nio.DoubleBuffer;
+import java.nio.FloatBuffer;
+import java.util.Hashtable;
+import java.util.Vector;
+
+import javax.xml.stream.XMLStreamReader;
+
+import at.tugraz.genome.lda.LipidomicsConstants;
+import at.tugraz.genome.lda.swing.Range;
+import at.tugraz.genome.maspectras.quantification.CgBase64;
+import at.tugraz.genome.maspectras.quantification.CgDefines;
+import at.tugraz.genome.maspectras.quantification.CgException;
+import at.tugraz.genome.maspectras.quantification.CgScan;
+import at.tugraz.genome.maspectras.quantification.CgScanHeader;
+import at.tugraz.genome.maspectras.quantification.MsMsScan;
+import at.tugraz.genome.maspectras.utils.StringUtils;
+
+/**
+ * StAX based mzXML Reader for the Package.
+ * 
+ * This class reads an mzXML file with hierarchical scans. It uses two methods
+ * defined in the AddScan interface to return created header and spectrum
+ * information to the caller.
+ * 
+ * ATTENTION: Conversion from the raw data format has to be done with MsConvert, 
+ * version number: 3.0.4976, as provided with LDA. Currently (August 2021), the official
+ * release of MsConvert has a bug concerning the precursor masses for MS2 spectra.
+ * 
+ * @author Juergen Hartler
+ * @author Leonida M. Lamp
+ */
+public class MzXMLReader extends AbstractXMLSpectraReader
+{ 
+  //the call back interface for the header information
+  private CgScanHeader myHeader_;
+  
+  /** the precursor m/z values of the current spectrum*/
+  protected Vector<String> precursorMz_;
+  
+  /** the MS-level of the previous scan*/
+  private int lastMsLevel_;
+  
+  //the required XML tag, of which the content will be read. 
+  private static final String TAG_RUN = "msRun";
+  
+  //accessible XML sub-tags of TAG_RUN
+  private static final String TAG_PARENT_FILE = "parentFile"; 
+  private static final String TAG_SCAN = "scan";
+  private static final String TAG_PEAKS = "peaks";
+  private static final String TAG_END_PEAKS = "</peaks>";
+  private static final String TAG_PRECURSOR_MZ = "precursorMz";
+   
+  //accessible XML attributes
+  private static final String ATTRIBUTE_FILE_NAME = "fileName"; 
+  private static final String ATTRIBUTE_SCAN_COUNT = "scanCount";
+  private static final String ATTRIBUTE_START_TIME = "startTime";
+  private static final String ATTRIBUTE_END_TIME = "endTime";
+  private static final String ATTRIBUTE_NUM = "num";  
+  private static final String ATTRIBUTE_MS_LEVEL = "msLevel";
+  private static final String ATTRIBUTE_LOW_MZ = "lowMz";
+  private static final String ATTRIBUTE_HIGH_MZ = "highMz";
+  private static final String ATTRIBUTE_PEAKS_COUNT = "peaksCount";  
+  private static final String ATTRIBUTE_POLARITY = "polarity";
+  private static final String ATTRIBUTE_PRECURSOR_INTENSITY = "precursorIntensity";
+  private static final String ATTRIBUTE_PRECISION = "precision";
+  private static final String ATTRIBUTE_COMPRESSION_TYPE = "compressionType";
+  private static final String ATTRIBUTE_RETENTION_TIME = "retentionTime";  
+  private static final String ATTRIBUTE_BASE_PEAK_MZ = "basePeakMz";
+  private static final String ATTRIBUTE_BASE_PEAK_INTENSITY = "basePeakIntensity";
+  private static final String ATTRIBUTE_TOTAL_ION_CURRENT = "totIonCurrent";
+  private static final String ATTRIBUTE_BYTE_ORDER = "byteOrder";
+  private static final String ATTRIBUTE_PAIR_ORDER = "pairOrder";  
+ 
+//  //accessible XML attribute-entries
+  private static final String ENTRY_PLUS = "+";
+  private static final String ENTRY_MINUS = "-";
+  private static final String ENTRY_ZLIB = "zlib";
+  
+  /**
+   * Constructs a MzMLReader object with given information.
+   * 
+   * @param callbacks
+   *          Pass an array of objects implementing this interface. The methods will be
+   *          called whenever a msScan header or individual scans are generated
+   *          during the reading process.
+   * @param parseMsMS Shall the MS/MS spectra be parsed too
+   */
+  public MzXMLReader(AddScan[] callbacks, boolean parseMsMs)
+  {
+    super(callbacks, parseMsMs);
+  }
+  
+  /**
+   * Constructs a MzMLReader object with given information.
+   * 
+   * @param callbacks
+   *          Pass an array of objects implementing this interface. The methods will be
+   *          called whenever a msScan header or individual scans are generated
+   *          during the reading process.
+   * @param parseMsMs Shall the MS/MS spectra be parsed too
+   * @param multiplicationFactorForInt The multiplication factor to be used, to create integer values out of the m/z float values
+   */
+  public MzXMLReader(AddScan[] callbacks, boolean parseMsMs, int multiplicationFactorForInt)
+  {
+    super(callbacks, parseMsMs, multiplicationFactorForInt);
+  }
+  
+  /**
+   * Returns the XML element constant, the content of which will be read. 
+   * Everything outside of it will be ignored by the reader.
+   * 
+   * @return the XML element constant
+   */
+  public String getTagRun()
+  {
+    return TAG_RUN;
+  }
+  
+  /**
+   * This method reads the full structure of the XML element constant TAG_RUN into memory. 
+   * Basically it reads each scan with msLevel=1, inner scans are registered, but not fully read.
+   * 
+   * @param readOnlyRequiredInfoForMultiThreading
+   *          Reads only the information required for getting an idea about the 
+   *          m/z ranges for splitting in iterations and/or threads,
+   *          the retention time range, 
+   *          highest msLevel, 
+   *          as well as whether polarity switching is used
+   * 
+   * @throws CgException 
+   *          All internal exceptions are mapped to the CgException type.
+   */
+  protected void readMsRun(boolean readOnlyRequiredInfoForMultiThreading) throws CgException
+  {
+    int i;
+    int eventType;
+    lastMsLevel_ = 0;
+    
+    myHeader_ = new CgScanHeader();
+    writeMsRunAttributes(myHeader_);
+    createAdderHeaders(myHeader_, readOnlyRequiredInfoForMultiThreading);
+
+    try {
+      do {
+        eventType = reader_.getEventType();
+        switch (eventType) {
+          case XMLStreamReader.START_ELEMENT:
+            if (reader_.getLocalName().equalsIgnoreCase(TAG_PARENT_FILE)){
+              for (i = 0; i < reader_.getAttributeCount(); i++) {
+                if (reader_.getAttributeLocalName(i).equalsIgnoreCase(ATTRIBUTE_FILE_NAME)) {
+                  for (AddScan adder : adders_) adder.addParentFileName(StringUtils.getFileNameWOSuffix(reader_.getAttributeValue(i)));
+                }
+              }
+            }else if (reader_.getLocalName().equalsIgnoreCase(TAG_SCAN)){
+              if (readOnlyRequiredInfoForMultiThreading)
+                readOnlyRequiredInfoForMultiThreading();
+              else  
+                readScan(null,null);
+            }  
+            break;
+          case XMLStreamReader.END_ELEMENT:
+            if (reader_.getLocalName().equalsIgnoreCase(getTagRun()))
+              return;
+            break;
+        }
+        eventType = reader_.next();
+      } while (eventType != XMLStreamReader.END_DOCUMENT);
+    }
+    catch (Exception ex) {
+      ex.printStackTrace();
+      throw new CgException(ex.getMessage());
+    }
+  }
+  
+  /**
+   * This method writes the MsRun attributes into a CgScanHeader object
+   * 
+   * @param myHeader_ The call back interface for the header information
+   */
+  private void writeMsRunAttributes(CgScanHeader myHeader_)
+  {
+    int count;
+    myHeader_.highestMSLevel = 1;
+    
+    for (count = 0; count < reader_.getAttributeCount(); count++) {
+      if (reader_.getAttributeLocalName(count).equalsIgnoreCase(ATTRIBUTE_SCAN_COUNT)) {
+        myHeader_.ScanCount = Integer.parseInt(reader_.getAttributeValue(count));
+      } 
+      else if (reader_.getAttributeLocalName(count) == ATTRIBUTE_START_TIME) {
+        myHeader_.StartTime = convertTimeFormat(reader_.getAttributeValue(count));
+      } 
+      else if (reader_.getAttributeLocalName(count) == ATTRIBUTE_END_TIME) {
+        myHeader_.EndTime = convertTimeFormat(reader_.getAttributeValue(count));
+      }
+    } 
+  }
+  
+  /**
+   * Very basic function to convert the time string in mzXML files to a float value
+   * 
+   * @param s
+   *          String to parse
+   *          
+   * @return float representing a number of seconds
+   */
+  protected float convertTimeFormat(String s)
+  {
+    if (s.startsWith("PT"))
+      s = s.substring(2);
+    if (s.endsWith("S"))
+      s = s.substring(0, s.length() - 1);
+    s = s.replace('e', 'E');
+    return Float.parseFloat(s);
+  }
+  
+  /**
+   * This method creates headers for the AddScan objects
+   * 
+   * @param myHeader_ The call back interface for the header information
+   * @param readOnlyRequiredInfoForMultiThreading 
+   * @throws CgException
+   */
+  private void createAdderHeaders(CgScanHeader myHeader_, boolean readOnlyRequiredInfoForMultiThreading) throws CgException
+  {
+    if (adders_ != null && adders_.length>0)
+      for (AddScan adder : adders_) adder.AddHeader(myHeader_);
+    else{
+      if (!readOnlyRequiredInfoForMultiThreading)
+        throw new CgException("No adder for Header and Scans defined.");
+    }     
+  }
+  
+  /**
+   * This method reads only the information required for getting an idea about the 
+   * m/z ranges for splitting in iterations and/or threads,
+   * the retention time range, 
+   * highest msLevel, 
+   * as well as whether polarity switching is used
+   *          
+   * @throws CgException All internal exceptions are mapped to the CgException type.
+   */
+  protected void readOnlyRequiredInfoForMultiThreading() throws CgException
+  {
+    int i;
+    int eventType;
+
+    int num = -1;
+    int msLevel = 0;
+    float lowMz = 0;
+    float highMz = 0;
+    boolean lowMzFound = false;
+    boolean highMzFound = false;
+    String polarityString = "";
+    int polarity = CgDefines.POLARITY_NO;
+    int peaksCount = 0;
+    //the following line is for QQQ PIS/NLS and PRM
+    float precursor = -1;
+
+    for (i = 0; i < reader_.getAttributeCount(); i++) {
+      if (reader_.getAttributeLocalName(i) == ATTRIBUTE_NUM) {
+        num = Integer.parseInt(reader_.getAttributeValue(i));
+      } else if (reader_.getAttributeLocalName(i) == ATTRIBUTE_MS_LEVEL) {
+        msLevel = Integer.parseInt(reader_.getAttributeValue(i));
+      } else if (reader_.getAttributeLocalName(i) == ATTRIBUTE_LOW_MZ) {
+        lowMz = Float.parseFloat(reader_.getAttributeValue(i));
+        lowMzFound = true;
+      } else if (reader_.getAttributeLocalName(i) == ATTRIBUTE_HIGH_MZ) {
+        highMz = Float.parseFloat(reader_.getAttributeValue(i));
+        highMzFound=true;
+      } else if (reader_.getAttributeLocalName(i) == ATTRIBUTE_PEAKS_COUNT) {
+        peaksCount = Integer.parseInt(reader_.getAttributeValue(i));
+      } else if (reader_.getAttributeLocalName(i) == ATTRIBUTE_POLARITY) {
+        polarityString = reader_.getAttributeValue(i);
+        if (polarityString.equalsIgnoreCase(ENTRY_PLUS))
+          polarity = CgDefines.POLARITY_POSITIVE;
+        else if (polarityString.equalsIgnoreCase(ENTRY_MINUS))
+          polarity = CgDefines.POLARITY_NEGATIVE;
+        else
+          throw new CgException(String.format("The scan contains an unknown polarity %s at scan number: %s", polarityString, num));
+      }
+    }
+    boolean foundMzBorders = false;
+    if (lowMzFound&&highMzFound) foundMzBorders = true;
+    else if (msLevel==1 && !myHeader_.hasMS1Scans){
+      this.setLowestMz(ONE_MILLION*CgDefines.mzMultiplicationFactorForInt);
+      this.setHighestMz(0);      
+    }
+    if (msLevel==1)
+      myHeader_.hasMS1Scans = true;
+
+    if (polarity!=CgDefines.POLARITY_NO){
+      if (currentPolarity_==CgDefines.POLARITY_NO)
+        currentPolarity_ = polarity;
+      // if the polarity is suddenly different, polarity switching is used
+      else if (currentPolarity_!=polarity)
+        this.setPolaritySwitching(true);
+    }
+    
+    try {
+      eventType = reader_.next();
+      do {
+        switch (eventType) {
+          case XMLStreamReader.START_ELEMENT:
+            if (reader_.getLocalName() == TAG_PEAKS) {
+              if (msLevel == 1) {
+                if (!foundMzBorders){
+                  float[] maxima = getMaximaFromBinaryDataArray(peaksCount);
+                  lowMz = maxima[0];
+                  highMz = maxima[1];
+                }
+                setCurrentGlobalMaxima(lowMz, highMz);
+                // =================================================
+                // Now we can inform our caller that we have a valid
+                // new scan!
+                // =================================================
+                
+                //the following lines (until end of bracket) are for QQQ PIS/NLS and PRM data
+              } else if (!myHeader_.hasMS1Scans && LipidomicsConstants.isShotgun()>LipidomicsConstants.SHOTGUN_FALSE && precursor>=0){
+                setCurrentGlobalMaxima(precursor*0.999f, precursor*1.001f);
+              }
+              if (this.getParseMsMs() && msLevel > myHeader_.highestMSLevel) myHeader_.highestMSLevel=msLevel;
+            //the following lines (until end of bracket) are for QQQ PIS/NLS and PRM data
+            } else if (reader_.getLocalName().equalsIgnoreCase(TAG_PRECURSOR_MZ) && !myHeader_.hasMS1Scans && LipidomicsConstants.isShotgun()>LipidomicsConstants.SHOTGUN_FALSE) {
+              int attributeCount = reader_.getAttributeCount();
+              for (i = 0; i < attributeCount; i++) {
+                if (reader_.getAttributeLocalName(i) == ATTRIBUTE_PRECURSOR_INTENSITY) {
+                  try {
+                    reader_.next();
+                    String childNode = reader_.getText().trim();
+                    if (childNode != null) {
+                      precursor = Float.parseFloat(childNode);
+                      break;
+                    }
+                  }
+                  catch (Exception ex) {
+                    throw new CgException(ex.getMessage());
+                  }
+                }
+              }
+            } else if (reader_.getLocalName().equalsIgnoreCase(TAG_SCAN)) {
+              readOnlyRequiredInfoForMultiThreading();
+            }
+            break;
+          case XMLStreamReader.END_ELEMENT:
+            if (reader_.getLocalName().equalsIgnoreCase(TAG_SCAN))
+              return;
+            break;
+        }
+        eventType = reader_.next();
+      } while (eventType != XMLStreamReader.END_DOCUMENT);
+    }
+    catch (Exception ex) {
+      throw new CgException(ex.getMessage());
+    }
+    
+  }
+  
+  /**
+   * This method reads out the m/z maxima of a binary data array, for getting an idea
+   * about the m/z ranges for splitting in iterations and/or threads
+   * 
+   * @param peaksCount
+   * @return A float[] containing the lowest and highest m/z value
+   * @throws CgException
    */
-  public MzXMLReader(AddScan[] callbacks, boolean parseMsMs)
-  {
-    super(callbacks, parseMsMs);
-  }
-  
-  /**
-   * Constructs a MzMLReader object with given information.
-   * 
-   * @param callbacks
-   *          Pass an array of objects implementing this interface. The methods will be
-   *          called whenever a msScan header or individual scans are generated
-   *          during the reading process.
-   * @param parseMsMs Shall the MS/MS spectra be parsed too
-   * @param multiplicationFactorForInt The multiplication factor to be used, to create integer values out of the m/z float values
-   */
-  public MzXMLReader(AddScan[] callbacks, boolean parseMsMs, int multiplicationFactorForInt)
-  {
-    super(callbacks, parseMsMs, multiplicationFactorForInt);
-  }
-  
-  /**
-   * Returns the XML element constant, the content of which will be read. 
-   * Everything outside of it will be ignored by the reader.
-   * 
-   * @return the XML element constant
-   */
-  public String getTagRun()
-  {
-    return TAG_RUN;
-  }
-  
-  /**
-   * This method reads the full structure of the XML element constant TAG_RUN into memory. 
-   * Basically it reads each scan with msLevel=1, inner scans are registered, but not fully read.
-   * 
-   * @param readOnlyRequiredInfoForMultiThreading
-   *          Reads only the information required for getting an idea about the 
-   *          m/z ranges for splitting in iterations and/or threads,
-   *          the retention time range, 
-   *          highest msLevel, 
-   *          as well as whether polarity switching is used
-   * 
-   * @throws CgException 
-   *          All internal exceptions are mapped to the CgException type.
-   */
-  protected void readMsRun(boolean readOnlyRequiredInfoForMultiThreading) throws CgException
-  {
-    int i;
-    int eventType;
-    lastMsLevel_ = 0;
-    
-    myHeader_ = new CgScanHeader();
-    writeMsRunAttributes(myHeader_);
-    createAdderHeaders(myHeader_, readOnlyRequiredInfoForMultiThreading);
-
-    try {
-      do {
-        eventType = reader_.getEventType();
-        switch (eventType) {
-          case XMLStreamReader.START_ELEMENT:
-            if (reader_.getLocalName().equalsIgnoreCase(TAG_PARENT_FILE)){
-              for (i = 0; i < reader_.getAttributeCount(); i++) {
-                if (reader_.getAttributeLocalName(i).equalsIgnoreCase(ATTRIBUTE_FILE_NAME)) {
-                  for (AddScan adder : adders_) adder.addParentFileName(StringUtils.getFileNameWOSuffix(reader_.getAttributeValue(i)));
-                }
-              }
-            }else if (reader_.getLocalName().equalsIgnoreCase(TAG_SCAN)){
-              if (readOnlyRequiredInfoForMultiThreading)
-                readOnlyRequiredInfoForMultiThreading();
-              else  
-                readScan(null,null);
-            }  
-            break;
-          case XMLStreamReader.END_ELEMENT:
-            if (reader_.getLocalName().equalsIgnoreCase(getTagRun()))
-              return;
-            break;
-        }
-        eventType = reader_.next();
-      } while (eventType != XMLStreamReader.END_DOCUMENT);
-    }
-    catch (Exception ex) {
-      ex.printStackTrace();
-      throw new CgException(ex.getMessage());
-    }
-  }
-  
-  /**
-   * This method writes the MsRun attributes into a CgScanHeader object
-   * 
-   * @param myHeader_ The call back interface for the header information
-   */
-  private void writeMsRunAttributes(CgScanHeader myHeader_)
-  {
-    int count;
-    myHeader_.highestMSLevel = 1;
-    
-    for (count = 0; count < reader_.getAttributeCount(); count++) {
-      if (reader_.getAttributeLocalName(count).equalsIgnoreCase(ATTRIBUTE_SCAN_COUNT)) {
-        myHeader_.ScanCount = Integer.parseInt(reader_.getAttributeValue(count));
-      } 
-      else if (reader_.getAttributeLocalName(count) == ATTRIBUTE_START_TIME) {
-        myHeader_.StartTime = convertTimeFormat(reader_.getAttributeValue(count));
-      } 
-      else if (reader_.getAttributeLocalName(count) == ATTRIBUTE_END_TIME) {
-        myHeader_.EndTime = convertTimeFormat(reader_.getAttributeValue(count));
-      }
-    } 
-  }
-  
-  /**
-   * Very basic function to convert the time string in mzXML files to a float value
-   * 
-   * @param s
-   *          String to parse
-   *          
-   * @return float representing a number of seconds
-   */
-  protected float convertTimeFormat(String s)
-  {
-    if (s.startsWith("PT"))
-      s = s.substring(2);
-    if (s.endsWith("S"))
-      s = s.substring(0, s.length() - 1);
-    s = s.replace('e', 'E');
-    return Float.parseFloat(s);
-  }
-  
-  /**
-   * This method creates headers for the AddScan objects
-   * 
-   * @param myHeader_ The call back interface for the header information
-   * @param readOnlyRequiredInfoForMultiThreading 
-   * @throws CgException
-   */
-  private void createAdderHeaders(CgScanHeader myHeader_, boolean readOnlyRequiredInfoForMultiThreading) throws CgException
-  {
-    if (adders_ != null && adders_.length>0)
-      for (AddScan adder : adders_) adder.AddHeader(myHeader_);
-    else{
-      if (!readOnlyRequiredInfoForMultiThreading)
-        throw new CgException("No adder for Header and Scans defined.");
-    }     
-  }
-  
-  /**
-   * This method reads only the information required for getting an idea about the 
-   * m/z ranges for splitting in iterations and/or threads,
-   * the retention time range, 
-   * highest msLevel, 
-   * as well as whether polarity switching is used
-   *          
-   * @throws CgException All internal exceptions are mapped to the CgException type.
-   */
-  protected void readOnlyRequiredInfoForMultiThreading() throws CgException
-  {
-    int i;
-    int eventType;
-
-    int num = -1;
-    int msLevel = 0;
-    float lowMz = 0;
-    float highMz = 0;
-    boolean lowMzFound = false;
-    boolean highMzFound = false;
-    String polarityString = "";
-    int polarity = CgDefines.POLARITY_NO;
-    int peaksCount = 0;
-    //the following line is for QQQ PIS/NLS and PRM
-    float precursor = -1;
-
-    for (i = 0; i < reader_.getAttributeCount(); i++) {
-      if (reader_.getAttributeLocalName(i) == ATTRIBUTE_NUM) {
-        num = Integer.parseInt(reader_.getAttributeValue(i));
-      } else if (reader_.getAttributeLocalName(i) == ATTRIBUTE_MS_LEVEL) {
-        msLevel = Integer.parseInt(reader_.getAttributeValue(i));
-      } else if (reader_.getAttributeLocalName(i) == ATTRIBUTE_LOW_MZ) {
-        lowMz = Float.parseFloat(reader_.getAttributeValue(i));
-        lowMzFound = true;
-      } else if (reader_.getAttributeLocalName(i) == ATTRIBUTE_HIGH_MZ) {
-        highMz = Float.parseFloat(reader_.getAttributeValue(i));
-        highMzFound=true;
-      } else if (reader_.getAttributeLocalName(i) == ATTRIBUTE_PEAKS_COUNT) {
-        peaksCount = Integer.parseInt(reader_.getAttributeValue(i));
-      } else if (reader_.getAttributeLocalName(i) == ATTRIBUTE_POLARITY) {
-        polarityString = reader_.getAttributeValue(i);
-        if (polarityString.equalsIgnoreCase(ENTRY_PLUS))
-          polarity = CgDefines.POLARITY_POSITIVE;
-        else if (polarityString.equalsIgnoreCase(ENTRY_MINUS))
-          polarity = CgDefines.POLARITY_NEGATIVE;
-        else
-          throw new CgException(String.format("The scan contains an unknown polarity %s at scan number: %s", polarityString, num));
-      }
-    }
-    boolean foundMzBorders = false;
-    if (lowMzFound&&highMzFound) foundMzBorders = true;
-    else if (msLevel==1 && !myHeader_.hasMS1Scans){
-      this.setLowestMz(ONE_MILLION*CgDefines.mzMultiplicationFactorForInt);
-      this.setHighestMz(0);      
-    }
-    if (msLevel==1)
-      myHeader_.hasMS1Scans = true;
-
-    if (polarity!=CgDefines.POLARITY_NO){
-      if (currentPolarity_==CgDefines.POLARITY_NO)
-        currentPolarity_ = polarity;
-      // if the polarity is suddenly different, polarity switching is used
-      else if (currentPolarity_!=polarity)
-        this.setPolaritySwitching(true);
-    }
-    
-    try {
-      eventType = reader_.next();
-      do {
-        switch (eventType) {
-          case XMLStreamReader.START_ELEMENT:
-            if (reader_.getLocalName() == TAG_PEAKS) {
-              if (msLevel == 1) {
-                if (!foundMzBorders){
-                  float[] maxima = getMaximaFromBinaryDataArray(peaksCount);
-                  lowMz = maxima[0];
-                  highMz = maxima[1];
-                }
-                setCurrentGlobalMaxima(lowMz, highMz);
-                // =================================================
-                // Now we can inform our caller that we have a valid
-                // new scan!
-                // =================================================
-                
-                //the following lines (until end of bracket) are for QQQ PIS/NLS and PRM data
-              } else if (!myHeader_.hasMS1Scans && LipidomicsConstants.isShotgun()>LipidomicsConstants.SHOTGUN_FALSE && precursor>=0){
-                setCurrentGlobalMaxima(precursor*0.999f, precursor*1.001f);
-              }
-              if (this.getParseMsMs() && msLevel > myHeader_.highestMSLevel) myHeader_.highestMSLevel=msLevel;
-            //the following lines (until end of bracket) are for QQQ PIS/NLS and PRM data
-            } else if (reader_.getLocalName().equalsIgnoreCase(TAG_PRECURSOR_MZ) && !myHeader_.hasMS1Scans && LipidomicsConstants.isShotgun()>LipidomicsConstants.SHOTGUN_FALSE) {
-              int attributeCount = reader_.getAttributeCount();
-              for (i = 0; i < attributeCount; i++) {
-                if (reader_.getAttributeLocalName(i) == ATTRIBUTE_PRECURSOR_INTENSITY) {
-                  try {
-                    reader_.next();
-                    String childNode = reader_.getText().trim();
-                    if (childNode != null) {
-                      precursor = Float.parseFloat(childNode);
-                      break;
-                    }
-                  }
-                  catch (Exception ex) {
-                    throw new CgException(ex.getMessage());
-                  }
-                }
-              }
-            } else if (reader_.getLocalName().equalsIgnoreCase(TAG_SCAN)) {
-              readOnlyRequiredInfoForMultiThreading();
-            }
-            break;
-          case XMLStreamReader.END_ELEMENT:
-            if (reader_.getLocalName().equalsIgnoreCase(TAG_SCAN))
-              return;
-            break;
-        }
-        eventType = reader_.next();
-      } while (eventType != XMLStreamReader.END_DOCUMENT);
-    }
-    catch (Exception ex) {
-      throw new CgException(ex.getMessage());
-    }
-    
-  }
-  
-  /**
-   * This method reads out the m/z maxima of a binary data array, for getting an idea
-   * about the m/z ranges for splitting in iterations and/or threads
-   * 
-   * @param peaksCount
-   * @return A float[] containing the lowest and highest m/z value
-   * @throws CgException
-   */
-<<<<<<< HEAD
-  private float[] getMaximaFromBinaryDataArray(int peaksCount) throws CgException
-=======
   protected float[] getMaximaFromBinaryDataArray(int peaksCount) throws CgException
->>>>>>> 29c4c206
-  {
-    float[] maxima = new float[]{Float.MAX_VALUE,0f};
-    if (peaksCount<1) return maxima;
-    int precision = -1;
-    String compressionType = null;
-    CgBase64 cgb = new CgBase64();
-    for (int i = 0; i < reader_.getAttributeCount(); i++) {
-      if (reader_.getAttributeLocalName(i).equalsIgnoreCase(ATTRIBUTE_PRECISION)) {
-        precision = Integer.parseInt(reader_.getAttributeValue(i));
-      }  else if (reader_.getAttributeLocalName(i) == ATTRIBUTE_COMPRESSION_TYPE) {
-        compressionType = reader_.getAttributeValue(i);
-      }
-    }
-    try {
-      reader_.next();
-      String s = reader_.getText().trim(); // In s we have a Base64 coded value array!
-      if (s == null || s.equalsIgnoreCase(TAG_END_PEAKS))
-        return maxima;
-
-      // =================================================
-      // Process the data, in case we have to store it. In
-      // C#, we have to store the byte array into a memory
-      // stream and later on read it out float by float by
-      // a binary reader.
-      // =================================================
-      byte[] decoded = cgb.decode(s);
-      if (compressionType!=null && compressionType.equalsIgnoreCase(ENTRY_ZLIB)){
-        decompressZLIB(decoded);
-      }
-      
-      ByteBuffer byteBuf = ByteBuffer.wrap(decoded);
-      float lowestMzValue = Float.MAX_VALUE;
-      float highestMzValue = 0f;
-      if (precision==64){
-        double doubleArray[] = new double[decoded.length/8];
-        DoubleBuffer doubleBuf = byteBuf.asDoubleBuffer();
-        doubleBuf.get(doubleArray);
-        lowestMzValue = (float)doubleArray[0];
-        highestMzValue = (float)doubleArray[doubleArray.length-2];
-      }else{
-        float floatArray[] = new float[decoded.length / 4];
-        FloatBuffer floatBuf = byteBuf.asFloatBuffer();
-        floatBuf.get(floatArray);
-        lowestMzValue = floatArray[0];
-        highestMzValue = floatArray[floatArray.length-2];
-      }
-      maxima[0] = lowestMzValue;
-      maxima[1] = highestMzValue;
-    }
-    catch (Exception ex) {
-      ex.printStackTrace();
-      throw new CgException(ex.getMessage());
-    }
-    return maxima;
-  }
-  
-  /**
-   * This method reads a scan. It calls itself recursively in case scans are
-   * element of our scan. However, if the scan level is > 1, the scan's content
-   * is skipped for performance reasons.
-   * 
-   * @param scBase1
-   *          Pass the CgScan object that represents the level 1 scan to which
-   *          this scan belongs to.
-   * @param ranges1 The individually allowed m/z ranges of the AddScan interfaces
-   * 
-   * @throws CgException All internal exceptions are mapped to the CgException type.
-   */
-  protected void readScan(Vector<CgScan> scBase1, Vector<Range> ranges1) throws CgException
-  {
-    int i;
-    int eventType;
-    Vector<CgScan> baseScans = scBase1;
-    Vector<Range> scanRanges = ranges1;
-    CgScan sc = null;
-    int num = 0;
-    int msLevel = 0;
-    int peaksCount = 0;
-    float retentionTime = 0;
-    float lowMz = 0;
-    float highMz = 0;
-    float basePeakMz = 0;
-    float basePeakIntensity = 0;
-    float totIonCurrent = 0;
-    float precursorIntensity = 0;
-    String polarityString = "";
-    int polarity = CgDefines.POLARITY_NO;
-    boolean lowMzFound = false;
-    boolean highMzFound = false;
-    //the following line is for QQQ PIS/NLS and PRM data
-    float precursorMz = -1f;
-
-    // =========================================================
-    // First of all we read the attributes:
-    // =========================================================
-
-    for (i = 0; i < reader_.getAttributeCount(); i++) {
-      if (reader_.getAttributeLocalName(i) == ATTRIBUTE_NUM) {
-        num = Integer.parseInt(reader_.getAttributeValue(i));
-      } else if (reader_.getAttributeLocalName(i) == ATTRIBUTE_MS_LEVEL) {
-        msLevel = Integer.parseInt(reader_.getAttributeValue(i));
-      } else if (reader_.getAttributeLocalName(i) == ATTRIBUTE_PEAKS_COUNT) {
-        peaksCount = Integer.parseInt(reader_.getAttributeValue(i));
-      } else if (reader_.getAttributeLocalName(i) == ATTRIBUTE_RETENTION_TIME) {
-        retentionTime = convertTimeFormat(reader_.getAttributeValue(i));
-      } else if (reader_.getAttributeLocalName(i) == ATTRIBUTE_LOW_MZ) {
-        lowMz = Float.parseFloat(reader_.getAttributeValue(i));
-        lowMzFound = true;
-      } else if (reader_.getAttributeLocalName(i) == ATTRIBUTE_HIGH_MZ) {
-        highMz = Float.parseFloat(reader_.getAttributeValue(i));
-        highMzFound = true;
-      } else if (reader_.getAttributeLocalName(i) == ATTRIBUTE_BASE_PEAK_MZ) {
-        basePeakMz = Float.parseFloat(reader_.getAttributeValue(i));
-      } else if (reader_.getAttributeLocalName(i) == ATTRIBUTE_BASE_PEAK_INTENSITY) {
-        basePeakIntensity = Float.parseFloat(reader_.getAttributeValue(i));
-      } else if (reader_.getAttributeLocalName(i) == ATTRIBUTE_TOTAL_ION_CURRENT) {
-        totIonCurrent = Float.parseFloat(reader_.getAttributeValue(i));
-      } else if (reader_.getAttributeLocalName(i) == ATTRIBUTE_POLARITY) {
-        polarityString = reader_.getAttributeValue(i);
-        if (polarityString.equalsIgnoreCase(ENTRY_PLUS))
-          polarity = CgDefines.POLARITY_POSITIVE;
-        else if (polarityString.equalsIgnoreCase(ENTRY_MINUS))
-          polarity = CgDefines.POLARITY_NEGATIVE;
-        else
-          throw new CgException(String.format("The scan contains an unknown polarity %s at scan number: %s", polarityString, num));
-      }
-    }
-    boolean foundMzBorders = false;
-    if (lowMzFound&&highMzFound) foundMzBorders = true;
-    else if (msLevel==1 && !myHeader_.hasMS1Scans){
-      this.setLowestMz(ONE_MILLION*CgDefines.mzMultiplicationFactorForInt);
-      this.setHighestMz(0);      
-    }
-    if (msLevel==1)
-      myHeader_.hasMS1Scans = true;
-    if (polarity!=CgDefines.POLARITY_NO){
-      if (currentPolarity_==CgDefines.POLARITY_NO)
-        currentPolarity_ = polarity;
-      // if the polarity is suddenly different, polarity switching is used
-      else if (currentPolarity_!=polarity)
-        this.setPolaritySwitching(true);
-    }
-
-    
-    if (msLevel<3){
-      precursorMz_ = new Vector<String>();
-    } else if (lastMsLevel_>=msLevel){
-      for (i=(lastMsLevel_+1); i!=msLevel; i--){
-        precursorMz_.remove(precursorMz_.size()-1);
-      }
-    }
-    lastMsLevel_ = msLevel;
-    
-    // =========================================================
-    // Now we read the peaks:
-    // =========================================================
-
-    try {
-      eventType = reader_.next();
-      do {
-        switch (eventType) {
-          case XMLStreamReader.START_ELEMENT:
-            if (reader_.getLocalName().equalsIgnoreCase(TAG_PEAKS)) {
-              if (msLevel == 1) {
-                if (msLevel > myHeader_.highestMSLevel) myHeader_.highestMSLevel=msLevel;
-                //sc = new CgScan(peaksCount);
-                sc = new CgScan(0);
-                sc.Num = num;
-                sc.MsLevel = msLevel;
-                sc.RetentionTime = retentionTime;
-                sc.LowMz = lowMz;
-                sc.HighMz = highMz;
-                sc.BasePeakMz = basePeakMz;
-                sc.BasePeakIntensity = basePeakIntensity;
-                sc.TotIonCurrent = totIonCurrent;
-                sc.setPolarity(polarity);
-                if (adders_ != null && adders_.length>0){
-                  Vector<CgScan> scans = new Vector<CgScan>();
-                  Vector<Range> ranges = new Vector<Range>();
-                  for (AddScan adder : adders_){
-                    if (adders_.length==1) scans.add(sc);
-                    else scans.add(new CgScan(sc));
-                    ranges.add(new Range(adder.getLowerThreshold(),adder.getUpperThreshold()));
-                  }
-
-                  readPeaks(scans,ranges,peaksCount,false,foundMzBorders);
-                  for (int j=0; j!=adders_.length; j++){
-                    AddScan adder = adders_[j];
-                    sc = scans.get(j);
-                    setCurrentGlobalMaxima(sc.LowMz, sc.HighMz);
-                    
-                    // =================================================
-                    // Now we can inform our caller that we have a valid
-                    // new scan!
-                    // =================================================
-                    adder.AddScan(sc);
-                  }
-                  if (msLevel > myHeader_.highestMSLevel) myHeader_.highestMSLevel=msLevel;
-                } else
-                  throw new CgException(
-                      "No adder for Header and Scans defined.");
-              } else {
-                //the following lines (until end of bracket) are for QQQ PIS/NLS and PRM data
-                //this generates an artificial MS1 scans for shotgun MSn-only data
-                if (!myHeader_.hasMS1Scans && LipidomicsConstants.isShotgun()>LipidomicsConstants.SHOTGUN_FALSE && precursorMz>=0 ){
-                  sc = new CgScan(0);
-                  sc.Num = num;
-                  sc.MsLevel = 1;
-                  sc.RetentionTime = retentionTime;
-                  sc.BasePeakMz = basePeakMz;
-                  sc.BasePeakIntensity = basePeakIntensity;
-                  sc.TotIonCurrent = totIonCurrent;
-                  sc.setPolarity(polarity);
-                  if (adders_ != null && adders_.length>0){                  
-                    Vector<CgScan> scans = new Vector<CgScan>();
-                    Vector<Range> ranges = new Vector<Range>();
-                    for (AddScan adder : adders_){
-                      if (adders_.length==1) scans.add(sc);
-                      else scans.add(new CgScan(sc));
-                      ranges.add(new Range(adder.getLowerThreshold(),adder.getUpperThreshold()));
-                    }
-                    
-                    ////XmlReadPeaks(scans,ranges,maxRange,peaksCount,false,foundMzBorders);
-                    Hashtable<Integer,Vector<Float>> mzValues = new Hashtable<Integer,Vector<Float>>();
-                    Hashtable<Integer,Vector<Float>> intensities = new Hashtable<Integer,Vector<Float>>();
-                    float mz = Float.parseFloat(getPrecursorMzString(precursorMz_));
-                    //TODO: I do not know from where to get the intensity, since the precursorIntensity is always zero -> ask Kim
-                    float intensity = totIonCurrent;
-                    for (int k=0;k!=scans.size();k++){
-                    	mzValues.put(k, new Vector<Float>());
-                    	intensities.put(k, new Vector<Float>());
-                      //TODO: I am not sure whether I should keep this check
-                      if (ranges.get(k).getStart()<=mz && mz<ranges.get(k).getStop()){  
-                        mzValues.get(k).add(mz);
-                        intensities.get(k).add(intensity);
-                      }
-                    }
-                    for (int k=0;k!=scans.size();k++){
-                      CgScan aSc = scans.get(k);
-                      aSc.PeaksCount = mzValues.get(k).size();
-                      aSc.Scan = new float[mzValues.get(k).size()][2];
-                      for (i=0; i!=mzValues.get(k).size();i++){
-                        aSc.Scan[i][0] = mzValues.get(k).get(i);
-                        aSc.Scan[i][1] = intensities.get(k).get(i);
-                      }
-                      if (aSc.PeaksCount>0 && !foundMzBorders){
-                        aSc.LowMz =  mz*0.999f;
-                        aSc.HighMz = mz*1.001f;
-                      }
-                    }
-                    
-                    for (int j=0; j!=adders_.length; j++){
-                      AddScan adder = adders_[j];
-                      sc = scans.get(j);
-                      setCurrentGlobalMaxima(sc.LowMz, sc.HighMz);
-                      
-                      // =================================================
-                      // Now we can inform our caller that we have a valid
-                      // new scan!
-                      // =================================================
-                      adder.AddScan(sc);
-                    }
-                  } else
-                    throw new CgException("No adder for Header and Scans defined.");
-                }
-                if (baseScans==null){
-                  baseScans = new Vector<CgScan>();
-                  scanRanges = new Vector<Range>();
-                  for (AddScan adder : this.adders_){
-                    if (adder.getLastBaseScan()!=null){
-                      baseScans.add(adder.getLastBaseScan());
-                      scanRanges.add(new Range(adder.getLowerThreshold(),adder.getUpperThreshold()));
-                    }
-                  }
-                }
-                if (baseScans.size()>0){
-                  if (this.getParseMsMs()) {
-                    MsMsScan msmsSc = new MsMsScan(peaksCount, num, msLevel, retentionTime,
-                        lowMz, highMz, basePeakMz, basePeakIntensity,
-                        totIonCurrent, getPrecursorMzString(precursorMz_), precursorIntensity,
-                        polarity);
-                    Vector<CgScan> qualifiedBaseScans = new Vector<CgScan>();
-                    Vector<Range> qualifiedRanges = new Vector<Range>();
-                    Vector<CgScan> ms2Scans = new Vector<CgScan>();
-                    for (int j=0; j!=baseScans.size(); j++){
-                      Range range = scanRanges.get(j);
-                      float precMz = msmsSc.getMs1PrecursorMz();//Float.valueOf(precursorMz);
-                      if (precMz<range.getStart() || range.getStop()<=precMz) continue;
-                      //if (!range.insideRange(Float.valueOf(precursorMz))) continue;
-                      qualifiedBaseScans.add(baseScans.get(j));
-                      qualifiedRanges.add(range);
-                      ms2Scans.add(new MsMsScan(msmsSc));
-                    }
-                    
-                    if (qualifiedBaseScans.size()>0){
-                      //TODO: in the msms subscans should not be any ranges
-                      readPeaks(ms2Scans,qualifiedRanges,peaksCount,true,foundMzBorders);
-                      for (int j=0; j!=qualifiedBaseScans.size(); j++){
-                        qualifiedBaseScans.get(j).AddSubscan(ms2Scans.get(j));
-                      }
-                      if (msLevel > myHeader_.highestMSLevel) myHeader_.highestMSLevel=msLevel;
-                    }
-
-                  } else {
-                    for (CgScan scBase : baseScans) scBase.AddSubscanNumber(num);
-                  }
-                } else
-                  throw new CgException("No base scan for subscan.");
-              }
-            } else if (this.getParseMsMs() && reader_.getLocalName().equalsIgnoreCase(TAG_PRECURSOR_MZ)) {
-              int attributeCount = reader_.getAttributeCount();
-              for (i = 0; i < attributeCount; i++) {
-                if (reader_.getAttributeLocalName(i) == ATTRIBUTE_PRECURSOR_INTENSITY) {
-                  precursorIntensity = Float.parseFloat(reader_.getAttributeValue(i));
-                  try {
-                    reader_.next();
-                    String childNode = reader_.getText().trim();
-                    if (childNode != null) {
-                    //the following line is for QQQ PIS/NLS and PRM data
-                      precursorMz = Float.parseFloat(childNode);
-                      precursorMz_.add(childNode);
-                      break;
-                    }
-                  }
-                  catch (Exception ex) {
-                    throw new CgException(ex.getMessage());
-                  }
-                }
-              }
-            } else if (reader_.getLocalName().equalsIgnoreCase(TAG_SCAN)) {
-              if (baseScans != null && baseScans.size()>0){
-                readScan(baseScans,scanRanges);
-              }else{
-                baseScans = new Vector<CgScan>();
-                scanRanges = new Vector<Range>();
-                for (AddScan adder : this.adders_){
-                  if (adder.getLastBaseScan()!=null){
-                    baseScans.add(adder.getLastBaseScan());
-                    scanRanges.add(new Range(adder.getLowerThreshold(),adder.getUpperThreshold()));
-                  }
-                }
-                readScan(baseScans,scanRanges);
-              }
-            }
-            break;
-          case XMLStreamReader.END_ELEMENT:
-            if (reader_.getLocalName().equalsIgnoreCase(TAG_SCAN))
-              return;
-            break;
-        }
-        eventType = reader_.next();
-      } while (eventType != XMLStreamReader.END_DOCUMENT);
-    }
-    catch (Exception ex) {
-      ex.printStackTrace();
-      throw new CgException(ex.getMessage());
-    }
-  }
-  
-
-  /**
-   * This method reads the binary data arrays of a single scan and stores them in a CgScan object.
-   * 
-   * @param scans
-   *          Pass the CgScan object that represents the level 1 scan to which
-   *          this scan belongs to.
-   * @param ranges
-   *          The m/z range restrictions that apply for every CgScan object
-   * @param peaksCount The number of peaks in the binary data array
-   * @param msms True if it is a MSn scan
-   * @param foundMzBorders True if the lowest and highest m/z values of the file have been found
-   * 
-   * @throws CgException All internal exceptions are mapped to the CgException type.
-   */
-  protected void readPeaks(Vector<CgScan> scans, Vector<Range> ranges, int peaksCount, boolean msms, boolean foundMzBorders) throws CgException
-  {
-    int i, j;
-    String s;
-    CgBase64 cgb = new CgBase64();
-
-    // =========================================================
-    // Read the peaks - Attributes:
-    // =========================================================
-    String compressionType = null;
-    int precision = -1;
-    
-    if (scans != null && scans.size()>0) {
-      String byteOrder = "";
-      String pairOrder = "";
-
-      for (i = 0; i < reader_.getAttributeCount(); i++) {
-        if (reader_.getAttributeLocalName(i) == ATTRIBUTE_PRECISION) {
-          precision = Integer.parseInt(reader_.getAttributeValue(i));
-        }
-        if (reader_.getAttributeLocalName(i) == ATTRIBUTE_BYTE_ORDER) {
-          byteOrder = reader_.getAttributeValue(i);
-        } else if (reader_.getAttributeLocalName(i) == ATTRIBUTE_PAIR_ORDER) {
-          pairOrder = reader_.getAttributeValue(i);
-        }  else if (reader_.getAttributeLocalName(i) == ATTRIBUTE_COMPRESSION_TYPE) {
-          compressionType = reader_.getAttributeValue(i);
-        }
-      }
-      for (CgScan scan : scans){
-        scan.Precision = precision;
-        scan.ByteOrder = byteOrder;
-        scan.PairOrder = pairOrder;
-      }
-    }
-    float lowestMzValue = Float.MAX_VALUE;
-    float highestMzValue = 0f;
-    try {
-      reader_.next();
-      if (reader_.getEventType()==XMLStreamReader.END_ELEMENT) return;
-      s = reader_.getText().trim(); // In s we have a Base64 coded value array!
-      if (scans == null || scans.size()==0 || s == null || s.equalsIgnoreCase(TAG_END_PEAKS))
-        return;
-
-      // =================================================
-      // Process the data, in case we have to store it. In
-      // C#, we have to store the byte array into a memory
-      // stream and later on read it out float by float by
-      // a binary reader.
-      // =================================================    
-      byte[] decoded = cgb.decode(s);
-      if (compressionType!=null && compressionType.equalsIgnoreCase(ENTRY_ZLIB)){
-        decoded = decompressZLIB(decoded);
-      }
-      
-      ByteBuffer byteBuf = ByteBuffer.wrap(decoded);
-      Hashtable<Integer,Vector<Float>> mzValues = new Hashtable<Integer,Vector<Float>>();
-      Hashtable<Integer,Vector<Float>> intensities = new Hashtable<Integer,Vector<Float>>();
-      for (int k=0;k!=scans.size();k++){
-        mzValues.put(k, new Vector<Float>());
-        intensities.put(k, new Vector<Float>());
-      }
-      if (precision==64){
-        double doubleArray[] = new double[decoded.length/8];
-        DoubleBuffer doubleBuf = byteBuf.asDoubleBuffer();
-        doubleBuf.get(doubleArray);
-        j = 0;
-        for (i = 0; i < peaksCount; i++) {
-          float mzValue = (float)doubleArray[j++];
-          float intensity = (float)doubleArray[j++];
-          if (mzValue<lowestMzValue) lowestMzValue = mzValue;
-          if (mzValue>highestMzValue) highestMzValue = mzValue;
-          if (!msms && scans.size()>1 && (mzValue<getMaxRange().getStart() || getMaxRange().getStop()<=mzValue))continue;
-          for (int k=0;k!=scans.size();k++){
-            if (msms || (ranges.get(k).getStart()<=mzValue && mzValue<ranges.get(k).getStop())){
-              mzValues.get(k).add(mzValue);
-              intensities.get(k).add(intensity);
-            }
-          }
-        }        
-      }else{
-        float floatArray[] = new float[decoded.length / 4];
-        FloatBuffer floatBuf = byteBuf.asFloatBuffer();
-        floatBuf.get(floatArray);
-        j = 0;
-        for (i = 0; i < peaksCount; i++) {
-          float mzValue = floatArray[j++];
-          float intensity = floatArray[j++];
-          if (mzValue<lowestMzValue) lowestMzValue = mzValue;
-          if (mzValue>highestMzValue) highestMzValue = mzValue;
-          if (!msms && scans.size()>1 && (mzValue<getMaxRange().getStart() || getMaxRange().getStop()<=mzValue))continue;
-          for (int k=0;k!=scans.size();k++){
-            if (msms || (ranges.get(k).getStart()<=mzValue && mzValue<ranges.get(k).getStop())){  
-              mzValues.get(k).add(mzValue);
-              intensities.get(k).add(intensity);
-            }
-          }
-        }
-      }
-      for (int k=0;k!=scans.size();k++){
-        CgScan sc = scans.get(k);
-        sc.PeaksCount = mzValues.get(k).size();
-        sc.Scan = new float[mzValues.get(k).size()][2];
-        for (i=0; i!=mzValues.get(k).size();i++){
-          sc.Scan[i][0] = mzValues.get(k).get(i);
-          sc.Scan[i][1] = intensities.get(k).get(i);
-        }
-        if (sc.PeaksCount>0 && !foundMzBorders){
-          sc.LowMz = lowestMzValue;
-          sc.HighMz = highestMzValue;
-        }
-      }
-    }
-    catch (Exception ex) {
-      ex.printStackTrace();
-      throw new CgException(ex.getMessage());
-    }
-  }
-
-}
+  {
+    float[] maxima = new float[]{Float.MAX_VALUE,0f};
+    if (peaksCount<1) return maxima;
+    int precision = -1;
+    String compressionType = null;
+    CgBase64 cgb = new CgBase64();
+    for (int i = 0; i < reader_.getAttributeCount(); i++) {
+      if (reader_.getAttributeLocalName(i).equalsIgnoreCase(ATTRIBUTE_PRECISION)) {
+        precision = Integer.parseInt(reader_.getAttributeValue(i));
+      }  else if (reader_.getAttributeLocalName(i) == ATTRIBUTE_COMPRESSION_TYPE) {
+        compressionType = reader_.getAttributeValue(i);
+      }
+    }
+    try {
+      reader_.next();
+      String s = reader_.getText().trim(); // In s we have a Base64 coded value array!
+      if (s == null || s.equalsIgnoreCase(TAG_END_PEAKS))
+        return maxima;
+
+      // =================================================
+      // Process the data, in case we have to store it. In
+      // C#, we have to store the byte array into a memory
+      // stream and later on read it out float by float by
+      // a binary reader.
+      // =================================================
+      byte[] decoded = cgb.decode(s);
+      if (compressionType!=null && compressionType.equalsIgnoreCase(ENTRY_ZLIB)){
+        decompressZLIB(decoded);
+      }
+      
+      ByteBuffer byteBuf = ByteBuffer.wrap(decoded);
+      float lowestMzValue = Float.MAX_VALUE;
+      float highestMzValue = 0f;
+      if (precision==64){
+        double doubleArray[] = new double[decoded.length/8];
+        DoubleBuffer doubleBuf = byteBuf.asDoubleBuffer();
+        doubleBuf.get(doubleArray);
+        lowestMzValue = (float)doubleArray[0];
+        highestMzValue = (float)doubleArray[doubleArray.length-2];
+      }else{
+        float floatArray[] = new float[decoded.length / 4];
+        FloatBuffer floatBuf = byteBuf.asFloatBuffer();
+        floatBuf.get(floatArray);
+        lowestMzValue = floatArray[0];
+        highestMzValue = floatArray[floatArray.length-2];
+      }
+      maxima[0] = lowestMzValue;
+      maxima[1] = highestMzValue;
+    }
+    catch (Exception ex) {
+      ex.printStackTrace();
+      throw new CgException(ex.getMessage());
+    }
+    return maxima;
+  }
+  
+  /**
+   * This method reads a scan. It calls itself recursively in case scans are
+   * element of our scan. However, if the scan level is > 1, the scan's content
+   * is skipped for performance reasons.
+   * 
+   * @param scBase1
+   *          Pass the CgScan object that represents the level 1 scan to which
+   *          this scan belongs to.
+   * @param ranges1 The individually allowed m/z ranges of the AddScan interfaces
+   * 
+   * @throws CgException All internal exceptions are mapped to the CgException type.
+   */
+  protected void readScan(Vector<CgScan> scBase1, Vector<Range> ranges1) throws CgException
+  {
+    int i;
+    int eventType;
+    Vector<CgScan> baseScans = scBase1;
+    Vector<Range> scanRanges = ranges1;
+    CgScan sc = null;
+    int num = 0;
+    int msLevel = 0;
+    int peaksCount = 0;
+    float retentionTime = 0;
+    float lowMz = 0;
+    float highMz = 0;
+    float basePeakMz = 0;
+    float basePeakIntensity = 0;
+    float totIonCurrent = 0;
+    float precursorIntensity = 0;
+    String polarityString = "";
+    int polarity = CgDefines.POLARITY_NO;
+    boolean lowMzFound = false;
+    boolean highMzFound = false;
+    //the following line is for QQQ PIS/NLS and PRM data
+    float precursorMz = -1f;
+
+    // =========================================================
+    // First of all we read the attributes:
+    // =========================================================
+
+    for (i = 0; i < reader_.getAttributeCount(); i++) {
+      if (reader_.getAttributeLocalName(i) == ATTRIBUTE_NUM) {
+        num = Integer.parseInt(reader_.getAttributeValue(i));
+      } else if (reader_.getAttributeLocalName(i) == ATTRIBUTE_MS_LEVEL) {
+        msLevel = Integer.parseInt(reader_.getAttributeValue(i));
+      } else if (reader_.getAttributeLocalName(i) == ATTRIBUTE_PEAKS_COUNT) {
+        peaksCount = Integer.parseInt(reader_.getAttributeValue(i));
+      } else if (reader_.getAttributeLocalName(i) == ATTRIBUTE_RETENTION_TIME) {
+        retentionTime = convertTimeFormat(reader_.getAttributeValue(i));
+      } else if (reader_.getAttributeLocalName(i) == ATTRIBUTE_LOW_MZ) {
+        lowMz = Float.parseFloat(reader_.getAttributeValue(i));
+        lowMzFound = true;
+      } else if (reader_.getAttributeLocalName(i) == ATTRIBUTE_HIGH_MZ) {
+        highMz = Float.parseFloat(reader_.getAttributeValue(i));
+        highMzFound = true;
+      } else if (reader_.getAttributeLocalName(i) == ATTRIBUTE_BASE_PEAK_MZ) {
+        basePeakMz = Float.parseFloat(reader_.getAttributeValue(i));
+      } else if (reader_.getAttributeLocalName(i) == ATTRIBUTE_BASE_PEAK_INTENSITY) {
+        basePeakIntensity = Float.parseFloat(reader_.getAttributeValue(i));
+      } else if (reader_.getAttributeLocalName(i) == ATTRIBUTE_TOTAL_ION_CURRENT) {
+        totIonCurrent = Float.parseFloat(reader_.getAttributeValue(i));
+      } else if (reader_.getAttributeLocalName(i) == ATTRIBUTE_POLARITY) {
+        polarityString = reader_.getAttributeValue(i);
+        if (polarityString.equalsIgnoreCase(ENTRY_PLUS))
+          polarity = CgDefines.POLARITY_POSITIVE;
+        else if (polarityString.equalsIgnoreCase(ENTRY_MINUS))
+          polarity = CgDefines.POLARITY_NEGATIVE;
+        else
+          throw new CgException(String.format("The scan contains an unknown polarity %s at scan number: %s", polarityString, num));
+      }
+    }
+    boolean foundMzBorders = false;
+    if (lowMzFound&&highMzFound) foundMzBorders = true;
+    else if (msLevel==1 && !myHeader_.hasMS1Scans){
+      this.setLowestMz(ONE_MILLION*CgDefines.mzMultiplicationFactorForInt);
+      this.setHighestMz(0);      
+    }
+    if (msLevel==1)
+      myHeader_.hasMS1Scans = true;
+    if (polarity!=CgDefines.POLARITY_NO){
+      if (currentPolarity_==CgDefines.POLARITY_NO)
+        currentPolarity_ = polarity;
+      // if the polarity is suddenly different, polarity switching is used
+      else if (currentPolarity_!=polarity)
+        this.setPolaritySwitching(true);
+    }
+
+    
+    if (msLevel<3){
+      precursorMz_ = new Vector<String>();
+    } else if (lastMsLevel_>=msLevel){
+      for (i=(lastMsLevel_+1); i!=msLevel; i--){
+        precursorMz_.remove(precursorMz_.size()-1);
+      }
+    }
+    lastMsLevel_ = msLevel;
+    
+    // =========================================================
+    // Now we read the peaks:
+    // =========================================================
+
+    try {
+      eventType = reader_.next();
+      do {
+        switch (eventType) {
+          case XMLStreamReader.START_ELEMENT:
+            if (reader_.getLocalName().equalsIgnoreCase(TAG_PEAKS)) {
+              if (msLevel == 1) {
+                if (msLevel > myHeader_.highestMSLevel) myHeader_.highestMSLevel=msLevel;
+                //sc = new CgScan(peaksCount);
+                sc = new CgScan(0);
+                sc.Num = num;
+                sc.MsLevel = msLevel;
+                sc.RetentionTime = retentionTime;
+                sc.LowMz = lowMz;
+                sc.HighMz = highMz;
+                sc.BasePeakMz = basePeakMz;
+                sc.BasePeakIntensity = basePeakIntensity;
+                sc.TotIonCurrent = totIonCurrent;
+                sc.setPolarity(polarity);
+                if (adders_ != null && adders_.length>0){
+                  Vector<CgScan> scans = new Vector<CgScan>();
+                  Vector<Range> ranges = new Vector<Range>();
+                  for (AddScan adder : adders_){
+                    if (adders_.length==1) scans.add(sc);
+                    else scans.add(new CgScan(sc));
+                    ranges.add(new Range(adder.getLowerThreshold(),adder.getUpperThreshold()));
+                  }
+
+                  readPeaks(scans,ranges,peaksCount,false,foundMzBorders);
+                  for (int j=0; j!=adders_.length; j++){
+                    AddScan adder = adders_[j];
+                    sc = scans.get(j);
+                    setCurrentGlobalMaxima(sc.LowMz, sc.HighMz);
+                    
+                    // =================================================
+                    // Now we can inform our caller that we have a valid
+                    // new scan!
+                    // =================================================
+                    adder.AddScan(sc);
+                  }
+                  if (msLevel > myHeader_.highestMSLevel) myHeader_.highestMSLevel=msLevel;
+                } else
+                  throw new CgException(
+                      "No adder for Header and Scans defined.");
+              } else {
+                //the following lines (until end of bracket) are for QQQ PIS/NLS and PRM data
+                //this generates an artificial MS1 scans for shotgun MSn-only data
+                if (!myHeader_.hasMS1Scans && LipidomicsConstants.isShotgun()>LipidomicsConstants.SHOTGUN_FALSE && precursorMz>=0 ){
+                  sc = new CgScan(0);
+                  sc.Num = num;
+                  sc.MsLevel = 1;
+                  sc.RetentionTime = retentionTime;
+                  sc.BasePeakMz = basePeakMz;
+                  sc.BasePeakIntensity = basePeakIntensity;
+                  sc.TotIonCurrent = totIonCurrent;
+                  sc.setPolarity(polarity);
+                  if (adders_ != null && adders_.length>0){                  
+                    Vector<CgScan> scans = new Vector<CgScan>();
+                    Vector<Range> ranges = new Vector<Range>();
+                    for (AddScan adder : adders_){
+                      if (adders_.length==1) scans.add(sc);
+                      else scans.add(new CgScan(sc));
+                      ranges.add(new Range(adder.getLowerThreshold(),adder.getUpperThreshold()));
+                    }
+                    
+                    ////XmlReadPeaks(scans,ranges,maxRange,peaksCount,false,foundMzBorders);
+                    Hashtable<Integer,Vector<Float>> mzValues = new Hashtable<Integer,Vector<Float>>();
+                    Hashtable<Integer,Vector<Float>> intensities = new Hashtable<Integer,Vector<Float>>();
+                    float mz = Float.parseFloat(getPrecursorMzString(precursorMz_));
+                    //TODO: I do not know from where to get the intensity, since the precursorIntensity is always zero -> ask Kim
+                    float intensity = totIonCurrent;
+                    for (int k=0;k!=scans.size();k++){
+                    	mzValues.put(k, new Vector<Float>());
+                    	intensities.put(k, new Vector<Float>());
+                      //TODO: I am not sure whether I should keep this check
+                      if (ranges.get(k).getStart()<=mz && mz<ranges.get(k).getStop()){  
+                        mzValues.get(k).add(mz);
+                        intensities.get(k).add(intensity);
+                      }
+                    }
+                    for (int k=0;k!=scans.size();k++){
+                      CgScan aSc = scans.get(k);
+                      aSc.PeaksCount = mzValues.get(k).size();
+                      aSc.Scan = new float[mzValues.get(k).size()][2];
+                      for (i=0; i!=mzValues.get(k).size();i++){
+                        aSc.Scan[i][0] = mzValues.get(k).get(i);
+                        aSc.Scan[i][1] = intensities.get(k).get(i);
+                      }
+                      if (aSc.PeaksCount>0 && !foundMzBorders){
+                        aSc.LowMz =  mz*0.999f;
+                        aSc.HighMz = mz*1.001f;
+                      }
+                    }
+                    
+                    for (int j=0; j!=adders_.length; j++){
+                      AddScan adder = adders_[j];
+                      sc = scans.get(j);
+                      setCurrentGlobalMaxima(sc.LowMz, sc.HighMz);
+                      
+                      // =================================================
+                      // Now we can inform our caller that we have a valid
+                      // new scan!
+                      // =================================================
+                      adder.AddScan(sc);
+                    }
+                  } else
+                    throw new CgException("No adder for Header and Scans defined.");
+                }
+                if (baseScans==null){
+                  baseScans = new Vector<CgScan>();
+                  scanRanges = new Vector<Range>();
+                  for (AddScan adder : this.adders_){
+                    if (adder.getLastBaseScan()!=null){
+                      baseScans.add(adder.getLastBaseScan());
+                      scanRanges.add(new Range(adder.getLowerThreshold(),adder.getUpperThreshold()));
+                    }
+                  }
+                }
+                if (baseScans.size()>0){
+                  if (this.getParseMsMs()) {
+                    MsMsScan msmsSc = new MsMsScan(peaksCount, num, msLevel, retentionTime,
+                        lowMz, highMz, basePeakMz, basePeakIntensity,
+                        totIonCurrent, getPrecursorMzString(precursorMz_), precursorIntensity,
+                        polarity);
+                    Vector<CgScan> qualifiedBaseScans = new Vector<CgScan>();
+                    Vector<Range> qualifiedRanges = new Vector<Range>();
+                    Vector<CgScan> ms2Scans = new Vector<CgScan>();
+                    for (int j=0; j!=baseScans.size(); j++){
+                      Range range = scanRanges.get(j);
+                      float precMz = msmsSc.getMs1PrecursorMz();//Float.valueOf(precursorMz);
+                      if (precMz<range.getStart() || range.getStop()<=precMz) continue;
+                      //if (!range.insideRange(Float.valueOf(precursorMz))) continue;
+                      qualifiedBaseScans.add(baseScans.get(j));
+                      qualifiedRanges.add(range);
+                      ms2Scans.add(new MsMsScan(msmsSc));
+                    }
+                    
+                    if (qualifiedBaseScans.size()>0){
+                      //TODO: in the msms subscans should not be any ranges
+                      readPeaks(ms2Scans,qualifiedRanges,peaksCount,true,foundMzBorders);
+                      for (int j=0; j!=qualifiedBaseScans.size(); j++){
+                        qualifiedBaseScans.get(j).AddSubscan(ms2Scans.get(j));
+                      }
+                      if (msLevel > myHeader_.highestMSLevel) myHeader_.highestMSLevel=msLevel;
+                    }
+
+                  } else {
+                    for (CgScan scBase : baseScans) scBase.AddSubscanNumber(num);
+                  }
+                } else
+                  throw new CgException("No base scan for subscan.");
+              }
+            } else if (this.getParseMsMs() && reader_.getLocalName().equalsIgnoreCase(TAG_PRECURSOR_MZ)) {
+              int attributeCount = reader_.getAttributeCount();
+              for (i = 0; i < attributeCount; i++) {
+                if (reader_.getAttributeLocalName(i) == ATTRIBUTE_PRECURSOR_INTENSITY) {
+                  precursorIntensity = Float.parseFloat(reader_.getAttributeValue(i));
+                  try {
+                    reader_.next();
+                    String childNode = reader_.getText().trim();
+                    if (childNode != null) {
+                    //the following line is for QQQ PIS/NLS and PRM data
+                      precursorMz = Float.parseFloat(childNode);
+                      precursorMz_.add(childNode);
+                      break;
+                    }
+                  }
+                  catch (Exception ex) {
+                    throw new CgException(ex.getMessage());
+                  }
+                }
+              }
+            } else if (reader_.getLocalName().equalsIgnoreCase(TAG_SCAN)) {
+              if (baseScans != null && baseScans.size()>0){
+                readScan(baseScans,scanRanges);
+              }else{
+                baseScans = new Vector<CgScan>();
+                scanRanges = new Vector<Range>();
+                for (AddScan adder : this.adders_){
+                  if (adder.getLastBaseScan()!=null){
+                    baseScans.add(adder.getLastBaseScan());
+                    scanRanges.add(new Range(adder.getLowerThreshold(),adder.getUpperThreshold()));
+                  }
+                }
+                readScan(baseScans,scanRanges);
+              }
+            }
+            break;
+          case XMLStreamReader.END_ELEMENT:
+            if (reader_.getLocalName().equalsIgnoreCase(TAG_SCAN))
+              return;
+            break;
+        }
+        eventType = reader_.next();
+      } while (eventType != XMLStreamReader.END_DOCUMENT);
+    }
+    catch (Exception ex) {
+      ex.printStackTrace();
+      throw new CgException(ex.getMessage());
+    }
+  }
+  
+
+  /**
+   * This method reads the binary data arrays of a single scan and stores them in a CgScan object.
+   * 
+   * @param scans
+   *          Pass the CgScan object that represents the level 1 scan to which
+   *          this scan belongs to.
+   * @param ranges
+   *          The m/z range restrictions that apply for every CgScan object
+   * @param peaksCount The number of peaks in the binary data array
+   * @param msms True if it is a MSn scan
+   * @param foundMzBorders True if the lowest and highest m/z values of the file have been found
+   * 
+   * @throws CgException All internal exceptions are mapped to the CgException type.
+   */
+  protected void readPeaks(Vector<CgScan> scans, Vector<Range> ranges, int peaksCount, boolean msms, boolean foundMzBorders) throws CgException
+  {
+    int i, j;
+    String s;
+    CgBase64 cgb = new CgBase64();
+
+    // =========================================================
+    // Read the peaks - Attributes:
+    // =========================================================
+    String compressionType = null;
+    int precision = -1;
+    
+    if (scans != null && scans.size()>0) {
+      String byteOrder = "";
+      String pairOrder = "";
+
+      for (i = 0; i < reader_.getAttributeCount(); i++) {
+        if (reader_.getAttributeLocalName(i) == ATTRIBUTE_PRECISION) {
+          precision = Integer.parseInt(reader_.getAttributeValue(i));
+        }
+        if (reader_.getAttributeLocalName(i) == ATTRIBUTE_BYTE_ORDER) {
+          byteOrder = reader_.getAttributeValue(i);
+        } else if (reader_.getAttributeLocalName(i) == ATTRIBUTE_PAIR_ORDER) {
+          pairOrder = reader_.getAttributeValue(i);
+        }  else if (reader_.getAttributeLocalName(i) == ATTRIBUTE_COMPRESSION_TYPE) {
+          compressionType = reader_.getAttributeValue(i);
+        }
+      }
+      for (CgScan scan : scans){
+        scan.Precision = precision;
+        scan.ByteOrder = byteOrder;
+        scan.PairOrder = pairOrder;
+      }
+    }
+    float lowestMzValue = Float.MAX_VALUE;
+    float highestMzValue = 0f;
+    try {
+      reader_.next();
+      if (reader_.getEventType()==XMLStreamReader.END_ELEMENT) return;
+      s = reader_.getText().trim(); // In s we have a Base64 coded value array!
+      if (scans == null || scans.size()==0 || s == null || s.equalsIgnoreCase(TAG_END_PEAKS))
+        return;
+
+      // =================================================
+      // Process the data, in case we have to store it. In
+      // C#, we have to store the byte array into a memory
+      // stream and later on read it out float by float by
+      // a binary reader.
+      // =================================================    
+      byte[] decoded = cgb.decode(s);
+      if (compressionType!=null && compressionType.equalsIgnoreCase(ENTRY_ZLIB)){
+        decoded = decompressZLIB(decoded);
+      }
+      
+      ByteBuffer byteBuf = ByteBuffer.wrap(decoded);
+      Hashtable<Integer,Vector<Float>> mzValues = new Hashtable<Integer,Vector<Float>>();
+      Hashtable<Integer,Vector<Float>> intensities = new Hashtable<Integer,Vector<Float>>();
+      for (int k=0;k!=scans.size();k++){
+        mzValues.put(k, new Vector<Float>());
+        intensities.put(k, new Vector<Float>());
+      }
+      if (precision==64){
+        double doubleArray[] = new double[decoded.length/8];
+        DoubleBuffer doubleBuf = byteBuf.asDoubleBuffer();
+        doubleBuf.get(doubleArray);
+        j = 0;
+        for (i = 0; i < peaksCount; i++) {
+          float mzValue = (float)doubleArray[j++];
+          float intensity = (float)doubleArray[j++];
+          if (mzValue<lowestMzValue) lowestMzValue = mzValue;
+          if (mzValue>highestMzValue) highestMzValue = mzValue;
+          if (!msms && scans.size()>1 && (mzValue<getMaxRange().getStart() || getMaxRange().getStop()<=mzValue))continue;
+          for (int k=0;k!=scans.size();k++){
+            if (msms || (ranges.get(k).getStart()<=mzValue && mzValue<ranges.get(k).getStop())){
+              mzValues.get(k).add(mzValue);
+              intensities.get(k).add(intensity);
+            }
+          }
+        }        
+      }else{
+        float floatArray[] = new float[decoded.length / 4];
+        FloatBuffer floatBuf = byteBuf.asFloatBuffer();
+        floatBuf.get(floatArray);
+        j = 0;
+        for (i = 0; i < peaksCount; i++) {
+          float mzValue = floatArray[j++];
+          float intensity = floatArray[j++];
+          if (mzValue<lowestMzValue) lowestMzValue = mzValue;
+          if (mzValue>highestMzValue) highestMzValue = mzValue;
+          if (!msms && scans.size()>1 && (mzValue<getMaxRange().getStart() || getMaxRange().getStop()<=mzValue))continue;
+          for (int k=0;k!=scans.size();k++){
+            if (msms || (ranges.get(k).getStart()<=mzValue && mzValue<ranges.get(k).getStop())){  
+              mzValues.get(k).add(mzValue);
+              intensities.get(k).add(intensity);
+            }
+          }
+        }
+      }
+      for (int k=0;k!=scans.size();k++){
+        CgScan sc = scans.get(k);
+        sc.PeaksCount = mzValues.get(k).size();
+        sc.Scan = new float[mzValues.get(k).size()][2];
+        for (i=0; i!=mzValues.get(k).size();i++){
+          sc.Scan[i][0] = mzValues.get(k).get(i);
+          sc.Scan[i][1] = intensities.get(k).get(i);
+        }
+        if (sc.PeaksCount>0 && !foundMzBorders){
+          sc.LowMz = lowestMzValue;
+          sc.HighMz = highestMzValue;
+        }
+      }
+    }
+    catch (Exception ex) {
+      ex.printStackTrace();
+      throw new CgException(ex.getMessage());
+    }
+  }
+
+}